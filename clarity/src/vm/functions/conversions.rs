--- conflicted
+++ resolved
@@ -55,7 +55,6 @@
 ) -> Result<Value> {
     match value {
         Value::Sequence(SequenceData::Buffer(ref sequence_data)) => {
-<<<<<<< HEAD
             if sequence_data.len()?
                 > BufferLength::try_from(16_u32)
                     .map_err(|_| InterpreterError::Expect("Failed to construct".into()))?
@@ -64,14 +63,9 @@
                     SequenceType(BufferType(BufferLength::try_from(16_u32).map_err(
                         |_| InterpreterError::Expect("Failed to construct".into()),
                     )?)),
-=======
-            if sequence_data.len() > BufferLength::try_from(16_u32).unwrap() {
-                Err(CheckErrors::TypeValueError(
-                    SequenceType(BufferType(BufferLength::try_from(16_u32).unwrap())),
->>>>>>> 8508c381
                     value,
                 )
-                .into())
+                .into());
             } else {
                 let mut transfer_buffer = [0u8; 16];
                 let original_slice = sequence_data.as_slice();
@@ -90,7 +84,6 @@
                 Ok(value)
             }
         }
-<<<<<<< HEAD
         _ => {
             return Err(CheckErrors::TypeValueError(
                 SequenceType(BufferType(BufferLength::try_from(16_u32).map_err(
@@ -100,15 +93,7 @@
             )
             .into())
         }
-    };
-=======
-        _ => Err(CheckErrors::TypeValueError(
-            SequenceType(BufferType(BufferLength::try_from(16_u32).unwrap())),
-            value,
-        )
-        .into()),
-    }
->>>>>>> 8508c381
+    }
 }
 
 pub fn native_buff_to_int_le(value: Value) -> Result<Value> {
