// Copyright (C) 2013-2020 Blockstack PBC, a public benefit corporation
// Copyright (C) 2020 Stacks Open Internet Foundation
//
// This program is free software: you can redistribute it and/or modify
// it under the terms of the GNU General Public License as published by
// the Free Software Foundation, either version 3 of the License, or
// (at your option) any later version.
//
// This program is distributed in the hope that it will be useful,
// but WITHOUT ANY WARRANTY; without even the implied warranty of
// MERCHANTABILITY or FITNESS FOR A PARTICULAR PURPOSE.  See the
// GNU General Public License for more details.
//
// You should have received a copy of the GNU General Public License
// along with this program.  If not, see <http://www.gnu.org/licenses/>.

use std::collections::{BTreeMap, BTreeSet, HashMap};

use stacks_common::types::StacksEpochId;

use crate::vm::analysis::errors::{CheckError, CheckErrors, CheckResult};
use crate::vm::analysis::type_checker::ContractAnalysis;
use crate::vm::database::{
    ClarityBackingStore, ClarityDeserializable, ClaritySerializable, RollbackWrapper,
};
use crate::vm::representations::ClarityName;
use crate::vm::types::signatures::FunctionSignature;
use crate::vm::types::{FunctionType, QualifiedContractIdentifier, TraitIdentifier, TypeSignature};
use crate::vm::ClarityVersion;

pub struct AnalysisDatabase<'a> {
    store: RollbackWrapper<'a>,
}

impl<'a> AnalysisDatabase<'a> {
    pub fn new(store: &'a mut dyn ClarityBackingStore) -> AnalysisDatabase<'a> {
        AnalysisDatabase {
            store: RollbackWrapper::new(store),
        }
    }
    pub fn new_with_rollback_wrapper(store: RollbackWrapper<'a>) -> AnalysisDatabase<'a> {
        AnalysisDatabase { store }
    }

    pub fn execute<F, T, E>(&mut self, f: F) -> Result<T, E>
    where
        F: FnOnce(&mut Self) -> Result<T, E>,
        E: From<CheckErrors>,
    {
        self.begin();
<<<<<<< HEAD
        let result = f(self).or_else(|e| {
            self.roll_back()
                .map_err(|e| CheckErrors::Expects(format!("{e:?}")).into())?;
            Err(e)
=======
        let result = f(self).map_err(|e| {
            self.roll_back();
            e
>>>>>>> 8508c381
        })?;
        self.commit()
            .map_err(|e| CheckErrors::Expects(format!("{e:?}")).into())?;
        Ok(result)
    }

    pub fn begin(&mut self) {
        self.store.nest();
    }

    pub fn commit(&mut self) -> CheckResult<()> {
        self.store
            .commit()
            .map_err(|e| CheckErrors::Expects(format!("{e:?}")).into())
    }

    pub fn roll_back(&mut self) -> CheckResult<()> {
        self.store
            .rollback()
            .map_err(|e| CheckErrors::Expects(format!("{e:?}")).into())
    }

    pub fn storage_key() -> &'static str {
        "analysis"
    }

    // used by tests to ensure that
    //   the contract -> contract hash key exists in the marf
    //    even if the contract isn't published.
    #[cfg(test)]
    pub fn test_insert_contract_hash(&mut self, contract_identifier: &QualifiedContractIdentifier) {
        use stacks_common::util::hash::Sha512Trunc256Sum;
        self.store
            .prepare_for_contract_metadata(contract_identifier, Sha512Trunc256Sum([0; 32]))
            .unwrap();
    }

    pub fn has_contract(&mut self, contract_identifier: &QualifiedContractIdentifier) -> bool {
        self.store
            .has_metadata_entry(contract_identifier, AnalysisDatabase::storage_key())
    }

    /// Load a contract from the database, without canonicalizing its types.
    pub fn load_contract_non_canonical(
        &mut self,
        contract_identifier: &QualifiedContractIdentifier,
    ) -> CheckResult<Option<ContractAnalysis>> {
        self.store
            .get_metadata(contract_identifier, AnalysisDatabase::storage_key())
            // treat NoSuchContract error thrown by get_metadata as an Option::None --
            //    the analysis will propagate that as a CheckError anyways.
            .ok()
            .flatten()
            .map(|x| {
                ContractAnalysis::deserialize(&x).map_err(|_| {
                    CheckErrors::Expects("Bad data deserialized from DB".into()).into()
                })
            })
            .transpose()
    }

    pub fn load_contract(
        &mut self,
        contract_identifier: &QualifiedContractIdentifier,
        epoch: &StacksEpochId,
    ) -> CheckResult<Option<ContractAnalysis>> {
        Ok(self
            .store
            .get_metadata(contract_identifier, AnalysisDatabase::storage_key())
            // treat NoSuchContract error thrown by get_metadata as an Option::None --
            //    the analysis will propagate that as a CheckError anyways.
<<<<<<< HEAD
            .ok()
            .flatten()
            .map(|x| {
                ContractAnalysis::deserialize(&x)
                    .map_err(|_| CheckErrors::Expects("Bad data deserialized from DB".into()))
            })
            .transpose()?
            .and_then(|mut x| {
                x.canonicalize_types(epoch);
                Some(x)
            }))
=======
            .ok()?
            .map(|x| ContractAnalysis::deserialize(&x))
            .map(|mut x| {
                x.canonicalize_types(epoch);
                x
            })
>>>>>>> 8508c381
    }

    pub fn insert_contract(
        &mut self,
        contract_identifier: &QualifiedContractIdentifier,
        contract: &ContractAnalysis,
    ) -> CheckResult<()> {
        let key = AnalysisDatabase::storage_key();
        if self.store.has_metadata_entry(contract_identifier, key) {
            return Err(CheckErrors::ContractAlreadyExists(contract_identifier.to_string()).into());
        }

        self.store
            .insert_metadata(contract_identifier, key, &contract.serialize())
            .map_err(|e| CheckErrors::Expects(format!("{e:?}")))?;
        Ok(())
    }

    pub fn get_clarity_version(
        &mut self,
        contract_identifier: &QualifiedContractIdentifier,
    ) -> CheckResult<ClarityVersion> {
        // TODO: this function loads the whole contract to obtain the function type.
        //         but it doesn't need to -- rather this information can just be
        //         stored as its own entry. the analysis cost tracking currently only
        //         charges based on the function type size.
        let contract = self
            .load_contract_non_canonical(contract_identifier)?
            .ok_or(CheckErrors::NoSuchContract(contract_identifier.to_string()))?;
        Ok(contract.clarity_version)
    }

    pub fn get_public_function_type(
        &mut self,
        contract_identifier: &QualifiedContractIdentifier,
        function_name: &str,
        epoch: &StacksEpochId,
    ) -> CheckResult<Option<FunctionType>> {
        // TODO: this function loads the whole contract to obtain the function type.
        //         but it doesn't need to -- rather this information can just be
        //         stored as its own entry. the analysis cost tracking currently only
        //         charges based on the function type size.
        let contract = self
            .load_contract_non_canonical(contract_identifier)?
            .ok_or(CheckErrors::NoSuchContract(contract_identifier.to_string()))?;
        Ok(contract
            .get_public_function_type(function_name)
            .map(|x| x.canonicalize(epoch)))
    }

    pub fn get_read_only_function_type(
        &mut self,
        contract_identifier: &QualifiedContractIdentifier,
        function_name: &str,
        epoch: &StacksEpochId,
    ) -> CheckResult<Option<FunctionType>> {
        // TODO: this function loads the whole contract to obtain the function type.
        //         but it doesn't need to -- rather this information can just be
        //         stored as its own entry. the analysis cost tracking currently only
        //         charges based on the function type size.
        let contract = self
            .load_contract_non_canonical(contract_identifier)?
            .ok_or(CheckErrors::NoSuchContract(contract_identifier.to_string()))?;
        Ok(contract
            .get_read_only_function_type(function_name)
            .map(|x| x.canonicalize(epoch)))
    }

    pub fn get_defined_trait(
        &mut self,
        contract_identifier: &QualifiedContractIdentifier,
        trait_name: &str,
        epoch: &StacksEpochId,
    ) -> CheckResult<Option<BTreeMap<ClarityName, FunctionSignature>>> {
        // TODO: this function loads the whole contract to obtain the function type.
        //         but it doesn't need to -- rather this information can just be
        //         stored as its own entry. the analysis cost tracking currently only
        //         charges based on the function type size.
        let contract = self
            .load_contract_non_canonical(contract_identifier)?
            .ok_or(CheckErrors::NoSuchContract(contract_identifier.to_string()))?;
        Ok(contract.get_defined_trait(trait_name).map(|trait_map| {
            trait_map
                .iter()
                .map(|(name, sig)| (name.clone(), sig.canonicalize(epoch)))
                .collect()
        }))
    }

    pub fn get_implemented_traits(
        &mut self,
        contract_identifier: &QualifiedContractIdentifier,
    ) -> CheckResult<BTreeSet<TraitIdentifier>> {
        let contract = self
            .load_contract_non_canonical(contract_identifier)?
            .ok_or(CheckErrors::NoSuchContract(contract_identifier.to_string()))?;
        Ok(contract.implemented_traits)
    }

    pub fn destroy(self) -> RollbackWrapper<'a> {
        self.store
    }
}<|MERGE_RESOLUTION|>--- conflicted
+++ resolved
@@ -48,16 +48,10 @@
         E: From<CheckErrors>,
     {
         self.begin();
-<<<<<<< HEAD
         let result = f(self).or_else(|e| {
             self.roll_back()
                 .map_err(|e| CheckErrors::Expects(format!("{e:?}")).into())?;
             Err(e)
-=======
-        let result = f(self).map_err(|e| {
-            self.roll_back();
-            e
->>>>>>> 8508c381
         })?;
         self.commit()
             .map_err(|e| CheckErrors::Expects(format!("{e:?}")).into())?;
@@ -129,7 +123,6 @@
             .get_metadata(contract_identifier, AnalysisDatabase::storage_key())
             // treat NoSuchContract error thrown by get_metadata as an Option::None --
             //    the analysis will propagate that as a CheckError anyways.
-<<<<<<< HEAD
             .ok()
             .flatten()
             .map(|x| {
@@ -141,14 +134,6 @@
                 x.canonicalize_types(epoch);
                 Some(x)
             }))
-=======
-            .ok()?
-            .map(|x| ContractAnalysis::deserialize(&x))
-            .map(|mut x| {
-                x.canonicalize_types(epoch);
-                x
-            })
->>>>>>> 8508c381
     }
 
     pub fn insert_contract(
