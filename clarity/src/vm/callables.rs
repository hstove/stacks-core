--- conflicted
+++ resolved
@@ -191,7 +191,7 @@
                         );
                     }
                     _ => {
-                        if !type_sig.admits(value) {
+                        if !type_sig.admits(value)? {
                             return Err(CheckErrors::TypeValueError(
                                 type_sig.clone(),
                                 value.clone(),
@@ -203,7 +203,6 @@
                         }
                     }
                 }
-<<<<<<< HEAD
             } else {
                 // Clarity 2+ behavior
                 // Arguments containing principal literals can be implicitly cast to traits
@@ -230,16 +229,10 @@
                                 contract_identifier: contract_identifier.clone(),
                                 trait_identifier: trait_identifier.clone(),
                             },
-=======
-                _ => {
-                    if !type_sig.admits(value)? {
-                        return Err(
-                            CheckErrors::TypeValueError(type_sig.clone(), value.clone()).into()
->>>>>>> a71871a5
                         );
                     }
                     _ => {
-                        if !type_sig.admits(&cast_value) {
+                        if !type_sig.admits(&cast_value)? {
                             return Err(
                                 CheckErrors::TypeValueError(type_sig.clone(), cast_value).into()
                             );
