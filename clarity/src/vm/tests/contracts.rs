// Copyright (C) 2013-2020 Blockstack PBC, a public benefit corporation
// Copyright (C) 2020 Stacks Open Internet Foundation
//
// This program is free software: you can redistribute it and/or modify
// it under the terms of the GNU General Public License as published by
// the Free Software Foundation, either version 3 of the License, or
// (at your option) any later version.
//
// This program is distributed in the hope that it will be useful,
// but WITHOUT ANY WARRANTY; without even the implied warranty of
// MERCHANTABILITY or FITNESS FOR A PARTICULAR PURPOSE.  See the
// GNU General Public License for more details.
//
// You should have received a copy of the GNU General Public License
// along with this program.  If not, see <http://www.gnu.org/licenses/>.

use crate::types::chainstate::BlockHeaderHash;
use crate::types::chainstate::StacksBlockId;
<<<<<<< HEAD
#[cfg(any(test, feature = "testing"))]
use rstest::rstest;
#[cfg(any(test, feature = "testing"))]
use rstest_reuse::{self, *};
use util::hash::hex_bytes;
use vm::ast::errors::ParseErrors;
use vm::contexts::{Environment, GlobalContext, OwnedEnvironment};
use vm::contracts::Contract;
use vm::costs::ExecutionCost;
use vm::database::ClarityDatabase;
use vm::errors::{CheckErrors, Error, RuntimeErrorType};
use vm::execute as vm_execute;
use vm::representations::SymbolicExpression;
use vm::tests::{
    execute, symbols_from_values, with_memory_environment, TEST_BURN_STATE_DB, TEST_HEADER_DB,
=======
use crate::vm::ast;
use crate::vm::ast::errors::ParseErrors;
use crate::vm::contexts::{Environment, GlobalContext, OwnedEnvironment};
use crate::vm::contracts::Contract;
use crate::vm::costs::ExecutionCost;
use crate::vm::database::ClarityDatabase;
use crate::vm::errors::{CheckErrors, Error, RuntimeErrorType};
use crate::vm::execute as vm_execute;
use crate::vm::representations::SymbolicExpression;
use crate::vm::tests::{
    execute, is_committed, is_err_code_i128 as is_err_code, symbols_from_values,
    with_memory_environment, TEST_BURN_STATE_DB, TEST_HEADER_DB,
>>>>>>> 9dd09ab7
};
use crate::vm::types::{
    OptionalData, PrincipalData, QualifiedContractIdentifier, ResponseData, StandardPrincipalData,
    TypeSignature, Value,
};
<<<<<<< HEAD
use vm::{ast, ClarityVersion};
=======
use stacks_common::util::hash::hex_bytes;
>>>>>>> 9dd09ab7

use crate::vm::database::MemoryBackingStore;

const FACTORIAL_CONTRACT: &str = "(define-map factorials { id: int } { current: int, index: int })
         (define-private (init-factorial (id int) (factorial int))
           (print (map-insert factorials (tuple (id id)) (tuple (current 1) (index factorial)))))
         (define-public (compute (id int))
           (let ((entry (unwrap! (map-get? factorials (tuple (id id)))
                                 (err false))))
                    (let ((current (get current entry))
                          (index   (get index entry)))
                         (if (<= index 1)
                             (ok true)
                             (begin
                               (map-set factorials (tuple (id id))
                                                      (tuple (current (* current index))
                                                             (index (- index 1))))
                               (ok false))))))
        (begin (init-factorial 1337 3)
               (init-factorial 8008 5))";

fn get_principal() -> Value {
    StandardPrincipalData::transient().into()
}

fn get_principal_as_principal_data() -> PrincipalData {
    StandardPrincipalData::transient().into()
}

#[test]
fn test_get_block_info_eval() {
    let contracts = [
        "(define-private (test-func) (get-block-info? time u1))",
        "(define-private (test-func) (get-block-info? time block-height))",
        "(define-private (test-func) (get-block-info? time u100000))",
        "(define-private (test-func) (get-block-info? time (- 1)))",
        "(define-private (test-func) (get-block-info? time true))",
        "(define-private (test-func) (get-block-info? header-hash u1))",
        "(define-private (test-func) (get-block-info? burnchain-header-hash u1))",
        "(define-private (test-func) (get-block-info? vrf-seed u1))",
    ];

    let expected = [
        Ok(Value::none()),
        Ok(Value::none()),
        Ok(Value::none()),
        Err(CheckErrors::TypeValueError(TypeSignature::UIntType, Value::Int(-1)).into()),
        Err(CheckErrors::TypeValueError(TypeSignature::UIntType, Value::Bool(true)).into()),
        Ok(Value::none()),
        Ok(Value::none()),
        Ok(Value::none()),
    ];

    for i in 0..contracts.len() {
        let mut marf = MemoryBackingStore::new();
        let mut owned_env = OwnedEnvironment::new(marf.as_clarity_db());
        let contract_identifier = QualifiedContractIdentifier::local("test-contract").unwrap();
        owned_env
            .initialize_contract(contract_identifier.clone(), contracts[i], None)
            .unwrap();

        let mut env = owned_env.get_exec_environment(None, None);

        let eval_result = env.eval_read_only(&contract_identifier, "(test-func)");
        match expected[i] {
            // any (some UINT) is okay for checking get-block-info? time
            Ok(Value::UInt(0)) => {
                assert!(
                    if let Ok(Value::Optional(OptionalData { data: Some(x) })) = eval_result {
                        if let Value::UInt(_) = *x {
                            true
                        } else {
                            false
                        }
                    } else {
                        false
                    }
                );
            }
            _ => assert_eq!(expected[i], eval_result),
        }
    }
}

fn is_committed(v: &Value) -> bool {
    match v {
        Value::Response(ref data) => data.committed,
        _ => false,
    }
}

fn is_err_code(v: &Value, e: i128) -> bool {
    match v {
        Value::Response(ref data) => !data.committed && *data.data == Value::Int(e),
        _ => false,
    }
}

fn test_block_headers(n: u8) -> StacksBlockId {
    StacksBlockId([n as u8; 32])
}

fn test_contract_caller(owned_env: &mut OwnedEnvironment) {
    let contract_a = "(define-read-only (get-caller)
           (list contract-caller tx-sender))";
    let contract_b = "(define-read-only (get-caller)
           (list contract-caller tx-sender))
         (define-read-only (as-contract-get-caller)
           (as-contract (get-caller)))
         (define-read-only (cc-get-caller)
           (contract-call? .contract-a get-caller))
         (define-read-only (as-contract-cc-get-caller)
           (as-contract (contract-call? .contract-a get-caller)))";

    let p1 = execute("'SZ2J6ZY48GV1EZ5V2V5RB9MP66SW86PYKKQ9H6DPR");

    {
        let mut env = owned_env.get_exec_environment(None, None);
        env.initialize_contract(
            QualifiedContractIdentifier::local("contract-a").unwrap(),
            contract_a,
        )
        .unwrap();
        env.initialize_contract(
            QualifiedContractIdentifier::local("contract-b").unwrap(),
            contract_b,
        )
        .unwrap();
    }

    {
        let c_b = Value::from(PrincipalData::Contract(
            QualifiedContractIdentifier::local("contract-b").unwrap(),
        ));
        let mut env = owned_env.get_exec_environment(Some(p1.clone().expect_principal()), None);
        assert_eq!(
            env.execute_contract(
                &QualifiedContractIdentifier::local("contract-a").unwrap(),
                "get-caller",
                &vec![],
                false
            )
            .unwrap(),
            Value::list_from(vec![p1.clone(), p1.clone()]).unwrap()
        );
        assert_eq!(
            env.execute_contract(
                &QualifiedContractIdentifier::local("contract-b").unwrap(),
                "as-contract-get-caller",
                &vec![],
                false
            )
            .unwrap(),
            Value::list_from(vec![c_b.clone(), c_b.clone()]).unwrap()
        );
        assert_eq!(
            env.execute_contract(
                &QualifiedContractIdentifier::local("contract-b").unwrap(),
                "cc-get-caller",
                &vec![],
                false
            )
            .unwrap(),
            Value::list_from(vec![c_b.clone(), p1.clone()]).unwrap()
        );
        assert_eq!(
            env.execute_contract(
                &QualifiedContractIdentifier::local("contract-b").unwrap(),
                "as-contract-cc-get-caller",
                &vec![],
                false
            )
            .unwrap(),
            Value::list_from(vec![c_b.clone(), c_b.clone()]).unwrap()
        );
    }
}

fn tx_sponsor_contract_asserts(env: &mut Environment, sponsor: Option<PrincipalData>) {
    let sponsor = match sponsor {
        None => Value::none(),
        Some(p) => Value::some(Value::Principal(p)).unwrap(),
    };
    assert_eq!(
        env.execute_contract(
            &QualifiedContractIdentifier::local("contract-a").unwrap(),
            "get-sponsor",
            &vec![],
            false
        )
        .unwrap(),
        Value::list_from(vec![sponsor.clone()]).unwrap()
    );
    assert_eq!(
        env.execute_contract(
            &QualifiedContractIdentifier::local("contract-b").unwrap(),
            "as-contract-get-sponsor",
            &vec![],
            false
        )
        .unwrap(),
        Value::list_from(vec![sponsor.clone()]).unwrap()
    );
    assert_eq!(
        env.execute_contract(
            &QualifiedContractIdentifier::local("contract-b").unwrap(),
            "cc-get-sponsor",
            &vec![],
            false
        )
        .unwrap(),
        Value::list_from(vec![sponsor.clone()]).unwrap()
    );
    assert_eq!(
        env.execute_contract(
            &QualifiedContractIdentifier::local("contract-b").unwrap(),
            "as-contract-cc-get-sponsor",
            &vec![],
            false
        )
        .unwrap(),
        Value::list_from(vec![sponsor.clone()]).unwrap()
    );
}

fn test_tx_sponsor(owned_env: &mut OwnedEnvironment) {
    let contract_a = "(define-read-only (get-sponsor)
           (list tx-sponsor?))
           (asserts! (is-eq tx-sponsor? (some 'SM2J6ZY48GV1EZ5V2V5RB9MP66SW86PYKKQVX8X0G)) (err 1))";
    let contract_b = "(define-read-only (get-sponsor)
           (list tx-sponsor?))
         (define-read-only (as-contract-get-sponsor)
           (as-contract (get-sponsor)))
         (define-read-only (cc-get-sponsor)
           (contract-call? .contract-a get-sponsor))
         (define-read-only (as-contract-cc-get-sponsor)
           (as-contract (contract-call? .contract-a get-sponsor)))";

    let p1 = execute("'SZ2J6ZY48GV1EZ5V2V5RB9MP66SW86PYKKQ9H6DPR").expect_principal();
    let p2 = execute("'SM2J6ZY48GV1EZ5V2V5RB9MP66SW86PYKKQVX8X0G");
    let sponsor = if let Value::Principal(p) = p2 {
        Some(p)
    } else {
        panic!("p2 is not a principal value");
    };

    {
        let mut env = owned_env.get_exec_environment(Some(p1.clone()), sponsor.clone());
        env.initialize_contract(
            QualifiedContractIdentifier::local("contract-a").unwrap(),
            contract_a,
        )
        .unwrap();
        env.initialize_contract(
            QualifiedContractIdentifier::local("contract-b").unwrap(),
            contract_b,
        )
        .unwrap();
    }

    // Sponsor is equal to some(principal) in this code block.
    {
        let mut env = owned_env.get_exec_environment(Some(p1.clone()), sponsor.clone());
        tx_sponsor_contract_asserts(&mut env, sponsor.clone());
    }

    // Sponsor is none in this code block.
    {
        let sponsor = None;
        let mut env = owned_env.get_exec_environment(Some(p1.clone()), sponsor.clone());
        tx_sponsor_contract_asserts(&mut env, sponsor.clone());
    }
}

fn test_fully_qualified_contract_call(owned_env: &mut OwnedEnvironment) {
    let contract_a = "(define-read-only (get-caller)
           (list contract-caller tx-sender))";
    let contract_b = "(define-read-only (get-caller)
           (list contract-caller tx-sender))
         (define-read-only (as-contract-get-caller)
           (as-contract (get-caller)))
         (define-read-only (cc-get-caller)
           (contract-call? 'S1G2081040G2081040G2081040G208105NK8PE5.contract-a get-caller))
         (define-read-only (as-contract-cc-get-caller)
           (as-contract (contract-call? .contract-a get-caller)))";

    let p1 = execute("'SZ2J6ZY48GV1EZ5V2V5RB9MP66SW86PYKKQ9H6DPR");

    {
        let mut env = owned_env.get_exec_environment(None, None);
        env.initialize_contract(
            QualifiedContractIdentifier::local("contract-a").unwrap(),
            contract_a,
        )
        .unwrap();
        env.initialize_contract(
            QualifiedContractIdentifier::local("contract-b").unwrap(),
            contract_b,
        )
        .unwrap();
    }

    {
        let c_b = Value::from(PrincipalData::Contract(
            QualifiedContractIdentifier::local("contract-b").unwrap(),
        ));
        let mut env = owned_env.get_exec_environment(Some(p1.clone().expect_principal()), None);
        assert_eq!(
            env.execute_contract(
                &QualifiedContractIdentifier::local("contract-a").unwrap(),
                "get-caller",
                &vec![],
                false
            )
            .unwrap(),
            Value::list_from(vec![p1.clone(), p1.clone()]).unwrap()
        );
        assert_eq!(
            env.execute_contract(
                &QualifiedContractIdentifier::local("contract-b").unwrap(),
                "as-contract-get-caller",
                &vec![],
                false
            )
            .unwrap(),
            Value::list_from(vec![c_b.clone(), c_b.clone()]).unwrap()
        );
        assert_eq!(
            env.execute_contract(
                &QualifiedContractIdentifier::local("contract-b").unwrap(),
                "cc-get-caller",
                &vec![],
                false
            )
            .unwrap(),
            Value::list_from(vec![c_b.clone(), p1.clone()]).unwrap()
        );
        assert_eq!(
            env.execute_contract(
                &QualifiedContractIdentifier::local("contract-b").unwrap(),
                "as-contract-cc-get-caller",
                &vec![],
                false
            )
            .unwrap(),
            Value::list_from(vec![c_b.clone(), c_b.clone()]).unwrap()
        );
    }
}

fn test_simple_contract_call(owned_env: &mut OwnedEnvironment) {
    let contract_1 = FACTORIAL_CONTRACT;
    let contract_2 = "(define-public (proxy-compute)
            (contract-call? .factorial-contract compute 8008))
        ";

    let mut env = owned_env.get_exec_environment(Some(get_principal().expect_principal()), None);

    let contract_identifier = QualifiedContractIdentifier::local("factorial-contract").unwrap();
    env.initialize_contract(contract_identifier, contract_1)
        .unwrap();

    let contract_identifier = QualifiedContractIdentifier::local("proxy-compute").unwrap();
    env.initialize_contract(contract_identifier, contract_2)
        .unwrap();

    let args = symbols_from_values(vec![]);

    let expected = [
        Value::Int(5),
        Value::Int(20),
        Value::Int(60),
        Value::Int(120),
        Value::Int(120),
        Value::Int(120),
    ];
    for expected_result in &expected {
        env.execute_contract(
            &QualifiedContractIdentifier::local("proxy-compute").unwrap(),
            "proxy-compute",
            &args,
            false,
        )
        .unwrap();
        assert_eq!(
            env.eval_read_only(
                &QualifiedContractIdentifier::local("factorial-contract").unwrap(),
                "(get current (unwrap! (map-get? factorials {id: 8008}) false))"
            )
            .unwrap(),
            *expected_result
        );
    }
}

fn test_aborts(owned_env: &mut OwnedEnvironment) {
    let contract_1 = "
(define-map data { id: int } { value: int })

;; this will return false if id != value,
;;   which _aborts_ any data that is modified during
;;   the routine.
(define-public (modify-data
                 (id int)
                 (value int))
   (begin
     (map-set data (tuple (id id))
                      (tuple (value value)))
     (if (is-eq id value)
         (ok 1)
         (err 1))))


(define-private (get-data (id int))
  (default-to 0
    (get value 
     (map-get? data (tuple (id id))))))
";

    let contract_2 = "
(define-public (fail-in-other)
  (begin
    (contract-call? .contract-1 modify-data 100 101)
    (ok 1)))

(define-public (fail-in-self)
  (begin
    (contract-call? .contract-1 modify-data 105 105)
    (err 1)))
";
    let mut env = owned_env.get_exec_environment(None, None);

    let contract_identifier = QualifiedContractIdentifier::local("contract-1").unwrap();
    env.initialize_contract(contract_identifier, contract_1)
        .unwrap();

    let contract_identifier = QualifiedContractIdentifier::local("contract-2").unwrap();
    env.initialize_contract(contract_identifier, contract_2)
        .unwrap();

    env.sender = Some(get_principal_as_principal_data());

    assert_eq!(
        env.execute_contract(
            &QualifiedContractIdentifier::local("contract-1").unwrap(),
            "modify-data",
            &symbols_from_values(vec![Value::Int(10), Value::Int(10)]),
            false
        )
        .unwrap(),
        Value::Response(ResponseData {
            committed: true,
            data: Box::new(Value::Int(1))
        })
    );

    assert_eq!(
        env.execute_contract(
            &QualifiedContractIdentifier::local("contract-1").unwrap(),
            "modify-data",
            &symbols_from_values(vec![Value::Int(20), Value::Int(10)]),
            false
        )
        .unwrap(),
        Value::Response(ResponseData {
            committed: false,
            data: Box::new(Value::Int(1))
        })
    );

    assert_eq!(
        env.eval_read_only(
            &QualifiedContractIdentifier::local("contract-1").unwrap(),
            "(get-data 20)"
        )
        .unwrap(),
        Value::Int(0)
    );

    assert_eq!(
        env.eval_read_only(
            &QualifiedContractIdentifier::local("contract-1").unwrap(),
            "(get-data 10)"
        )
        .unwrap(),
        Value::Int(10)
    );

    assert_eq!(
        env.execute_contract(
            &QualifiedContractIdentifier::local("contract-2").unwrap(),
            "fail-in-other",
            &symbols_from_values(vec![]),
            false
        )
        .unwrap(),
        Value::Response(ResponseData {
            committed: true,
            data: Box::new(Value::Int(1))
        })
    );

    assert_eq!(
        env.execute_contract(
            &QualifiedContractIdentifier::local("contract-2").unwrap(),
            "fail-in-self",
            &symbols_from_values(vec![]),
            false
        )
        .unwrap(),
        Value::Response(ResponseData {
            committed: false,
            data: Box::new(Value::Int(1))
        })
    );

    assert_eq!(
        env.eval_read_only(
            &QualifiedContractIdentifier::local("contract-1").unwrap(),
            "(get-data 105)"
        )
        .unwrap(),
        Value::Int(0)
    );

    assert_eq!(
        env.eval_read_only(
            &QualifiedContractIdentifier::local("contract-1").unwrap(),
            "(get-data 100)"
        )
        .unwrap(),
        Value::Int(0)
    );
}

fn test_factorial_contract(owned_env: &mut OwnedEnvironment) {
    let mut env = owned_env.get_exec_environment(None, None);

    let contract_identifier = QualifiedContractIdentifier::local("factorial").unwrap();
    env.initialize_contract(contract_identifier, FACTORIAL_CONTRACT)
        .unwrap();

    let tx_name = "compute";
    let arguments_to_test = [
        symbols_from_values(vec![Value::Int(1337)]),
        symbols_from_values(vec![Value::Int(1337)]),
        symbols_from_values(vec![Value::Int(1337)]),
        symbols_from_values(vec![Value::Int(1337)]),
        symbols_from_values(vec![Value::Int(1337)]),
        symbols_from_values(vec![Value::Int(8008)]),
        symbols_from_values(vec![Value::Int(8008)]),
        symbols_from_values(vec![Value::Int(8008)]),
        symbols_from_values(vec![Value::Int(8008)]),
        symbols_from_values(vec![Value::Int(8008)]),
        symbols_from_values(vec![Value::Int(8008)]),
    ];

    let expected = vec![
        Value::Int(3),
        Value::Int(6),
        Value::Int(6),
        Value::Int(6),
        Value::Int(6),
        Value::Int(5),
        Value::Int(20),
        Value::Int(60),
        Value::Int(120),
        Value::Int(120),
        Value::Int(120),
    ];

    env.sender = Some(get_principal_as_principal_data());

    for (arguments, expectation) in arguments_to_test.iter().zip(expected.iter()) {
        env.execute_contract(
            &QualifiedContractIdentifier::local("factorial").unwrap(),
            &tx_name,
            arguments,
            false,
        )
        .unwrap();

        assert_eq!(
            *expectation,
            env.eval_read_only(
                &QualifiedContractIdentifier::local("factorial").unwrap(),
                &format!(
                    "(unwrap! (get current (map-get? factorials (tuple (id {})))) false)",
                    arguments[0]
                )
            )
            .unwrap()
        );
    }

    let err_result = env
        .execute_contract(
            &QualifiedContractIdentifier::local("factorial").unwrap(),
            "init-factorial",
            &symbols_from_values(vec![Value::Int(9000), Value::Int(15)]),
            false,
        )
        .unwrap_err();
    match err_result {
        Error::Unchecked(CheckErrors::NoSuchPublicFunction(_, _)) => {}
        _ => {
            println!("{:?}", err_result);
            panic!("Attempt to call init-factorial should fail!")
        }
    }

    let err_result = env
        .execute_contract(
            &QualifiedContractIdentifier::local("factorial").unwrap(),
            "compute",
            &symbols_from_values(vec![Value::Bool(true)]),
            false,
        )
        .unwrap_err();
    match err_result {
        Error::Unchecked(CheckErrors::TypeValueError(_, _)) => {}
        _ => {
            println!("{:?}", err_result);
            assert!(false, "Attempt to call compute with void type should fail!")
        }
    }
}

#[test]
fn test_at_unknown_block() {
    fn test(owned_env: &mut OwnedEnvironment) {
        let contract = "(define-data-var foo int 3)
                        (at-block 0x0202020202020202020202020202020202020202020202020202020202020202
                          (+ 1 2))";
        let err = owned_env
            .initialize_contract(
                QualifiedContractIdentifier::local("contract").unwrap(),
                &contract,
                None,
            )
            .unwrap_err();
        eprintln!("{}", err);
        match err {
            Error::Runtime(x, _) => assert_eq!(
                x,
                RuntimeErrorType::UnknownBlockHeaderHash(BlockHeaderHash::from(
                    vec![2 as u8; 32].as_slice()
                ))
            ),
            _ => panic!("Unexpected error"),
        }
    }

    with_memory_environment(test, true);
}

#[test]
fn test_as_max_len() {
    fn test(owned_env: &mut OwnedEnvironment) {
        let contract = "(define-data-var token-ids (list 10 uint) (list))
                        (var-set token-ids 
                           (unwrap! (as-max-len? (append (var-get token-ids) u1) u10) (err 10)))";

        owned_env
            .initialize_contract(
                QualifiedContractIdentifier::local("contract").unwrap(),
                &contract,
                None,
            )
            .unwrap();
    }

    with_memory_environment(test, true);
}

#[test]
fn test_ast_stack_depth() {
    let program = "(+ (+ (+ (+ (+ (+ (+ (+ (+ (+ (+ (+ (+ (+ (+ (+ (+ (+ (+ (+ (+ (+ (+ (+ (+ (+ (+ (+ (+ (+ (+ (+ 
                       (+ (+ (+ (+ (+ (+ (+ (+ (+ (+ (+ (+ (+ (+ (+ (+ (+ (+ (+ (+ (+ (+ (+ (+ (+ (+ (+ (+ (+ (+ (+ (+ 
                       (+ (+ (+ (+ (+ (+ (+ (+ (+ (+ (+ (+ (+ (+ (+ (+ (+ (+ (+ (+ (+ (+ (+ (+ (+ (+ (+ (+ (+ (+ (+ (+ 
                       (+ (+ (+ (+ (+ (+ (+ (+ (+ (+ (+ (+ (+ (+ (+ (+ (+ (+ (+ (+ (+ (+ (+ (+ (+ (+ (+ (+ (+ (+ (+ (+ 
                       (+ (+ (+ (+ (+ (+ (+ (+ (+ (+ (+ (+ (+ (+ (+ (+ (+ (+ (+ (+ (+ (+ (+ (+ (+ (+ (+ (+ (+ (+ (+ (+ 
                       1 1) 1) 1) 1) 1) 1) 1) 1) 1) 1) 1) 1) 1) 1) 1) 1) 1) 1) 1) 1) 1) 1) 1) 1) 1) 1) 1) 1) 1) 1) 1) 1)
                         1) 1) 1) 1) 1) 1) 1) 1) 1) 1) 1) 1) 1) 1) 1) 1) 1) 1) 1) 1) 1) 1) 1) 1) 1) 1) 1) 1) 1) 1) 1) 1)
                         1) 1) 1) 1) 1) 1) 1) 1) 1) 1) 1) 1) 1) 1) 1) 1) 1) 1) 1) 1) 1) 1) 1) 1) 1) 1) 1) 1) 1) 1) 1) 1)
                         1) 1) 1) 1) 1) 1) 1) 1) 1) 1) 1) 1) 1) 1) 1) 1) 1) 1) 1) 1) 1) 1) 1) 1) 1) 1) 1) 1) 1) 1) 1) 1)
                         1) 1) 1) 1) 1) 1) 1) 1) 1) 1) 1) 1) 1) 1) 1) 1) 1) 1) 1) 1) 1) 1) 1) 1) 1) 1) 1) 1) 1) 1) 1) 1)

                      ";
    assert_eq!(
        vm_execute(program).unwrap_err(),
        RuntimeErrorType::ASTError(ParseErrors::ExpressionStackDepthTooDeep.into()).into()
    );
}

#[test]
fn test_arg_stack_depth() {
    let program = "(define-private (foo)
                        (+ (+ (+ (+ (+ (+ (+ (+ (+ (+ (+ (+ (+ (+ (+ (+ (+ (+ (+ (+ (+ (+ (+ (+ (+ (+ (+ (+ (+ (+ (+ (+
                        (+ (+ (+ (+ (+ (+ (+ (+ (+ (+ (+ (+ (+ (+ (+ (+ (+ (+ (+ (+ (+ (+ (+ (+ (+ (+ (+ (+ (+ (+ (+ (+
                       bar 1) 1) 1) 1) 1) 1) 1) 1) 1) 1) 1) 1) 1) 1) 1) 1) 1) 1) 1) 1) 1) 1) 1) 1) 1) 1) 1) 1) 1) 1) 1) 1)
                         1) 1) 1) 1) 1) 1) 1) 1) 1) 1) 1) 1) 1) 1) 1) 1) 1) 1) 1) 1) 1) 1) 1) 1) 1) 1) 1) 1) 1) 1) 1) 1))
                       (define-private (bar)
                        (+ (+ (+ (+ (+ (+ (+ (+ (+ (+ (+ (+ (+ (+ (+ (+ (+ (+ (+ (+ (+ (+ (+ (+ (+ (+ (+ (+ (+ (+ (+ (+
                        (+ (+ (+ (+ (+ (+ (+ (+ (+ (+ (+ (+ (+ (+ (+ (+ (+ (+ (+ (+ (+ (+ (+ (+ (+ (+ (+ (+ (+ (+ (+ (+
                       1 1) 1) 1) 1) 1) 1) 1) 1) 1) 1) 1) 1) 1) 1) 1) 1) 1) 1) 1) 1) 1) 1) 1) 1) 1) 1) 1) 1) 1) 1) 1) 1)
                         1) 1) 1) 1) 1) 1) 1) 1) 1) 1) 1) 1) 1) 1) 1) 1) 1) 1) 1) 1) 1) 1) 1) 1) 1) 1) 1) 1) 1) 1) 1) 1))
                       (foo)
                      ";
    assert_eq!(
        vm_execute(program).unwrap_err(),
        RuntimeErrorType::MaxStackDepthReached.into()
    );
}

#[test]
fn test_cc_stack_depth() {
    let contract_one = "(define-public (foo) 
                        (ok (+ (+ (+ (+ (+ (+ (+ (+ (+ (+ (+ (+ (+ (+ (+ (+ (+ (+ (+ (+ (+ (+ (+ (+ (+ (+ (+ (+ (+ (+ (+ (+ 
                        (+ (+ (+ (+ (+ (+ (+ (+ (+ (+ (+ (+ (+ (+ (+ (+ (+ (+ (+ (+ (+ (+ (+ (+ (+ (+ (+ (+ (+ (+ (+ (+ 
                       1 1) 1) 1) 1) 1) 1) 1) 1) 1) 1) 1) 1) 1) 1) 1) 1) 1) 1) 1) 1) 1) 1) 1) 1) 1) 1) 1) 1) 1) 1) 1) 1)
                         1) 1) 1) 1) 1) 1) 1) 1) 1) 1) 1) 1) 1) 1) 1) 1) 1) 1) 1) 1) 1) 1) 1) 1) 1) 1) 1) 1) 1) 1) 1) 1)))";
    let contract_two =
                      "(define-private (bar) 
                        (+ (+ (+ (+ (+ (+ (+ (+ (+ (+ (+ (+ (+ (+ (+ (+ (+ (+ (+ (+ (+ (+ (+ (+ (+ (+ (+ (+ (+ (+ (+ (+ 
                        (+ (+ (+ (+ (+ (+ (+ (+ (+ (+ (+ (+ (+ (+ (+ (+ (+ (+ (+ (+ (+ (+ (+ (+ (+ (+ (+ (+ (+ (+ (+ (+ 
                        (unwrap-panic (contract-call? .c-foo foo ) )
                         1) 1) 1) 1) 1) 1) 1) 1) 1) 1) 1) 1) 1) 1) 1) 1) 1) 1) 1) 1) 1) 1) 1) 1) 1) 1) 1) 1) 1) 1) 1) 1)
                         1) 1) 1) 1) 1) 1) 1) 1) 1) 1) 1) 1) 1) 1) 1) 1) 1) 1) 1) 1) 1) 1) 1) 1) 1) 1) 1) 1) 1) 1) 1) 1))
                       (bar)
                      ";

    with_memory_environment(
        |owned_env| {
            let mut env = owned_env.get_exec_environment(None, None);

            let contract_identifier = QualifiedContractIdentifier::local("c-foo").unwrap();
            env.initialize_contract(contract_identifier, contract_one)
                .unwrap();

            let contract_identifier = QualifiedContractIdentifier::local("c-bar").unwrap();
            assert_eq!(
                env.initialize_contract(contract_identifier, contract_two)
                    .unwrap_err(),
                RuntimeErrorType::MaxStackDepthReached.into()
            );
        },
        false,
    );
}

#[test]
fn test_cc_trait_stack_depth() {
    let contract_one = "(define-public (foo)
                        (ok (+ (+ (+ (+ (+ (+ (+ (+ (+ (+ (+ (+ (+ (+ (+ (+ (+ (+ (+ (+ (+ (+ (+ (+ (+ (+ (+ (+ (+ (+ (+ (+
                        (+ (+ (+ (+ (+ (+ (+ (+ (+ (+ (+ (+ (+ (+ (+ (+ (+ (+ (+ (+ (+ (+ (+ (+ (+ (+ (+ (+ (+ (+ (+ (+
                       1 1) 1) 1) 1) 1) 1) 1) 1) 1) 1) 1) 1) 1) 1) 1) 1) 1) 1) 1) 1) 1) 1) 1) 1) 1) 1) 1) 1) 1) 1) 1) 1)
                         1) 1) 1) 1) 1) 1) 1) 1) 1) 1) 1) 1) 1) 1) 1) 1) 1) 1) 1) 1) 1) 1) 1) 1) 1) 1) 1) 1) 1) 1) 1) 1)))";
    let contract_two =
                      "(define-trait trait-1 (
                        (foo () (response int int))))
                       (define-private (bar (F <trait-1>))
                        (+ (+ (+ (+ (+ (+ (+ (+ (+ (+ (+ (+ (+ (+ (+ (+ (+ (+ (+ (+ (+ (+ (+ (+ (+ (+ (+ (+ (+ (+ (+ (+
                        (+ (+ (+ (+ (+ (+ (+ (+ (+ (+ (+ (+ (+ (+ (+ (+ (+ (+ (+ (+ (+ (+ (+ (+ (+ (+ (+ (+ (+ (+ (+ (+
                        (unwrap-panic (contract-call? F foo))
                         1) 1) 1) 1) 1) 1) 1) 1) 1) 1) 1) 1) 1) 1) 1) 1) 1) 1) 1) 1) 1) 1) 1) 1) 1) 1) 1) 1) 1) 1) 1) 1)
                         1) 1) 1) 1) 1) 1) 1) 1) 1) 1) 1) 1) 1) 1) 1) 1) 1) 1) 1) 1) 1) 1) 1) 1) 1) 1) 1) 1) 1) 1) 1) 1))
                       (bar .c-foo)
                      ";

    with_memory_environment(
        |owned_env| {
            let mut env = owned_env.get_exec_environment(None, None);

            let contract_identifier = QualifiedContractIdentifier::local("c-foo").unwrap();
            env.initialize_contract(contract_identifier, contract_one)
                .unwrap();

            let contract_identifier = QualifiedContractIdentifier::local("c-bar").unwrap();
            assert_eq!(
                env.initialize_contract(contract_identifier, contract_two)
                    .unwrap_err(),
                RuntimeErrorType::MaxStackDepthReached.into()
            );
        },
        false,
    );
}

#[test]
fn test_all() {
    let to_test = [
        test_factorial_contract,
        test_aborts,
        test_contract_caller,
        test_tx_sponsor,
        test_fully_qualified_contract_call,
        test_simple_contract_call,
    ];
    for test in to_test.iter() {
        eprintln!("..");
        with_memory_environment(test, false);
    }
}<|MERGE_RESOLUTION|>--- conflicted
+++ resolved
@@ -16,23 +16,11 @@
 
 use crate::types::chainstate::BlockHeaderHash;
 use crate::types::chainstate::StacksBlockId;
-<<<<<<< HEAD
 #[cfg(any(test, feature = "testing"))]
 use rstest::rstest;
 #[cfg(any(test, feature = "testing"))]
 use rstest_reuse::{self, *};
-use util::hash::hex_bytes;
-use vm::ast::errors::ParseErrors;
-use vm::contexts::{Environment, GlobalContext, OwnedEnvironment};
-use vm::contracts::Contract;
-use vm::costs::ExecutionCost;
-use vm::database::ClarityDatabase;
-use vm::errors::{CheckErrors, Error, RuntimeErrorType};
-use vm::execute as vm_execute;
-use vm::representations::SymbolicExpression;
-use vm::tests::{
-    execute, symbols_from_values, with_memory_environment, TEST_BURN_STATE_DB, TEST_HEADER_DB,
-=======
+
 use crate::vm::ast;
 use crate::vm::ast::errors::ParseErrors;
 use crate::vm::contexts::{Environment, GlobalContext, OwnedEnvironment};
@@ -45,17 +33,13 @@
 use crate::vm::tests::{
     execute, is_committed, is_err_code_i128 as is_err_code, symbols_from_values,
     with_memory_environment, TEST_BURN_STATE_DB, TEST_HEADER_DB,
->>>>>>> 9dd09ab7
 };
 use crate::vm::types::{
     OptionalData, PrincipalData, QualifiedContractIdentifier, ResponseData, StandardPrincipalData,
     TypeSignature, Value,
 };
-<<<<<<< HEAD
-use vm::{ast, ClarityVersion};
-=======
+use crate::vm::ClarityVersion;
 use stacks_common::util::hash::hex_bytes;
->>>>>>> 9dd09ab7
 
 use crate::vm::database::MemoryBackingStore;
 
@@ -140,19 +124,6 @@
     }
 }
 
-fn is_committed(v: &Value) -> bool {
-    match v {
-        Value::Response(ref data) => data.committed,
-        _ => false,
-    }
-}
-
-fn is_err_code(v: &Value, e: i128) -> bool {
-    match v {
-        Value::Response(ref data) => !data.committed && *data.data == Value::Int(e),
-        _ => false,
-    }
-}
 
 fn test_block_headers(n: u8) -> StacksBlockId {
     StacksBlockId([n as u8; 32])
