use async_h1::client;
use async_std::io::ReadExt;
use async_std::net::TcpStream;
use base64::encode;
use http_types::{Method, Request, Url};
use std::io::Cursor;
use std::sync::{
    atomic::{AtomicBool, Ordering},
    Arc,
};
use std::time::Instant;

use serde::Serialize;
use serde_json::value::RawValue;

use std::cmp;

use super::super::operations::BurnchainOpSigner;
use super::super::Config;
use super::{BurnchainController, BurnchainTip, Error as BurnchainControllerError};

use stacks::burnchains::bitcoin::indexer::{
    BitcoinIndexer, BitcoinIndexerConfig, BitcoinIndexerRuntime,
};
use stacks::burnchains::bitcoin::spv::SpvClient;
use stacks::burnchains::bitcoin::BitcoinNetworkType;
use stacks::burnchains::db::BurnchainDB;
use stacks::burnchains::indexer::BurnchainIndexer;
use stacks::burnchains::BurnchainStateTransitionOps;
use stacks::burnchains::Error as burnchain_error;
use stacks::burnchains::PoxConstants;
use stacks::burnchains::PublicKey;
use stacks::burnchains::{
    bitcoin::address::{BitcoinAddress, BitcoinAddressType},
    Txid,
};
use stacks::burnchains::{Burnchain, BurnchainParameters};
use stacks::chainstate::burn::db::sortdb::SortitionDB;
use stacks::chainstate::burn::operations::{
    BlockstackOperationType, LeaderBlockCommitOp, LeaderKeyRegisterOp, PreStxOp, TransferStxOp,
    UserBurnSupportOp,
};
use stacks::chainstate::coordinator::comm::CoordinatorChannels;
use stacks::chainstate::stacks::address::PoxAddress;
use stacks::codec::StacksMessageCodec;
use stacks::core::StacksEpoch;
use stacks::util::hash::{hex_bytes, Hash160};
use stacks::util::secp256k1::Secp256k1PublicKey;
use stacks::util::sleep_ms;
use stacks_common::deps_common::bitcoin::blockdata::opcodes;
use stacks_common::deps_common::bitcoin::blockdata::script::{Builder, Script};
use stacks_common::deps_common::bitcoin::blockdata::transaction::{
    OutPoint, Transaction, TxIn, TxOut,
};
use stacks_common::deps_common::bitcoin::network::encodable::ConsensusEncodable;
use stacks_common::deps_common::bitcoin::network::serialize::RawEncoder;
use stacks_common::deps_common::bitcoin::util::hash::Sha256dHash;

use stacks::monitoring::{increment_btc_blocks_received_counter, increment_btc_ops_sent_counter};

#[cfg(test)]
use stacks::chainstate::burn::Opcodes;
use stacks::types::chainstate::BurnchainHeaderHash;

/// The number of bitcoin blocks that can have
///  passed since the UTXO cache was last refreshed before
///  the cache is force-reset.
const UTXO_CACHE_STALENESS_LIMIT: u64 = 6;
const DUST_UTXO_LIMIT: u64 = 5500;

pub struct BitcoinRegtestController {
    config: Config,
    indexer: BitcoinIndexer,
    db: Option<SortitionDB>,
    burnchain_db: Option<BurnchainDB>,
    chain_tip: Option<BurnchainTip>,
    use_coordinator: Option<CoordinatorChannels>,
    burnchain_config: Burnchain,
    ongoing_block_commit: Option<OngoingBlockCommit>,
    should_keep_running: Option<Arc<AtomicBool>>,
    allow_rbf: bool,
}

#[derive(Clone)]
pub struct OngoingBlockCommit {
    payload: LeaderBlockCommitOp,
    utxos: UTXOSet,
    fees: LeaderBlockCommitFees,
    txids: Vec<Txid>,
}

impl OngoingBlockCommit {
    fn sum_utxos(&self) -> u64 {
        self.utxos.total_available()
    }
}

#[derive(Clone)]
struct LeaderBlockCommitFees {
    fee_rate: u64,
    sortition_fee: u64,
    outputs_len: u64,
    default_tx_size: u64,
    spent_in_attempts: u64,
    is_rbf_enabled: bool,
    final_size: u64,
}

impl LeaderBlockCommitFees {
    pub fn fees_from_previous_tx(
        &self,
        payload: &LeaderBlockCommitOp,
        config: &Config,
    ) -> LeaderBlockCommitFees {
        let mut fees = LeaderBlockCommitFees::estimated_fees_from_payload(payload, config);
        fees.spent_in_attempts = cmp::max(1, self.spent_in_attempts);
        fees.final_size = self.final_size;
        fees.fee_rate = self.fee_rate + config.burnchain.rbf_fee_increment;
        fees.is_rbf_enabled = true;
        fees
    }

    pub fn estimated_fees_from_payload(
        payload: &LeaderBlockCommitOp,
        config: &Config,
    ) -> LeaderBlockCommitFees {
        let number_of_transfers = payload.commit_outs.len() as u64;
        let value_per_transfer = payload.burn_fee / number_of_transfers;
        let sortition_fee = value_per_transfer * number_of_transfers;
        let spent_in_attempts = 0;
        let fee_rate = config.burnchain.satoshis_per_byte;
        let default_tx_size = config.burnchain.block_commit_tx_estimated_size;

        LeaderBlockCommitFees {
            fee_rate,
            sortition_fee,
            outputs_len: number_of_transfers,
            default_tx_size,
            spent_in_attempts,
            is_rbf_enabled: false,
            final_size: 0,
        }
    }

    pub fn estimated_miner_fee(&self) -> u64 {
        self.fee_rate * self.default_tx_size
    }

    pub fn rbf_fee(&self) -> u64 {
        if self.is_rbf_enabled {
            self.spent_in_attempts + self.default_tx_size
        } else {
            0
        }
    }

    pub fn estimated_amount_required(&self) -> u64 {
        self.estimated_miner_fee() + self.rbf_fee() + self.sortition_fee
    }

    pub fn total_spent(&self) -> u64 {
        self.fee_rate * self.final_size + self.spent_in_attempts + self.sortition_fee
    }

    pub fn amount_per_output(&self) -> u64 {
        self.sortition_fee / self.outputs_len
    }

    pub fn total_spent_in_outputs(&self) -> u64 {
        self.sortition_fee
    }

    pub fn min_tx_size(&self) -> u64 {
        cmp::max(self.final_size, self.default_tx_size)
    }

    pub fn register_replacement(&mut self, tx_size: u64) {
        let new_size = cmp::max(tx_size, self.final_size);
        if self.is_rbf_enabled {
            self.spent_in_attempts += new_size;
        }
        self.final_size = new_size;
    }
}

impl BitcoinRegtestController {
    pub fn new(config: Config, coordinator_channel: Option<CoordinatorChannels>) -> Self {
        BitcoinRegtestController::with_burnchain(config, coordinator_channel, None, None)
    }

    pub fn with_burnchain(
        config: Config,
        coordinator_channel: Option<CoordinatorChannels>,
        burnchain: Option<Burnchain>,
        should_keep_running: Option<Arc<AtomicBool>>,
    ) -> Self {
        std::fs::create_dir_all(&config.get_burnchain_path_str())
            .expect("Unable to create workdir");
        let (network, network_id) = config.burnchain.get_bitcoin_network();

        let res = SpvClient::new(
            &config.get_spv_headers_file_path(),
            0,
            None,
            network_id,
            true,
            false,
        );
        if let Err(err) = res {
            error!("Unable to init block headers: {}", err);
            panic!()
        }

        let burnchain_params = BurnchainParameters::from_params(&config.burnchain.chain, &network)
            .expect("Bitcoin network unsupported");

        if network_id == BitcoinNetworkType::Mainnet && config.burnchain.epochs.is_some() {
            panic!("It is an error to set custom epochs while running on Mainnet: network_id {:?} config.burnchain {:#?}",
                   &network_id, &config.burnchain);
        }

        let indexer_config = {
            let burnchain_config = config.burnchain.clone();
            BitcoinIndexerConfig {
                peer_host: burnchain_config.peer_host,
                peer_port: burnchain_config.peer_port,
                rpc_port: burnchain_config.rpc_port,
                rpc_ssl: burnchain_config.rpc_ssl,
                username: burnchain_config.username,
                password: burnchain_config.password,
                timeout: burnchain_config.timeout,
                spv_headers_path: config.get_spv_headers_file_path(),
                first_block: burnchain_params.first_block_height,
                magic_bytes: burnchain_config.magic_bytes,
                epochs: burnchain_config.epochs,
            }
        };

        let (_, network_type) = config.burnchain.get_bitcoin_network();
        let indexer_runtime = BitcoinIndexerRuntime::new(network_type);
        let burnchain_indexer = BitcoinIndexer {
            config: indexer_config.clone(),
            runtime: indexer_runtime,
        };

        let burnchain_config = burnchain.unwrap_or_else(|| Self::default_burnchain(&config));

        Self {
            use_coordinator: coordinator_channel,
            config,
            indexer: burnchain_indexer,
            db: None,
            burnchain_db: None,
            chain_tip: None,
            burnchain_config,
            ongoing_block_commit: None,
            should_keep_running,
            allow_rbf: true,
        }
    }

    /// create a dummy bitcoin regtest controller.
    ///   used just for submitting bitcoin ops.
    pub fn new_dummy(config: Config, burnchain: Burnchain) -> Self {
        let (network, _) = config.burnchain.get_bitcoin_network();
        let burnchain_params = BurnchainParameters::from_params(&config.burnchain.chain, &network)
            .expect("Bitcoin network unsupported");

        let indexer_config = {
            let burnchain_config = config.burnchain.clone();
            BitcoinIndexerConfig {
                peer_host: burnchain_config.peer_host,
                peer_port: burnchain_config.peer_port,
                rpc_port: burnchain_config.rpc_port,
                rpc_ssl: burnchain_config.rpc_ssl,
                username: burnchain_config.username,
                password: burnchain_config.password,
                timeout: burnchain_config.timeout,
                spv_headers_path: config.get_spv_headers_file_path(),
                first_block: burnchain_params.first_block_height,
                magic_bytes: burnchain_config.magic_bytes,
                epochs: burnchain_config.epochs,
            }
        };

        let (_, network_type) = config.burnchain.get_bitcoin_network();
        let indexer_runtime = BitcoinIndexerRuntime::new(network_type);
        let burnchain_indexer = BitcoinIndexer {
            config: indexer_config.clone(),
            runtime: indexer_runtime,
        };

        Self {
            use_coordinator: None,
            config,
            indexer: burnchain_indexer,
            db: None,
            burnchain_db: None,
            chain_tip: None,
            burnchain_config: burnchain,
            ongoing_block_commit: None,
            should_keep_running: None,
            allow_rbf: true,
        }
    }

<<<<<<< HEAD
    fn default_burnchain(config: &Config) -> Burnchain {
        let (network_name, _network_type) = config.burnchain.get_bitcoin_network();
        let working_dir = config.get_burn_db_path();
        let mut burnchain = Burnchain::new(&working_dir, &config.burnchain.chain, &network_name)
            .expect("Failed to instantiate burnchain");
        config.update_pox_constants(&mut burnchain.pox_constants);

        burnchain
=======
    /// Creates a dummy bitcoin regtest controller, with the given ongoing block-commits
    pub fn new_ongoing_dummy(config: Config, ongoing: Option<OngoingBlockCommit>) -> Self {
        let mut ret = Self::new_dummy(config);
        ret.ongoing_block_commit = ongoing;
        ret
    }

    /// Get an owned copy of the ongoing block commit state
    pub fn get_ongoing_commit(&self) -> Option<OngoingBlockCommit> {
        self.ongoing_block_commit.clone()
    }

    /// Set the ongoing block commit state
    pub fn set_ongoing_commit(&mut self, ongoing: Option<OngoingBlockCommit>) {
        self.ongoing_block_commit = ongoing;
    }

    fn default_burnchain(&self) -> Burnchain {
        let (network_name, _network_type) = self.config.burnchain.get_bitcoin_network();
        match &self.burnchain_config {
            Some(burnchain) => burnchain.clone(),
            None => {
                let working_dir = self.config.get_burn_db_path();
                match Burnchain::new(&working_dir, &self.config.burnchain.chain, &network_name) {
                    Ok(burnchain) => burnchain,
                    Err(e) => {
                        error!("Failed to instantiate burnchain: {}", e);
                        panic!()
                    }
                }
            }
        }
>>>>>>> 9d897256
    }

    pub fn get_pox_constants(&self) -> PoxConstants {
        let burnchain = self.get_burnchain();
        burnchain.pox_constants
    }

    pub fn get_burnchain(&self) -> Burnchain {
        self.burnchain_config.clone()
    }

    fn receive_blocks_helium(&mut self) -> BurnchainTip {
        let mut burnchain = self.get_burnchain();
        let (block_snapshot, state_transition) = loop {
            match burnchain.sync_with_indexer_deprecated(&mut self.indexer) {
                Ok(x) => {
                    break x;
                }
                Err(e) => {
                    // keep trying
                    error!("Unable to sync with burnchain: {}", e);
                    match e {
                        burnchain_error::TrySyncAgain => {
                            // try again immediately
                            continue;
                        }
                        burnchain_error::BurnchainPeerBroken => {
                            // remote burnchain peer broke, and produced a shorter blockchain fork.
                            // just keep trying
                            sleep_ms(5000);
                            continue;
                        }
                        _ => {
                            // delay and try again
                            sleep_ms(5000);
                            continue;
                        }
                    }
                }
            }
        };

        let rest = match (state_transition, &self.chain_tip) {
            (None, Some(chain_tip)) => chain_tip.clone(),
            (Some(state_transition), _) => {
                let burnchain_tip = BurnchainTip {
                    block_snapshot: block_snapshot,
                    state_transition: BurnchainStateTransitionOps::from(state_transition),
                    received_at: Instant::now(),
                };
                self.chain_tip = Some(burnchain_tip.clone());
                burnchain_tip
            }
            (None, None) => {
                // can happen at genesis
                let burnchain_tip = BurnchainTip {
                    block_snapshot: block_snapshot,
                    state_transition: BurnchainStateTransitionOps::noop(),
                    received_at: Instant::now(),
                };
                self.chain_tip = Some(burnchain_tip.clone());
                burnchain_tip
            }
        };

        debug!("Done receiving blocks");
        rest
    }

    fn receive_blocks(
        &mut self,
        block_for_sortitions: bool,
        target_block_height_opt: Option<u64>,
    ) -> Result<(BurnchainTip, u64), BurnchainControllerError> {
        let coordinator_comms = match self.use_coordinator.as_ref() {
            Some(x) => x.clone(),
            None => {
                // pre-PoX helium node
                let tip = self.receive_blocks_helium();
                let height = tip.block_snapshot.block_height;
                return Ok((tip, height));
            }
        };

        let mut burnchain = self.get_burnchain();
        let (block_snapshot, burnchain_height, state_transition) = loop {
            if !self.should_keep_running() {
                return Err(BurnchainControllerError::CoordinatorClosed);
            }
            match burnchain.sync_with_indexer(
                &mut self.indexer,
                coordinator_comms.clone(),
                target_block_height_opt,
                Some(burnchain.pox_constants.reward_cycle_length as u64),
                self.should_keep_running.clone(),
            ) {
                Ok(x) => {
                    increment_btc_blocks_received_counter();

                    // initialize the dbs...
                    self.sortdb_mut();

                    // wait for the chains coordinator to catch up with us
                    if block_for_sortitions {
                        self.wait_for_sortitions(Some(x.block_height))?;
                    }

                    // NOTE: This is the latest _sortition_ on the canonical sortition history, not the latest burnchain block!
                    let sort_tip =
                        SortitionDB::get_canonical_burn_chain_tip(self.sortdb_ref().conn())
                            .expect("Sortition DB error.");

                    let (snapshot, state_transition) = self
                        .sortdb_ref()
                        .get_sortition_result(&sort_tip.sortition_id)
                        .expect("Sortition DB error.")
                        .expect("BUG: no data for the canonical chain tip");

                    let burnchain_height = self
                        .indexer
                        .get_highest_header_height()
                        .map_err(BurnchainControllerError::IndexerError)?;
                    break (snapshot, burnchain_height, state_transition);
                }
                Err(e) => {
                    // keep trying
                    error!("Unable to sync with burnchain: {}", e);
                    match e {
                        burnchain_error::CoordinatorClosed => {
                            return Err(BurnchainControllerError::CoordinatorClosed)
                        }
                        burnchain_error::TrySyncAgain => {
                            // try again immediately
                            continue;
                        }
                        burnchain_error::BurnchainPeerBroken => {
                            // remote burnchain peer broke, and produced a shorter blockchain fork.
                            // just keep trying
                            sleep_ms(5000);
                            continue;
                        }
                        _ => {
                            // delay and try again
                            sleep_ms(5000);
                            continue;
                        }
                    }
                }
            }
        };

        let burnchain_tip = BurnchainTip {
            block_snapshot: block_snapshot,
            state_transition: state_transition,
            received_at: Instant::now(),
        };

        self.chain_tip = Some(burnchain_tip.clone());
        debug!("Done receiving blocks");

        Ok((burnchain_tip, burnchain_height))
    }

    fn should_keep_running(&self) -> bool {
        match self.should_keep_running {
            Some(ref should_keep_running) => should_keep_running.load(Ordering::SeqCst),
            _ => true,
        }
    }

    #[cfg(test)]
    pub fn get_all_utxos(&self, public_key: &Secp256k1PublicKey) -> Vec<UTXO> {
        // Configure UTXO filter
        let pkh = Hash160::from_data(&public_key.to_bytes())
            .to_bytes()
            .to_vec();
        let (_, network_id) = self.config.burnchain.get_bitcoin_network();
        let address =
            BitcoinAddress::from_bytes(network_id, BitcoinAddressType::PublicKeyHash, &pkh)
                .expect("Public key incorrect");
        let filter_addresses = vec![address.to_b58()];
        let _result = BitcoinRPCRequest::import_public_key(&self.config, &public_key);

        sleep_ms(1000);

        let min_conf = 0;
        let max_conf = 9999999;
        let minimum_amount = ParsedUTXO::sat_to_serialized_btc(1);

        let payload = BitcoinRPCRequest {
            method: "listunspent".to_string(),
            params: vec![
                min_conf.into(),
                max_conf.into(),
                filter_addresses.clone().into(),
                true.into(),
                json!({ "minimumAmount": minimum_amount }),
            ],
            id: "stacks".to_string(),
            jsonrpc: "2.0".to_string(),
        };

        let mut res = BitcoinRPCRequest::send(&self.config, payload).unwrap();
        let mut result_vec = vec![];

        if let Some(ref mut object) = res.as_object_mut() {
            match object.get_mut("result") {
                Some(serde_json::Value::Array(entries)) => {
                    while let Some(entry) = entries.pop() {
                        let parsed_utxo: ParsedUTXO = match serde_json::from_value(entry) {
                            Ok(utxo) => utxo,
                            Err(err) => {
                                warn!("Failed parsing UTXO: {}", err);
                                continue;
                            }
                        };
                        let amount = match parsed_utxo.get_sat_amount() {
                            Some(amount) => amount,
                            None => continue,
                        };

                        if amount < 1 {
                            continue;
                        }

                        let script_pub_key = match parsed_utxo.get_script_pub_key() {
                            Some(script_pub_key) => script_pub_key,
                            None => {
                                continue;
                            }
                        };

                        let txid = match parsed_utxo.get_txid() {
                            Some(amount) => amount,
                            None => continue,
                        };

                        result_vec.push(UTXO {
                            txid,
                            vout: parsed_utxo.vout,
                            script_pub_key,
                            amount,
                            confirmations: parsed_utxo.confirmations,
                        });
                    }
                }
                _ => {
                    warn!("Failed to get UTXOs");
                }
            }
        }

        result_vec
    }

    /// Checks if there is a default wallet with the name of "".
    /// If the default wallet does not exist, this function creates a wallet with name "".
    pub fn create_wallet_if_dne(&self) -> RPCResult<()> {
        let wallets = BitcoinRPCRequest::list_wallets(&self.config)?;

        if !wallets.contains(&("".to_string())) {
            BitcoinRPCRequest::create_wallet(&self.config, "")?;
        }
        Ok(())
    }

    pub fn get_utxos(
        &self,
        public_key: &Secp256k1PublicKey,
        total_required: u64,
        utxos_to_exclude: Option<UTXOSet>,
        block_height: u64,
    ) -> Option<UTXOSet> {
        // if mock mining, do not even both requesting UTXOs
        if self.config.node.mock_mining {
            return None;
        }

        // Configure UTXO filter
        let pkh = Hash160::from_data(&public_key.to_bytes())
            .to_bytes()
            .to_vec();
        let (_, network_id) = self.config.burnchain.get_bitcoin_network();
        let address =
            BitcoinAddress::from_bytes(network_id, BitcoinAddressType::PublicKeyHash, &pkh)
                .expect("Public key incorrect");
        let filter_addresses = vec![address.to_b58()];

        let mut utxos = loop {
            let result = BitcoinRPCRequest::list_unspent(
                &self.config,
                filter_addresses.clone(),
                !self.allow_rbf, // if RBF is disabled, then we can use 0-conf txs
                total_required,
                &utxos_to_exclude,
                block_height,
            );

            // Perform request
            match result {
                Ok(utxos) => {
                    break utxos;
                }
                Err(e) => {
                    error!("Bitcoin RPC failure: error listing utxos {:?}", e);
                    sleep_ms(5000);
                    continue;
                }
            };
        };

        let utxos = if utxos.is_empty() {
            let (_, network) = self.config.burnchain.get_bitcoin_network();
            loop {
                if let BitcoinNetworkType::Regtest = network {
                    // Performing this operation on Mainnet / Testnet is very expensive, and can be longer than bitcoin block time.
                    // Assuming that miners are in charge of correctly operating their bitcoind nodes sounds
                    // reasonable to me.
                    // $ bitcoin-cli importaddress mxVFsFW5N4mu1HPkxPttorvocvzeZ7KZyk
                    let _result = BitcoinRPCRequest::import_public_key(&self.config, &public_key);
                    sleep_ms(1000);
                }

                let result = BitcoinRPCRequest::list_unspent(
                    &self.config,
                    filter_addresses.clone(),
                    !self.allow_rbf, // if RBF is disabled, then we can use 0-conf txs
                    total_required,
                    &utxos_to_exclude,
                    block_height,
                );

                utxos = match result {
                    Ok(utxos) => utxos,
                    Err(e) => {
                        error!("Bitcoin RPC failure: error listing utxos {:?}", e);
                        sleep_ms(5000);
                        continue;
                    }
                };

                if utxos.is_empty() {
                    return None;
                } else {
                    break utxos;
                }
            }
        } else {
            utxos
        };

        let total_unspent = utxos.total_available();
        if total_unspent < total_required {
            warn!(
                "Total unspent {} < {} for {:?}",
                total_unspent,
                total_required,
                &public_key.to_hex()
            );
            return None;
        }

        Some(utxos)
    }

    fn build_leader_key_register_tx(
        &mut self,
        payload: LeaderKeyRegisterOp,
        signer: &mut BurnchainOpSigner,
        _attempt: u64,
    ) -> Option<Transaction> {
        let public_key = signer.get_public_key();

        let btc_miner_fee = self.config.burnchain.leader_key_tx_estimated_size
            * self.config.burnchain.satoshis_per_byte;
        let budget_for_outputs = DUST_UTXO_LIMIT;
        let total_required = btc_miner_fee + budget_for_outputs;

        let (mut tx, mut utxos) = self.prepare_tx(&public_key, total_required, None, None, 0)?;

        // Serialize the payload
        let op_bytes = {
            let mut buffer = vec![];
            let mut magic_bytes = self.config.burnchain.magic_bytes.as_bytes().to_vec();
            buffer.append(&mut magic_bytes);
            payload
                .consensus_serialize(&mut buffer)
                .expect("FATAL: invalid operation");
            buffer
        };

        let consensus_output = TxOut {
            value: 0,
            script_pubkey: Builder::new()
                .push_opcode(opcodes::All::OP_RETURN)
                .push_slice(&op_bytes)
                .into_script(),
        };

        tx.output = vec![consensus_output];

        let address_hash = Hash160::from_data(&public_key.to_bytes());
        let identifier_output = BitcoinAddress::to_p2pkh_tx_out(&address_hash, DUST_UTXO_LIMIT);

        tx.output.push(identifier_output);

        let fee_rate = self.config.burnchain.satoshis_per_byte;

        self.finalize_tx(
            &mut tx,
            budget_for_outputs,
            0,
            self.config.burnchain.leader_key_tx_estimated_size,
            fee_rate,
            &mut utxos,
            signer,
        )?;

        increment_btc_ops_sent_counter();

        info!(
            "Miner node: submitting leader_key_register op - {}, waiting for its inclusion in the next Bitcoin block",
            public_key.to_hex()
        );

        Some(tx)
    }

    #[cfg(not(test))]
    fn build_transfer_stacks_tx(
        &mut self,
        _payload: TransferStxOp,
        _signer: &mut BurnchainOpSigner,
        _utxo: Option<UTXO>,
    ) -> Option<Transaction> {
        unimplemented!()
    }

    #[cfg(test)]
    pub fn submit_manual(
        &mut self,
        operation: BlockstackOperationType,
        op_signer: &mut BurnchainOpSigner,
        utxo: Option<UTXO>,
    ) -> Option<Transaction> {
        let transaction = match operation {
            BlockstackOperationType::LeaderBlockCommit(_)
            | BlockstackOperationType::LeaderKeyRegister(_)
            | BlockstackOperationType::StackStx(_)
            | BlockstackOperationType::UserBurnSupport(_) => {
                unimplemented!();
            }
            BlockstackOperationType::PreStx(payload) => {
                self.build_pre_stacks_tx(payload, op_signer)
            }
            BlockstackOperationType::TransferStx(payload) => {
                self.build_transfer_stacks_tx(payload, op_signer, utxo)
            }
        }?;

        let ser_transaction = SerializedTx::new(transaction.clone());

        if self.send_transaction(ser_transaction) {
            Some(transaction)
        } else {
            None
        }
    }

    #[cfg(test)]
    /// Build a transfer stacks tx.
    ///   this *only* works if the only existant UTXO is from a PreStx Op
    ///   this is okay for testing, but obviously not okay for actual use.
    ///   The reason for this constraint is that the bitcoin_regtest_controller's UTXO
    ///     and signing logic are fairly intertwined, and untangling the two seems excessive
    ///     for a functionality that won't be implemented for production via this controller.
    fn build_transfer_stacks_tx(
        &mut self,
        payload: TransferStxOp,
        signer: &mut BurnchainOpSigner,
        utxo_to_use: Option<UTXO>,
    ) -> Option<Transaction> {
        let public_key = signer.get_public_key();
        let max_tx_size = 230;

        let (mut tx, mut utxos) = if let Some(utxo) = utxo_to_use {
            (
                Transaction {
                    input: vec![],
                    output: vec![],
                    version: 1,
                    lock_time: 0,
                },
                UTXOSet {
                    bhh: BurnchainHeaderHash::zero(),
                    utxos: vec![utxo],
                },
            )
        } else {
            self.prepare_tx(
                &public_key,
                DUST_UTXO_LIMIT + max_tx_size * self.config.burnchain.satoshis_per_byte,
                None,
                None,
                0,
            )?
        };

        // Serialize the payload
        let op_bytes = {
            let mut bytes = self.config.burnchain.magic_bytes.as_bytes().to_vec();
            payload.consensus_serialize(&mut bytes).ok()?;
            bytes
        };

        let consensus_output = TxOut {
            value: 0,
            script_pubkey: Builder::new()
                .push_opcode(opcodes::All::OP_RETURN)
                .push_slice(&op_bytes)
                .into_script(),
        };

        tx.output = vec![consensus_output];
        tx.output.push(
            PoxAddress::Standard(payload.recipient.clone(), None)
                .to_bitcoin_tx_out(DUST_UTXO_LIMIT),
        );

        self.finalize_tx(
            &mut tx,
            DUST_UTXO_LIMIT,
            0,
            max_tx_size,
            self.config.burnchain.satoshis_per_byte,
            &mut utxos,
            signer,
        )?;

        increment_btc_ops_sent_counter();

        info!(
            "Miner node: submitting stacks transfer op - {}",
            public_key.to_hex()
        );

        Some(tx)
    }

    #[cfg(not(test))]
    fn build_pre_stacks_tx(
        &mut self,
        _payload: PreStxOp,
        _signer: &mut BurnchainOpSigner,
    ) -> Option<Transaction> {
        unimplemented!()
    }

    #[cfg(test)]
    fn build_pre_stacks_tx(
        &mut self,
        payload: PreStxOp,
        signer: &mut BurnchainOpSigner,
    ) -> Option<Transaction> {
        let public_key = signer.get_public_key();
        let max_tx_size = 280;

        let output_amt = DUST_UTXO_LIMIT + max_tx_size * self.config.burnchain.satoshis_per_byte;
        let (mut tx, mut utxos) = self.prepare_tx(&public_key, output_amt, None, None, 0)?;

        // Serialize the payload
        let op_bytes = {
            let mut bytes = self.config.burnchain.magic_bytes.as_bytes().to_vec();
            bytes.push(Opcodes::PreStx as u8);
            bytes
        };

        let consensus_output = TxOut {
            value: 0,
            script_pubkey: Builder::new()
                .push_opcode(opcodes::All::OP_RETURN)
                .push_slice(&op_bytes)
                .into_script(),
        };

        tx.output = vec![consensus_output];
        tx.output
            .push(PoxAddress::Standard(payload.output.clone(), None).to_bitcoin_tx_out(output_amt));

        self.finalize_tx(
            &mut tx,
            output_amt,
            0,
            max_tx_size,
            self.config.burnchain.satoshis_per_byte,
            &mut utxos,
            signer,
        )?;

        increment_btc_ops_sent_counter();

        info!(
            "Miner node: submitting pre_stacks op - {}",
            public_key.to_hex()
        );

        Some(tx)
    }

    fn send_block_commit_operation(
        &mut self,
        payload: LeaderBlockCommitOp,
        signer: &mut BurnchainOpSigner,
        utxos_to_include: Option<UTXOSet>,
        utxos_to_exclude: Option<UTXOSet>,
        previous_fees: Option<LeaderBlockCommitFees>,
        previous_txids: &Vec<Txid>,
    ) -> Option<Transaction> {
        let mut estimated_fees = match previous_fees {
            Some(fees) => fees.fees_from_previous_tx(&payload, &self.config),
            None => LeaderBlockCommitFees::estimated_fees_from_payload(&payload, &self.config),
        };

        let public_key = signer.get_public_key();
        let (mut tx, mut utxos) = self.prepare_tx(
            &public_key,
            estimated_fees.estimated_amount_required(),
            utxos_to_include,
            utxos_to_exclude,
            payload.parent_block_ptr as u64,
        )?;

        // Serialize the payload
        let op_bytes = {
            let mut buffer = vec![];
            let mut magic_bytes = self.config.burnchain.magic_bytes.as_bytes().to_vec();
            buffer.append(&mut magic_bytes);
            payload
                .consensus_serialize(&mut buffer)
                .expect("FATAL: invalid operation");
            buffer
        };

        let consensus_output = TxOut {
            value: 0,
            script_pubkey: Builder::new()
                .push_opcode(opcodes::All::OP_RETURN)
                .push_slice(&op_bytes)
                .into_script(),
        };

        tx.output = vec![consensus_output];

        for commit_to in payload.commit_outs.iter() {
            tx.output
                .push(commit_to.to_bitcoin_tx_out(estimated_fees.amount_per_output()));
        }

        let fee_rate = estimated_fees.fee_rate;
        self.finalize_tx(
            &mut tx,
            estimated_fees.total_spent_in_outputs(),
            estimated_fees.spent_in_attempts,
            estimated_fees.min_tx_size(),
            fee_rate,
            &mut utxos,
            signer,
        )?;

        let serialized_tx = SerializedTx::new(tx.clone());

        let tx_size = serialized_tx.bytes.len() as u64;
        estimated_fees.register_replacement(tx_size);
        let mut txid = tx.txid().as_bytes().to_vec();
        txid.reverse();

        debug!("Transaction relying on UTXOs: {:?}", utxos);
        let txid = Txid::from_bytes(&txid[..]).unwrap();
        let mut txids = previous_txids.clone();
        txids.push(txid.clone());
        let ongoing_block_commit = OngoingBlockCommit {
            payload,
            utxos,
            fees: estimated_fees,
            txids,
        };

        info!(
            "Miner node: submitting leader_block_commit (txid: {}, rbf: {}, total spent: {}, size: {}, fee_rate: {})",
            txid.to_hex(),
            ongoing_block_commit.fees.is_rbf_enabled,
            ongoing_block_commit.fees.total_spent(),
            ongoing_block_commit.fees.final_size,
            fee_rate,
        );

        self.ongoing_block_commit = Some(ongoing_block_commit);

        increment_btc_ops_sent_counter();

        Some(tx)
    }

    fn build_leader_block_commit_tx(
        &mut self,
        payload: LeaderBlockCommitOp,
        signer: &mut BurnchainOpSigner,
        _attempt: u64,
    ) -> Option<Transaction> {
        // Are we currently tracking an operation?
        if self.ongoing_block_commit.is_none() || !self.allow_rbf {
            // Good to go, let's build the transaction and send it.
            let res = self.send_block_commit_operation(payload, signer, None, None, None, &vec![]);
            return res;
        }

        let ongoing_op = self.ongoing_block_commit.take().unwrap();

        let _ = self.sortdb_mut();
        let burnchain_db = self.burnchain_db.as_ref().expect("BurnchainDB not opened");

        for txid in ongoing_op.txids.iter() {
            let mined_op = burnchain_db.get_burnchain_op(txid);
            if mined_op.is_some() {
                // Good to go, the transaction in progress was mined
                debug!("Was able to retrieve ongoing TXID - {}", txid);
                let res =
                    self.send_block_commit_operation(payload, signer, None, None, None, &vec![]);
                return res;
            } else {
                debug!("Was unable to retrieve ongoing TXID - {}", txid);
            }
        }

        // Did a re-org occurred since we fetched our UTXOs, or are the UTXOs so stale that they should be abandoned?
        let mut traversal_depth = 0;
        let mut burn_chain_tip = burnchain_db.get_canonical_chain_tip().ok()?;
        let mut found_last_mined_at = false;
        while traversal_depth < UTXO_CACHE_STALENESS_LIMIT {
            if &burn_chain_tip.block_hash == &ongoing_op.utxos.bhh {
                found_last_mined_at = true;
                break;
            }

            let parent = burnchain_db
                .get_burnchain_block(&burn_chain_tip.parent_block_hash)
                .ok()?;
            burn_chain_tip = parent.header;
            traversal_depth += 1;
        }

        if !found_last_mined_at {
            info!(
                "Possible presence of fork or stale UTXO cache, invalidating cached set of UTXOs.";
                "cached_burn_block_hash" => %ongoing_op.utxos.bhh,
            );
            let res = self.send_block_commit_operation(payload, signer, None, None, None, &vec![]);
            return res;
        }

        // Stop as soon as the fee_rate is ${self.config.burnchain.max_rbf} percent higher, stop RBF
        if ongoing_op.fees.fee_rate
            > (self.config.burnchain.satoshis_per_byte * self.config.burnchain.max_rbf / 100)
        {
            warn!(
                "RBF'd block commits reached {}% satoshi per byte fee rate, not resubmitting",
                self.config.burnchain.max_rbf
            );
            self.ongoing_block_commit = Some(ongoing_op);
            return None;
        }

        // An ongoing operation is in the mempool and we received a new block. The desired behaviour is the following:
        // 1) If the ongoing and the incoming operation are **strictly** identical, we will be idempotent and discard the incoming.
        // 2) If the 2 operations are different, we will try to avoid wasting UTXOs, and attempt to RBF the outgoing transaction:
        //  i) If UTXOs are insufficient,
        //    a) If no other UTXOs, we'll have to wait on the ongoing operation to be mined before resuming operation.
        //    b) If we have some other UTXOs, drop the ongoing operation, and track the new one.
        //  ii) If UTXOs initially used are sufficient for paying for a fee bump, then RBF

        // Let's start by early returning 1)
        if payload == ongoing_op.payload {
            info!("Abort attempt to re-submit identical LeaderBlockCommit");
            self.ongoing_block_commit = Some(ongoing_op);
            return None;
        }

        // Let's proceed and early return 2) i)
        let res = if ongoing_op.fees.estimated_amount_required() > ongoing_op.sum_utxos() {
            // Try to build and submit op, excluding UTXOs currently used
            info!("Attempt to submit another leader_block_commit, despite an ongoing (outdated) commit");
            self.send_block_commit_operation(
                payload,
                signer,
                None,
                Some(ongoing_op.utxos.clone()),
                None,
                &vec![],
            )
        } else {
            // Case 2) ii): Attempt to RBF
            info!("Attempt to replace by fee an outdated leader block commit");
            self.send_block_commit_operation(
                payload,
                signer,
                Some(ongoing_op.utxos.clone()),
                None,
                Some(ongoing_op.fees.clone()),
                &ongoing_op.txids,
            )
        };

        if res.is_none() {
            self.ongoing_block_commit = Some(ongoing_op);
        }

        res
    }

    fn prepare_tx(
        &mut self,
        public_key: &Secp256k1PublicKey,
        total_required: u64,
        utxos_to_include: Option<UTXOSet>,
        utxos_to_exclude: Option<UTXOSet>,
        block_height: u64,
    ) -> Option<(Transaction, UTXOSet)> {
        let utxos = if let Some(utxos) = utxos_to_include {
            // in RBF, you have to consume the same UTXOs
            utxos
        } else {
            // Fetch some UTXOs
            let utxos =
                match self.get_utxos(&public_key, total_required, utxos_to_exclude, block_height) {
                    Some(utxos) => utxos,
                    None => {
                        debug!("No UTXOs for {}", &public_key.to_hex());
                        return None;
                    }
                };
            utxos
        };

        // Prepare a backbone for the tx
        let transaction = Transaction {
            input: vec![],
            output: vec![],
            version: 1,
            lock_time: 0,
        };

        Some((transaction, utxos))
    }

    fn finalize_tx(
        &mut self,
        tx: &mut Transaction,
        spent_in_outputs: u64,
        spent_in_rbf: u64,
        min_tx_size: u64,
        fee_rate: u64,
        utxos_set: &mut UTXOSet,
        signer: &mut BurnchainOpSigner,
    ) -> Option<()> {
        // spend UTXOs in order by confirmations.  Spend the least-confirmed UTXO first, and in the
        // event of a tie, spend the smallest-value UTXO first.
        utxos_set.utxos.sort_by(|u1, u2| {
            if u1.confirmations != u2.confirmations {
                u1.confirmations.cmp(&u2.confirmations)
            } else {
                // for block-commits, the smaller value is likely the UTXO-chained value, so
                // continue to prioritize it as the first spend in order to avoid breaking the
                // miner commit chain.
                u1.amount.cmp(&u2.amount)
            }
        });

        let tx_size = {
            // We will be calling 2 times serialize_tx, the first time with an estimated size,
            // Second time with the actual size, computed thanks to the 1st attempt.
            let estimated_rbf = if spent_in_rbf == 0 {
                0
            } else {
                spent_in_rbf + min_tx_size // we're spending 1 sat / byte in RBF
            };
            let mut tx_cloned = tx.clone();
            let mut utxos_cloned = utxos_set.clone();
            self.serialize_tx(
                &mut tx_cloned,
                spent_in_outputs + min_tx_size * fee_rate + estimated_rbf,
                &mut utxos_cloned,
                signer,
            );
            let serialized_tx = SerializedTx::new(tx_cloned);
            cmp::max(min_tx_size, serialized_tx.bytes.len() as u64)
        };

        let rbf_fee = if spent_in_rbf == 0 {
            0
        } else {
            spent_in_rbf + tx_size // we're spending 1 sat / byte in RBF
        };
        self.serialize_tx(
            tx,
            spent_in_outputs + tx_size * fee_rate + rbf_fee,
            utxos_set,
            signer,
        );
        signer.dispose();
        Some(())
    }

    fn serialize_tx(
        &mut self,
        tx: &mut Transaction,
        total_to_spend: u64,
        utxos_set: &mut UTXOSet,
        signer: &mut BurnchainOpSigner,
    ) -> bool {
        let public_key = signer.get_public_key();
        let mut total_consumed = 0;

        // select UTXOs until we have enough to cover the cost
        let mut available_utxos = vec![];
        available_utxos.append(&mut utxos_set.utxos);
        for utxo in available_utxos.into_iter() {
            total_consumed += utxo.amount;
            utxos_set.utxos.push(utxo);

            if total_consumed >= total_to_spend {
                break;
            }
        }

        if total_consumed < total_to_spend {
            warn!(
                "Consumed total {} is less than intended spend: {}",
                total_consumed, total_to_spend
            );
            return false;
        }

        // Append the change output
        let change_address_hash = Hash160::from_data(&public_key.to_bytes());
        let value = total_consumed - total_to_spend;
        debug!(
            "Payments value: {:?}, total_consumed: {:?}, total_spent: {:?}",
            value, total_consumed, total_to_spend
        );
        if value >= DUST_UTXO_LIMIT {
            let change_output = BitcoinAddress::to_p2pkh_tx_out(&change_address_hash, value);
            tx.output.push(change_output);
        } else {
            // Instead of leaving that change to the BTC miner, we could / should bump the sortition fee
            debug!("Not enough change to clear dust limit. Not adding change address.");
        }

        for (i, utxo) in utxos_set.utxos.iter().enumerate() {
            let input = TxIn {
                previous_output: OutPoint {
                    txid: utxo.txid,
                    vout: utxo.vout,
                },
                script_sig: Script::new(),
                sequence: 0xFFFFFFFD, // allow RBF
                witness: vec![],
            };
            tx.input.push(input);

            let script_pub_key = utxo.script_pub_key.clone();
            let sig_hash_all = 0x01;
            let sig_hash = tx.signature_hash(i, &script_pub_key, sig_hash_all);

            let sig1_der = {
                let message = signer
                    .sign_message(sig_hash.as_bytes())
                    .expect("Unable to sign message");
                message
                    .to_secp256k1_recoverable()
                    .expect("Unable to get recoverable signature")
                    .to_standard()
                    .serialize_der()
            };

            tx.input[i].script_sig = Builder::new()
                .push_slice(&[&*sig1_der, &[sig_hash_all as u8][..]].concat())
                .push_slice(&public_key.to_bytes())
                .into_script();
        }
        true
    }

    fn build_user_burn_support_tx(
        &mut self,
        _payload: UserBurnSupportOp,
        _signer: &mut BurnchainOpSigner,
        _attempt: u64,
    ) -> Option<Transaction> {
        unimplemented!()
    }

    /// Send a serialized tx to the Bitcoin node.  Return true on successful send; false on
    /// failure.
    pub fn send_transaction(&self, transaction: SerializedTx) -> bool {
        let result = BitcoinRPCRequest::send_raw_transaction(&self.config, transaction.to_hex());
        match result {
            Ok(_) => true,
            Err(e) => {
                error!(
                    "Bitcoin RPC failure: transaction submission failed - {:?}",
                    e
                );
                false
            }
        }
    }

    /// wait until the ChainsCoordinator has processed sortitions up to the
    ///   canonical chain tip, or has processed up to height_to_wait
    pub fn wait_for_sortitions(
        &self,
        height_to_wait: Option<u64>,
    ) -> Result<BurnchainTip, BurnchainControllerError> {
        loop {
            let canonical_burnchain_tip = self
                .burnchain_db
                .as_ref()
                .expect("BurnchainDB not opened")
                .get_canonical_chain_tip()
                .unwrap();
            let canonical_sortition_tip =
                SortitionDB::get_canonical_burn_chain_tip(self.sortdb_ref().conn()).unwrap();
            if canonical_burnchain_tip.block_height == canonical_sortition_tip.block_height {
                let (_, state_transition) = self
                    .sortdb_ref()
                    .get_sortition_result(&canonical_sortition_tip.sortition_id)
                    .expect("Sortition DB error.")
                    .expect("BUG: no data for the canonical chain tip");
                return Ok(BurnchainTip {
                    block_snapshot: canonical_sortition_tip,
                    received_at: Instant::now(),
                    state_transition,
                });
            } else if let Some(height_to_wait) = height_to_wait {
                if canonical_sortition_tip.block_height >= height_to_wait {
                    let (_, state_transition) = self
                        .sortdb_ref()
                        .get_sortition_result(&canonical_sortition_tip.sortition_id)
                        .expect("Sortition DB error.")
                        .expect("BUG: no data for the canonical chain tip");

                    return Ok(BurnchainTip {
                        block_snapshot: canonical_sortition_tip,
                        received_at: Instant::now(),
                        state_transition,
                    });
                }
            }
            if !self.should_keep_running() {
                return Err(BurnchainControllerError::CoordinatorClosed);
            }
            // yield some time
            sleep_ms(100);
        }
    }

    pub fn build_next_block(&self, num_blocks: u64) {
        debug!("Generate {} block(s)", num_blocks);
        let public_key = match &self.config.burnchain.local_mining_public_key {
            Some(public_key) => hex_bytes(public_key).expect("Invalid byte sequence"),
            None => panic!("Unable to make new block, mining public key"),
        };

        let pkh = Hash160::from_data(&public_key).to_bytes().to_vec();
        let (_, network_id) = self.config.burnchain.get_bitcoin_network();
        let address =
            BitcoinAddress::from_bytes(network_id, BitcoinAddressType::PublicKeyHash, &pkh)
                .expect("Public key incorrect");

        let result =
            BitcoinRPCRequest::generate_to_address(&self.config, num_blocks, address.to_b58());

        match result {
            Ok(_) => {}
            Err(e) => {
                error!("Bitcoin RPC failure: error generating block {:?}", e);
                panic!();
            }
        }
    }

    #[cfg(test)]
    pub fn invalidate_block(&self, block: &BurnchainHeaderHash) {
        info!("Invalidating block {}", &block);
        let request = BitcoinRPCRequest {
            method: "invalidateblock".into(),
            params: vec![json!(&block.to_string())],
            id: "stacks-forker".into(),
            jsonrpc: "2.0".into(),
        };
        if let Err(e) = BitcoinRPCRequest::send(&self.config, request) {
            error!("Bitcoin RPC failure: error invalidating block {:?}", e);
            panic!();
        }
    }

    #[cfg(test)]
    pub fn get_block_hash(&self, height: u64) -> BurnchainHeaderHash {
        let request = BitcoinRPCRequest {
            method: "getblockhash".into(),
            params: vec![json!(height)],
            id: "stacks-forker".into(),
            jsonrpc: "2.0".into(),
        };
        match BitcoinRPCRequest::send(&self.config, request) {
            Ok(v) => {
                BurnchainHeaderHash::from_hex(v.get("result").unwrap().as_str().unwrap()).unwrap()
            }
            Err(e) => {
                error!("Bitcoin RPC failure: error invalidating block {:?}", e);
                panic!();
            }
        }
    }

    #[cfg(test)]
    pub fn get_mining_pubkey(&self) -> Option<String> {
        self.config.burnchain.local_mining_public_key.clone()
    }

    #[cfg(test)]
    pub fn set_mining_pubkey(&mut self, pubkey: String) -> Option<String> {
        let old_key = self.config.burnchain.local_mining_public_key.take();
        self.config.burnchain.local_mining_public_key = Some(pubkey);
        old_key
    }
<<<<<<< HEAD

    #[cfg(test)]
    pub fn set_allow_rbf(&mut self, val: bool) {
        self.allow_rbf = val;
    }

    #[cfg(not(test))]
    pub fn set_allow_rbf(&mut self, _val: bool) {}

    pub fn make_operation_tx(
        &mut self,
        operation: BlockstackOperationType,
        op_signer: &mut BurnchainOpSigner,
        attempt: u64,
    ) -> Option<SerializedTx> {
        let transaction = match operation {
            BlockstackOperationType::LeaderBlockCommit(payload) => {
                self.build_leader_block_commit_tx(payload, op_signer, attempt)
            }
            BlockstackOperationType::LeaderKeyRegister(payload) => {
                self.build_leader_key_register_tx(payload, op_signer, attempt)
            }
            BlockstackOperationType::UserBurnSupport(payload) => {
                self.build_user_burn_support_tx(payload, op_signer, attempt)
            }
            BlockstackOperationType::PreStx(payload) => {
                self.build_pre_stacks_tx(payload, op_signer)
            }
            BlockstackOperationType::TransferStx(payload) => {
                self.build_transfer_stacks_tx(payload, op_signer, None)
            }
            BlockstackOperationType::StackStx(_payload) => unimplemented!(),
        };

        transaction.map(|tx| SerializedTx::new(tx))
    }
=======
>>>>>>> 9d897256
}

impl BurnchainController for BitcoinRegtestController {
    fn sortdb_ref(&self) -> &SortitionDB {
        self.db
            .as_ref()
            .expect("BUG: did not instantiate the burn DB")
    }

    fn sortdb_mut(&mut self) -> &mut SortitionDB {
        let burnchain = self.get_burnchain();

        let (db, burnchain_db) = burnchain.open_db(true).unwrap();
        self.db = Some(db);
        self.burnchain_db = Some(burnchain_db);

        match self.db {
            Some(ref mut sortdb) => sortdb,
            None => unreachable!(),
        }
    }

    fn get_chain_tip(&self) -> BurnchainTip {
        match &self.chain_tip {
            Some(chain_tip) => chain_tip.clone(),
            None => {
                unreachable!();
            }
        }
    }

    fn get_headers_height(&self) -> u64 {
        let (_, network_id) = self.config.burnchain.get_bitcoin_network();
        let spv_client = SpvClient::new(
            &self.config.get_spv_headers_file_path(),
            0,
            None,
            network_id,
            false,
            false,
        )
        .expect("Unable to open burnchain headers DB");
        spv_client
            .get_headers_height()
            .expect("Unable to query number of burnchain headers")
    }

    fn connect_dbs(&mut self) -> Result<(), BurnchainControllerError> {
        let burnchain = self.get_burnchain();
        burnchain.connect_db(
            true,
            self.indexer.get_first_block_header_hash()?,
            self.indexer.get_first_block_header_timestamp()?,
            self.indexer.get_stacks_epochs(),
        )?;
        Ok(())
    }

    fn get_stacks_epochs(&self) -> Vec<StacksEpoch> {
        self.indexer.get_stacks_epochs()
    }

    fn start(
        &mut self,
        target_block_height_opt: Option<u64>,
    ) -> Result<(BurnchainTip, u64), BurnchainControllerError> {
        // if no target block height is given, just fetch the first burnchain block.
        self.receive_blocks(
            false,
            target_block_height_opt.map_or_else(|| Some(1), |x| Some(x)),
        )
    }

    fn sync(
        &mut self,
        target_block_height_opt: Option<u64>,
    ) -> Result<(BurnchainTip, u64), BurnchainControllerError> {
        let (burnchain_tip, burnchain_height) = if self.config.burnchain.mode == "helium" {
            // Helium: this node is responsible for mining new burnchain blocks
            self.build_next_block(1);
            self.receive_blocks(true, None)?
        } else {
            // Neon: this node is waiting on a block to be produced
            self.receive_blocks(true, target_block_height_opt)?
        };

        // Evaluate process_exit_at_block_height setting
        if let Some(cap) = self.config.burnchain.process_exit_at_block_height {
            if burnchain_tip.block_snapshot.block_height >= cap {
                info!(
                    "Node succesfully reached the end of the ongoing {} blocks epoch!",
                    cap
                );
                info!("This process will automatically terminate in 30s, restart your node for participating in the next epoch.");
                sleep_ms(30000);
                std::process::exit(0);
            }
        }
        Ok((burnchain_tip, burnchain_height))
    }

    // returns true if the operation was submitted successfully, false otherwise
    fn submit_operation(
        &mut self,
        operation: BlockstackOperationType,
        op_signer: &mut BurnchainOpSigner,
        attempt: u64,
    ) -> bool {
        let transaction = match self.make_operation_tx(operation, op_signer, attempt) {
            Some(tx) => tx,
            None => {
                return false;
            }
        };

        self.send_transaction(transaction)
    }

    #[cfg(test)]
    fn bootstrap_chain(&mut self, num_blocks: u64) {
        if let Some(local_mining_pubkey) = &self.config.burnchain.local_mining_public_key {
            let pk = hex_bytes(&local_mining_pubkey).expect("Invalid byte sequence");
            let pkh = Hash160::from_data(&pk).to_bytes().to_vec();
            let (_, network_id) = self.config.burnchain.get_bitcoin_network();
            let address =
                BitcoinAddress::from_bytes(network_id, BitcoinAddressType::PublicKeyHash, &pkh)
                    .expect("Public key incorrect");

            let _result = BitcoinRPCRequest::import_public_key(
                &self.config,
                &Secp256k1PublicKey::from_hex(local_mining_pubkey).unwrap(),
            );

            let result =
                BitcoinRPCRequest::generate_to_address(&self.config, num_blocks, address.to_b58());

            match result {
                Ok(_) => {}
                Err(e) => {
                    error!("Bitcoin RPC failure: error generating block {:?}", e);
                    panic!();
                }
            }
            info!("Creating wallet if it does not exist");
            match self.create_wallet_if_dne() {
                Err(e) => warn!("Error when creating wallet: {:?}", e),
                _ => {}
            }
        }
    }
}

#[derive(Debug, Clone)]
pub struct UTXOSet {
    bhh: BurnchainHeaderHash,
    utxos: Vec<UTXO>,
}

impl UTXOSet {
    pub fn is_empty(&self) -> bool {
        self.utxos.len() == 0
    }

    pub fn total_available(&self) -> u64 {
        self.utxos.iter().map(|o| o.amount).sum()
    }
}

#[derive(Debug, Clone)]
pub struct SerializedTx {
    pub bytes: Vec<u8>,
}

impl SerializedTx {
    pub fn new(tx: Transaction) -> SerializedTx {
        let mut encoder = RawEncoder::new(Cursor::new(vec![]));
        tx.consensus_encode(&mut encoder)
            .expect("BUG: failed to serialize to a vec");
        let bytes: Vec<u8> = encoder.into_inner().into_inner();
        SerializedTx { bytes }
    }

    fn to_hex(&self) -> String {
        let formatted_bytes: Vec<String> =
            self.bytes.iter().map(|b| format!("{:02x}", b)).collect();
        format!("{}", formatted_bytes.join(""))
    }
}

#[derive(Debug, Clone, Deserialize)]
#[serde(rename_all = "camelCase")]
#[allow(dead_code)]
pub struct ParsedUTXO {
    txid: String,
    vout: u32,
    script_pub_key: String,
    amount: Box<RawValue>,
    confirmations: u32,
}

#[derive(Clone, Debug, PartialEq)]
pub struct UTXO {
    pub txid: Sha256dHash,
    pub vout: u32,
    pub script_pub_key: Script,
    pub amount: u64,
    pub confirmations: u32,
}

impl ParsedUTXO {
    pub fn get_txid(&self) -> Option<Sha256dHash> {
        match hex_bytes(&self.txid) {
            Ok(ref mut txid) => {
                txid.reverse();
                Some(Sha256dHash::from(&txid[..]))
            }
            Err(err) => {
                warn!("Unable to get txid from UTXO {}", err);
                None
            }
        }
    }

    pub fn get_sat_amount(&self) -> Option<u64> {
        ParsedUTXO::serialized_btc_to_sat(self.amount.get())
    }

    pub fn serialized_btc_to_sat(amount: &str) -> Option<u64> {
        let comps: Vec<&str> = amount.split(".").collect();
        match comps[..] {
            [lhs, rhs] => {
                if rhs.len() > 8 {
                    warn!("Unexpected amount of decimals");
                    return None;
                }

                match (lhs.parse::<u64>(), rhs.parse::<u64>()) {
                    (Ok(btc), Ok(frac_part)) => {
                        let base: u64 = 10;
                        let btc_to_sat = base.pow(8);
                        let mut amount = btc * btc_to_sat;
                        let sat = frac_part * base.pow(8 - rhs.len() as u32);
                        amount += sat;
                        Some(amount)
                    }
                    (lhs, rhs) => {
                        warn!("Error while converting BTC to sat {:?} - {:?}", lhs, rhs);
                        return None;
                    }
                }
            }
            _ => None,
        }
    }

    pub fn sat_to_serialized_btc(amount: u64) -> String {
        let base: u64 = 10;
        let int_part = amount / base.pow(8);
        let frac_part = amount % base.pow(8);
        let amount = format!("{}.{:08}", int_part, frac_part);
        amount
    }

    pub fn get_script_pub_key(&self) -> Option<Script> {
        match hex_bytes(&self.script_pub_key) {
            Ok(bytes) => Some(bytes.into()),
            Err(_) => {
                warn!("Unable to get script pub key");
                None
            }
        }
    }
}

#[derive(Debug, Clone, Deserialize, Serialize)]
pub struct BitcoinRPCRequest {
    /// The name of the RPC call
    pub method: String,
    /// Parameters to the RPC call
    pub params: Vec<serde_json::Value>,
    /// Identifier for this Request, which should appear in the response
    pub id: String,
    /// jsonrpc field, MUST be "2.0"
    pub jsonrpc: String,
}

#[derive(Debug, Clone, Deserialize, Serialize)]
pub enum RPCError {
    Network(String),
    Parsing(String),
    Bitcoind(String),
}

type RPCResult<T> = Result<T, RPCError>;

impl BitcoinRPCRequest {
    fn build_rpc_request(config: &Config) -> Request {
        let url = {
            let url = config.burnchain.get_rpc_url();
            Url::parse(&url).expect(&format!("Unable to parse {} as a URL", url))
        };
        debug!(
            "BitcoinRPC builder: {:?}:{:?}@{}",
            &config.burnchain.username, &config.burnchain.password, &url
        );

        let mut req = Request::new(Method::Post, url);

        match (&config.burnchain.username, &config.burnchain.password) {
            (Some(username), Some(password)) => {
                let auth_token = format!("Basic {}", encode(format!("{}:{}", username, password)));
                req.append_header("Authorization", auth_token);
            }
            (_, _) => {}
        };
        req
    }

    pub fn generate_to_address(config: &Config, num_blocks: u64, address: String) -> RPCResult<()> {
        debug!("Generate {} blocks to {}", num_blocks, address);
        let payload = BitcoinRPCRequest {
            method: "generatetoaddress".to_string(),
            params: vec![num_blocks.into(), address.into()],
            id: "stacks".to_string(),
            jsonrpc: "2.0".to_string(),
        };

        BitcoinRPCRequest::send(&config, payload)?;
        Ok(())
    }

    pub fn list_unspent(
        config: &Config,
        addresses: Vec<String>,
        include_unsafe: bool,
        minimum_sum_amount: u64,
        utxos_to_exclude: &Option<UTXOSet>,
        block_height: u64,
    ) -> RPCResult<UTXOSet> {
        let payload = BitcoinRPCRequest {
            method: "getblockhash".to_string(),
            params: vec![block_height.into()],
            id: "stacks".to_string(),
            jsonrpc: "2.0".to_string(),
        };

        let mut res = BitcoinRPCRequest::send(&config, payload)?;
        let bhh = match res.as_object_mut() {
            Some(res) => {
                let res = res
                    .get("result")
                    .ok_or(RPCError::Parsing("Failed to get bestblockhash".to_string()))?;
                let bhh: String = serde_json::from_value(res.to_owned())
                    .map_err(|_| RPCError::Parsing("Failed to get bestblockhash".to_string()))?;
                let bhh = BurnchainHeaderHash::from_hex(&bhh)
                    .map_err(|_| RPCError::Parsing("Failed to get bestblockhash".to_string()))?;
                Ok(bhh)
            }
            _ => return Err(RPCError::Parsing("Failed to get UTXOs".to_string())),
        }?;

        let min_conf = 0;
        let max_conf = 9999999;
        let minimum_amount = ParsedUTXO::sat_to_serialized_btc(minimum_sum_amount);

        let payload = BitcoinRPCRequest {
            method: "listunspent".to_string(),
            params: vec![
                min_conf.into(),
                max_conf.into(),
                addresses.into(),
                include_unsafe.into(),
                json!({ "minimumAmount": minimum_amount }),
            ],
            id: "stacks".to_string(),
            jsonrpc: "2.0".to_string(),
        };

        let mut res = BitcoinRPCRequest::send(&config, payload)?;
        let txids_to_filter = if let Some(utxos_to_exclude) = utxos_to_exclude {
            utxos_to_exclude
                .utxos
                .iter()
                .map(|utxo| utxo.txid)
                .collect::<Vec<_>>()
        } else {
            vec![]
        };

        let mut utxos = vec![];

        match res.as_object_mut() {
            Some(ref mut object) => match object.get_mut("result") {
                Some(serde_json::Value::Array(entries)) => {
                    while let Some(entry) = entries.pop() {
                        let parsed_utxo: ParsedUTXO = match serde_json::from_value(entry) {
                            Ok(utxo) => utxo,
                            Err(err) => {
                                warn!("Failed parsing UTXO: {}", err);
                                continue;
                            }
                        };
                        let amount = match parsed_utxo.get_sat_amount() {
                            Some(amount) => amount,
                            None => continue,
                        };

                        if amount < minimum_sum_amount {
                            continue;
                        }

                        let script_pub_key = match parsed_utxo.get_script_pub_key() {
                            Some(script_pub_key) => script_pub_key,
                            None => {
                                continue;
                            }
                        };

                        let txid = match parsed_utxo.get_txid() {
                            Some(amount) => amount,
                            None => continue,
                        };

                        // Exclude UTXOs that we want to filter
                        if txids_to_filter.contains(&txid) {
                            continue;
                        }

                        utxos.push(UTXO {
                            txid,
                            vout: parsed_utxo.vout,
                            script_pub_key,
                            amount,
                            confirmations: parsed_utxo.confirmations,
                        });
                    }
                }
                _ => {
                    warn!("Failed to get UTXOs");
                }
            },
            _ => {
                warn!("Failed to get UTXOs");
            }
        };

        Ok(UTXOSet { bhh, utxos })
    }

    pub fn send_raw_transaction(config: &Config, tx: String) -> RPCResult<()> {
        let payload = BitcoinRPCRequest {
            method: "sendrawtransaction".to_string(),
            params: vec![tx.into()],
            id: "stacks".to_string(),
            jsonrpc: "2.0".to_string(),
        };

        let json_resp = BitcoinRPCRequest::send(&config, payload)?;

        if let Some(e) = json_resp.get("error") {
            if !e.is_null() {
                error!("Error submitting transaction: {}", json_resp);
                return Err(RPCError::Bitcoind(json_resp.to_string()));
            }
        }
        Ok(())
    }

    pub fn import_public_key(config: &Config, public_key: &Secp256k1PublicKey) -> RPCResult<()> {
        let rescan = true;
        let label = "";

        let pkh = Hash160::from_data(&public_key.to_bytes())
            .to_bytes()
            .to_vec();
        let (_, network_id) = config.burnchain.get_bitcoin_network();
        let address =
            BitcoinAddress::from_bytes(network_id, BitcoinAddressType::PublicKeyHash, &pkh)
                .expect("Public key incorrect");

        let payload = BitcoinRPCRequest {
            method: "importaddress".to_string(),
            params: vec![address.to_b58().into(), label.into(), rescan.into()],
            id: "stacks".to_string(),
            jsonrpc: "2.0".to_string(),
        };

        BitcoinRPCRequest::send(&config, payload)?;
        Ok(())
    }

    /// Calls `listwallets` method through RPC call and returns wallet names as a vector of Strings
    pub fn list_wallets(config: &Config) -> RPCResult<Vec<String>> {
        let payload = BitcoinRPCRequest {
            method: "listwallets".to_string(),
            params: vec![],
            id: "stacks".to_string(),
            jsonrpc: "2.0".to_string(),
        };

        let mut res = BitcoinRPCRequest::send(&config, payload)?;
        let mut wallets = Vec::new();
        match res.as_object_mut() {
            Some(ref mut object) => match object.get_mut("result") {
                Some(serde_json::Value::Array(entries)) => {
                    while let Some(entry) = entries.pop() {
                        let parsed_wallet_name: String = match serde_json::from_value(entry) {
                            Ok(wallet_name) => wallet_name,
                            Err(err) => {
                                warn!("Failed parsing wallet name: {}", err);
                                continue;
                            }
                        };

                        wallets.push(parsed_wallet_name);
                    }
                }
                _ => {
                    warn!("Failed to get wallets");
                }
            },
            _ => {
                warn!("Failed to get wallets");
            }
        };

        Ok(wallets)
    }

    /// Tries to create a wallet with the given name
    pub fn create_wallet(config: &Config, wallet_name: &str) -> RPCResult<()> {
        let payload = BitcoinRPCRequest {
            method: "createwallet".to_string(),
            params: vec![wallet_name.into()],
            id: "stacks".to_string(),
            jsonrpc: "2.0".to_string(),
        };

        BitcoinRPCRequest::send(&config, payload)?;
        Ok(())
    }

    fn send(config: &Config, payload: BitcoinRPCRequest) -> RPCResult<serde_json::Value> {
        let mut request = BitcoinRPCRequest::build_rpc_request(&config);

        let body = match serde_json::to_vec(&json!(payload)) {
            Ok(body) => body,
            Err(err) => {
                return Err(RPCError::Network(format!("RPC Error: {}", err)));
            }
        };
        request.append_header("Content-Type", "application/json");
        request.set_body(body);

        let mut response = async_std::task::block_on(async move {
            let stream = match TcpStream::connect(config.burnchain.get_rpc_socket_addr()).await {
                Ok(stream) => stream,
                Err(err) => {
                    return Err(RPCError::Network(format!(
                        "Bitcoin RPC: connection failed - {:?}",
                        err
                    )))
                }
            };

            match client::connect(stream, request).await {
                Ok(response) => Ok(response),
                Err(err) => {
                    return Err(RPCError::Network(format!(
                        "Bitcoin RPC: invoking procedure failed - {:?}",
                        err
                    )))
                }
            }
        })?;

        let status = response.status();

        let (res, buffer) = async_std::task::block_on(async move {
            let mut buffer = Vec::new();
            let mut body = response.take_body();
            let res = body.read_to_end(&mut buffer).await;
            (res, buffer)
        });

        if !status.is_success() {
            return Err(RPCError::Network(format!(
                "Bitcoin RPC: status({}) != success, body is '{:?}'",
                status,
                match serde_json::from_slice::<serde_json::Value>(&buffer[..]) {
                    Ok(v) => v,
                    Err(_e) => serde_json::from_str("\"(unparseable)\"")
                        .expect("Failed to parse JSON literal"),
                }
            )));
        }

        if res.is_err() {
            return Err(RPCError::Network(format!(
                "Bitcoin RPC: unable to read body - {:?}",
                res
            )));
        }

        let payload = serde_json::from_slice::<serde_json::Value>(&buffer[..])
            .map_err(|e| RPCError::Parsing(format!("Bitcoin RPC: {}", e)))?;
        Ok(payload)
    }
}<|MERGE_RESOLUTION|>--- conflicted
+++ resolved
@@ -75,7 +75,7 @@
     burnchain_db: Option<BurnchainDB>,
     chain_tip: Option<BurnchainTip>,
     use_coordinator: Option<CoordinatorChannels>,
-    burnchain_config: Burnchain,
+    burnchain_config: Option<Burnchain>,
     ongoing_block_commit: Option<OngoingBlockCommit>,
     should_keep_running: Option<Arc<AtomicBool>>,
     allow_rbf: bool,
@@ -243,8 +243,6 @@
             runtime: indexer_runtime,
         };
 
-        let burnchain_config = burnchain.unwrap_or_else(|| Self::default_burnchain(&config));
-
         Self {
             use_coordinator: coordinator_channel,
             config,
@@ -252,7 +250,7 @@
             db: None,
             burnchain_db: None,
             chain_tip: None,
-            burnchain_config,
+            burnchain_config: burnchain,
             ongoing_block_commit: None,
             should_keep_running,
             allow_rbf: true,
@@ -261,7 +259,7 @@
 
     /// create a dummy bitcoin regtest controller.
     ///   used just for submitting bitcoin ops.
-    pub fn new_dummy(config: Config, burnchain: Burnchain) -> Self {
+    pub fn new_dummy(config: Config) -> Self {
         let (network, _) = config.burnchain.get_bitcoin_network();
         let burnchain_params = BurnchainParameters::from_params(&config.burnchain.chain, &network)
             .expect("Bitcoin network unsupported");
@@ -297,23 +295,13 @@
             db: None,
             burnchain_db: None,
             chain_tip: None,
-            burnchain_config: burnchain,
+            burnchain_config: None,
             ongoing_block_commit: None,
             should_keep_running: None,
             allow_rbf: true,
         }
     }
 
-<<<<<<< HEAD
-    fn default_burnchain(config: &Config) -> Burnchain {
-        let (network_name, _network_type) = config.burnchain.get_bitcoin_network();
-        let working_dir = config.get_burn_db_path();
-        let mut burnchain = Burnchain::new(&working_dir, &config.burnchain.chain, &network_name)
-            .expect("Failed to instantiate burnchain");
-        config.update_pox_constants(&mut burnchain.pox_constants);
-
-        burnchain
-=======
     /// Creates a dummy bitcoin regtest controller, with the given ongoing block-commits
     pub fn new_ongoing_dummy(config: Config, ongoing: Option<OngoingBlockCommit>) -> Self {
         let mut ret = Self::new_dummy(config);
@@ -331,6 +319,7 @@
         self.ongoing_block_commit = ongoing;
     }
 
+    /// Get the default Burnchain instance from our config
     fn default_burnchain(&self) -> Burnchain {
         let (network_name, _network_type) = self.config.burnchain.get_bitcoin_network();
         match &self.burnchain_config {
@@ -346,18 +335,23 @@
                 }
             }
         }
->>>>>>> 9d897256
-    }
-
+    }
+
+    /// Get the PoX constants in use
     pub fn get_pox_constants(&self) -> PoxConstants {
         let burnchain = self.get_burnchain();
         burnchain.pox_constants
     }
 
+    /// Get the Burnchain in use
     pub fn get_burnchain(&self) -> Burnchain {
-        self.burnchain_config.clone()
-    }
-
+        match self.burnchain_config {
+            Some(ref burnchain) => burnchain.clone(),
+            None => self.default_burnchain(),
+        }
+    }
+
+    /// Helium (devnet) blocks receiver.  Returns the new burnchain tip.
     fn receive_blocks_helium(&mut self) -> BurnchainTip {
         let mut burnchain = self.get_burnchain();
         let (block_snapshot, state_transition) = loop {
@@ -1483,7 +1477,6 @@
         self.config.burnchain.local_mining_public_key = Some(pubkey);
         old_key
     }
-<<<<<<< HEAD
 
     #[cfg(test)]
     pub fn set_allow_rbf(&mut self, val: bool) {
@@ -1520,8 +1513,6 @@
 
         transaction.map(|tx| SerializedTx::new(tx))
     }
-=======
->>>>>>> 9d897256
 }
 
 impl BurnchainController for BitcoinRegtestController {
