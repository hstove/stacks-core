// Copyright (C) 2013-2020 Blockstack PBC, a public benefit corporation
// Copyright (C) 2020-2023 Stacks Open Internet Foundation
//
// This program is free software: you can redistribute it and/or modify
// it under the terms of the GNU General Public License as published by
// the Free Software Foundation, either version 3 of the License, or
// (at your option) any later version.
//
// This program is distributed in the hope that it will be useful,
// but WITHOUT ANY WARRANTY; without even the implied warranty of
// MERCHANTABILITY or FITNESS FOR A PARTICULAR PURPOSE.  See the
// GNU General Public License for more details.
//
// You should have received a copy of the GNU General Public License
// along with this program.  If not, see <http://www.gnu.org/licenses/>.
use std::collections::{HashMap, HashSet};
use std::sync::atomic::{AtomicU64, Ordering};
use std::sync::{Arc, Mutex};
use std::thread::JoinHandle;
use std::time::{Duration, Instant};
use std::{env, thread};

use clarity::vm::ast::ASTRules;
use clarity::vm::costs::ExecutionCost;
use clarity::vm::types::{PrincipalData, QualifiedContractIdentifier};
use http_types::headers::AUTHORIZATION;
use lazy_static::lazy_static;
<<<<<<< HEAD
use libsigner::{SignerSession, StackerDBSession};
use stacks::burnchains::{MagicBytes, Txid};
=======
use libsigner::{BlockResponse, SignerMessage, SignerSession, StackerDBSession};
use stacks::burnchains::MagicBytes;
>>>>>>> cf1c1291
use stacks::chainstate::burn::db::sortdb::SortitionDB;
use stacks::chainstate::burn::operations::{
    BlockstackOperationType, PreStxOp, VoteForAggregateKeyOp,
};
use stacks::chainstate::coordinator::comm::CoordinatorChannels;
use stacks::chainstate::nakamoto::miner::NakamotoBlockBuilder;
use stacks::chainstate::nakamoto::signer_set::NakamotoSigners;
use stacks::chainstate::nakamoto::test_signers::TestSigners;
use stacks::chainstate::nakamoto::{NakamotoBlock, NakamotoChainState};
use stacks::chainstate::stacks::address::PoxAddress;
use stacks::chainstate::stacks::boot::{
    MINERS_NAME, SIGNERS_VOTING_FUNCTION_NAME, SIGNERS_VOTING_NAME,
};
use stacks::chainstate::stacks::db::StacksChainState;
use stacks::chainstate::stacks::miner::{BlockBuilder, BlockLimitFunction, TransactionResult};
use stacks::chainstate::stacks::{StacksTransaction, ThresholdSignature, TransactionPayload};
use stacks::core::{
    StacksEpoch, StacksEpochId, BLOCK_LIMIT_MAINNET_10, HELIUM_BLOCK_LIMIT_20,
    PEER_VERSION_EPOCH_1_0, PEER_VERSION_EPOCH_2_0, PEER_VERSION_EPOCH_2_05,
    PEER_VERSION_EPOCH_2_1, PEER_VERSION_EPOCH_2_2, PEER_VERSION_EPOCH_2_3, PEER_VERSION_EPOCH_2_4,
    PEER_VERSION_EPOCH_2_5, PEER_VERSION_EPOCH_3_0,
};
use stacks::libstackerdb::{SlotMetadata, StackerDBChunkData};
use stacks::net::api::callreadonly::CallReadOnlyRequestBody;
use stacks::net::api::getstackers::GetStackersResponse;
use stacks::net::api::postblock_proposal::{
    BlockValidateReject, BlockValidateResponse, NakamotoBlockProposal, ValidateRejectCode,
};
use stacks::util_lib::boot::boot_code_id;
use stacks::util_lib::signed_structured_data::pox4::{
    make_pox_4_signer_key_signature, Pox4SignatureTopic,
};
use stacks_common::address::AddressHashMode;
use stacks_common::codec::StacksMessageCodec;
use stacks_common::consts::{CHAIN_ID_TESTNET, STACKS_EPOCH_MAX};
use stacks_common::types::chainstate::{
    BlockHeaderHash, BurnchainHeaderHash, StacksAddress, StacksPrivateKey, StacksPublicKey,
};
<<<<<<< HEAD
use stacks_common::types::StacksPublicKeyBuffer;
use stacks_common::util::hash::to_hex;
use stacks_common::util::secp256k1::{MessageSignature, Secp256k1PrivateKey};
=======
use stacks_common::util::hash::{to_hex, Sha512Trunc256Sum};
use stacks_common::util::secp256k1::{MessageSignature, Secp256k1PrivateKey, Secp256k1PublicKey};
>>>>>>> cf1c1291

use super::bitcoin_regtest::BitcoinCoreController;
use crate::config::{EventKeyType, EventObserverConfig, InitialBalance};
use crate::neon::{Counters, RunLoopCounter};
use crate::operations::BurnchainOpSigner;
use crate::run_loop::boot_nakamoto;
use crate::tests::neon_integrations::{
    get_account, get_chain_info_result, get_pox_info, next_block_and_wait,
    run_until_burnchain_height, submit_tx, test_observer, wait_for_runloop,
};
use crate::tests::{make_stacks_transfer, to_addr};
use crate::{tests, BitcoinRegtestController, BurnchainController, Config, ConfigFile, Keychain};

pub static POX_4_DEFAULT_STACKER_BALANCE: u64 = 100_000_000_000_000;
static POX_4_DEFAULT_STACKER_STX_AMT: u128 = 99_000_000_000_000;

lazy_static! {
    pub static ref NAKAMOTO_INTEGRATION_EPOCHS: [StacksEpoch; 9] = [
        StacksEpoch {
            epoch_id: StacksEpochId::Epoch10,
            start_height: 0,
            end_height: 0,
            block_limit: BLOCK_LIMIT_MAINNET_10.clone(),
            network_epoch: PEER_VERSION_EPOCH_1_0
        },
        StacksEpoch {
            epoch_id: StacksEpochId::Epoch20,
            start_height: 0,
            end_height: 1,
            block_limit: HELIUM_BLOCK_LIMIT_20.clone(),
            network_epoch: PEER_VERSION_EPOCH_2_0
        },
        StacksEpoch {
            epoch_id: StacksEpochId::Epoch2_05,
            start_height: 1,
            end_height: 2,
            block_limit: HELIUM_BLOCK_LIMIT_20.clone(),
            network_epoch: PEER_VERSION_EPOCH_2_05
        },
        StacksEpoch {
            epoch_id: StacksEpochId::Epoch21,
            start_height: 2,
            end_height: 3,
            block_limit: HELIUM_BLOCK_LIMIT_20.clone(),
            network_epoch: PEER_VERSION_EPOCH_2_1
        },
        StacksEpoch {
            epoch_id: StacksEpochId::Epoch22,
            start_height: 3,
            end_height: 4,
            block_limit: HELIUM_BLOCK_LIMIT_20.clone(),
            network_epoch: PEER_VERSION_EPOCH_2_2
        },
        StacksEpoch {
            epoch_id: StacksEpochId::Epoch23,
            start_height: 4,
            end_height: 5,
            block_limit: HELIUM_BLOCK_LIMIT_20.clone(),
            network_epoch: PEER_VERSION_EPOCH_2_3
        },
        StacksEpoch {
            epoch_id: StacksEpochId::Epoch24,
            start_height: 5,
            end_height: 201,
            block_limit: HELIUM_BLOCK_LIMIT_20.clone(),
            network_epoch: PEER_VERSION_EPOCH_2_4
        },
        StacksEpoch {
            epoch_id: StacksEpochId::Epoch25,
            start_height: 201,
            end_height: 231,
            block_limit: HELIUM_BLOCK_LIMIT_20.clone(),
            network_epoch: PEER_VERSION_EPOCH_2_5
        },
        StacksEpoch {
            epoch_id: StacksEpochId::Epoch30,
            start_height: 231,
            end_height: STACKS_EPOCH_MAX,
            block_limit: HELIUM_BLOCK_LIMIT_20.clone(),
            network_epoch: PEER_VERSION_EPOCH_3_0
        },
    ];
}

pub fn get_stacker_set(http_origin: &str, cycle: u64) -> GetStackersResponse {
    let client = reqwest::blocking::Client::new();
    let path = format!("{http_origin}/v2/stacker_set/{cycle}");
    let res = client
        .get(&path)
        .send()
        .unwrap()
        .json::<serde_json::Value>()
        .unwrap();
    info!("Stacker set response: {res}");
    let res = serde_json::from_value(res).unwrap();
    res
}

pub fn get_stackerdb_slot_version(
    http_origin: &str,
    contract: &QualifiedContractIdentifier,
    slot_id: u64,
) -> Option<u32> {
    let client = reqwest::blocking::Client::new();
    let path = format!(
        "{http_origin}/v2/stackerdb/{}/{}",
        &contract.issuer, &contract.name
    );
    let res = client
        .get(&path)
        .send()
        .unwrap()
        .json::<Vec<SlotMetadata>>()
        .unwrap();
    debug!("StackerDB metadata response: {res:?}");
    res.iter().find_map(|slot| {
        if u64::from(slot.slot_id) == slot_id {
            Some(slot.slot_version)
        } else {
            None
        }
    })
}

pub fn add_initial_balances(
    conf: &mut Config,
    accounts: usize,
    amount: u64,
) -> Vec<StacksPrivateKey> {
    (0..accounts)
        .map(|i| {
            let privk = StacksPrivateKey::from_seed(&[5, 5, 5, i as u8]);
            let address = to_addr(&privk).into();

            conf.initial_balances
                .push(InitialBalance { address, amount });
            privk
        })
        .collect()
}

/// Spawn a blind signing thread. `signer` is the private key
///  of the individual signer who broadcasts the response to the StackerDB
pub fn blind_signer(
    conf: &Config,
    signers: &TestSigners,
    signer: &Secp256k1PrivateKey,
    proposals_count: RunLoopCounter,
) -> JoinHandle<()> {
    let mut signed_blocks = HashSet::new();
    let conf = conf.clone();
    let signers = signers.clone();
    let signer = signer.clone();
    let mut last_count = proposals_count.load(Ordering::SeqCst);
    thread::spawn(move || loop {
        thread::sleep(Duration::from_millis(100));
        let cur_count = proposals_count.load(Ordering::SeqCst);
        if cur_count <= last_count {
            continue;
        }
        last_count = cur_count;
        match read_and_sign_block_proposal(&conf, &signers, &signer, &signed_blocks) {
            Ok(signed_block) => {
                if signed_blocks.contains(&signed_block) {
                    continue;
                }
                info!("Signed block"; "signer_sig_hash" => signed_block.to_hex());
                signed_blocks.insert(signed_block);
            }
            Err(e) => {
                warn!("Error reading and signing block proposal: {e}");
            }
        }
    })
}

pub fn read_and_sign_block_proposal(
    conf: &Config,
    signers: &TestSigners,
    signer: &Secp256k1PrivateKey,
    signed_blocks: &HashSet<Sha512Trunc256Sum>,
) -> Result<Sha512Trunc256Sum, String> {
    let burnchain = conf.get_burnchain();
    let sortdb = burnchain.open_sortition_db(true).unwrap();
    let tip = SortitionDB::get_canonical_burn_chain_tip(sortdb.conn()).unwrap();
    let miner_pubkey = StacksPublicKey::from_private(&conf.get_miner_config().mining_key.unwrap());
    let miner_slot_id = NakamotoChainState::get_miner_slot(&sortdb, &tip, &miner_pubkey)
        .map_err(|_| "Unable to get miner slot")?
        .ok_or("No miner slot exists")?;
    let reward_cycle = burnchain
        .block_height_to_reward_cycle(tip.block_height)
        .unwrap();

    let mut proposed_block: NakamotoBlock = {
        let miner_contract_id = boot_code_id(MINERS_NAME, false);
        let mut miners_stackerdb = StackerDBSession::new(&conf.node.rpc_bind, miner_contract_id);
        miners_stackerdb
            .get_latest(miner_slot_id)
            .map_err(|_| "Failed to get latest chunk from the miner slot ID")?
            .ok_or("No chunk found")?
    };
    let proposed_block_hash = format!("0x{}", proposed_block.header.block_hash());
    let signer_sig_hash = proposed_block.header.signer_signature_hash();
    if signed_blocks.contains(&signer_sig_hash) {
        // already signed off on this block, don't sign again.
        return Ok(signer_sig_hash);
    }

    info!(
        "Fetched proposed block from .miners StackerDB";
        "proposed_block_hash" => &proposed_block_hash,
        "signer_sig_hash" => &signer_sig_hash.to_hex(),
    );

    signers
        .clone()
        .sign_nakamoto_block(&mut proposed_block, reward_cycle);

    let signer_message = SignerMessage::BlockResponse(BlockResponse::Accepted((
        signer_sig_hash.clone(),
        proposed_block.header.signer_signature.clone(),
    )));

    let signers_contract_id =
        NakamotoSigners::make_signers_db_contract_id(reward_cycle, libsigner::BLOCK_MSG_ID, false);

    let http_origin = format!("http://{}", &conf.node.rpc_bind);
    let signers_info = get_stacker_set(&http_origin, reward_cycle);
    let signer_index = get_signer_index(&signers_info, &Secp256k1PublicKey::from_private(signer))
        .unwrap()
        .try_into()
        .unwrap();

    let next_version = get_stackerdb_slot_version(&http_origin, &signers_contract_id, signer_index)
        .map(|x| x + 1)
        .unwrap_or(0);
    let mut signers_contract_sess = StackerDBSession::new(&conf.node.rpc_bind, signers_contract_id);
    let mut chunk_to_put = StackerDBChunkData::new(
        u32::try_from(signer_index).unwrap(),
        next_version,
        signer_message.serialize_to_vec(),
    );
    chunk_to_put.sign(signer).unwrap();
    signers_contract_sess
        .put_chunk(&chunk_to_put)
        .map_err(|e| e.to_string())?;
    Ok(signer_sig_hash)
}

/// Return a working nakamoto-neon config and the miner's bitcoin address to fund
pub fn naka_neon_integration_conf(seed: Option<&[u8]>) -> (Config, StacksAddress) {
    let mut conf = super::new_test_conf();

    conf.burnchain.mode = "nakamoto-neon".into();

    // tests can override this, but these tests run with epoch 2.05 by default
    conf.burnchain.epochs = Some(NAKAMOTO_INTEGRATION_EPOCHS.to_vec());

    if let Some(seed) = seed {
        conf.node.seed = seed.to_vec();
    }

    // instantiate the keychain so we can fund the bitcoin op signer
    let keychain = Keychain::default(conf.node.seed.clone());

    let mining_key = Secp256k1PrivateKey::from_seed(&[1]);
    conf.miner.mining_key = Some(mining_key);

    conf.node.miner = true;
    conf.node.wait_time_for_microblocks = 500;
    conf.burnchain.burn_fee_cap = 20000;

    conf.burnchain.username = Some("neon-tester".into());
    conf.burnchain.password = Some("neon-tester-pass".into());
    conf.burnchain.peer_host = "127.0.0.1".into();
    conf.burnchain.local_mining_public_key =
        Some(keychain.generate_op_signer().get_public_key().to_hex());
    conf.burnchain.commit_anchor_block_within = 0;
    conf.node.add_signers_stackerdbs(false);
    conf.node.add_miner_stackerdb(false);

    // test to make sure config file parsing is correct
    let mut cfile = ConfigFile::xenon();
    cfile.node.as_mut().map(|node| node.bootstrap_node.take());

    if let Some(burnchain) = cfile.burnchain.as_mut() {
        burnchain.peer_host = Some("127.0.0.1".to_string());
    }

    conf.burnchain.magic_bytes = MagicBytes::from(['T' as u8, '3' as u8].as_ref());
    conf.burnchain.poll_time_secs = 1;
    conf.node.pox_sync_sample_secs = 0;

    conf.miner.first_attempt_time_ms = i64::max_value() as u64;
    conf.miner.subsequent_attempt_time_ms = i64::max_value() as u64;

    // if there's just one node, then this must be true for tests to pass
    conf.miner.wait_for_block_download = false;

    conf.node.mine_microblocks = false;
    conf.miner.microblock_attempt_time_ms = 10;
    conf.node.microblock_frequency = 0;
    conf.node.wait_time_for_blocks = 200;

    let miner_account = keychain.origin_address(conf.is_mainnet()).unwrap();

    conf.burnchain.pox_prepare_length = Some(5);
    conf.burnchain.pox_reward_length = Some(20);

    (conf, miner_account)
}

pub fn next_block_and<F>(
    btc_controller: &mut BitcoinRegtestController,
    timeout_secs: u64,
    mut check: F,
) -> Result<(), String>
where
    F: FnMut() -> Result<bool, String>,
{
    eprintln!("Issuing bitcoin block");
    btc_controller.build_next_block(1);
    let start = Instant::now();
    while !check()? {
        if start.elapsed() > Duration::from_secs(timeout_secs) {
            error!("Timed out waiting for block to process, trying to continue test");
            return Err("Timed out".into());
        }
        thread::sleep(Duration::from_millis(100));
    }
    Ok(())
}

/// Mine a bitcoin block, and wait until:
///  (1) a new block has been processed by the coordinator
pub fn next_block_and_process_new_stacks_block(
    btc_controller: &mut BitcoinRegtestController,
    timeout_secs: u64,
    coord_channels: &Arc<Mutex<CoordinatorChannels>>,
) -> Result<(), String> {
    let blocks_processed_before = coord_channels
        .lock()
        .expect("Mutex poisoned")
        .get_stacks_blocks_processed();
    next_block_and(btc_controller, timeout_secs, || {
        let blocks_processed = coord_channels
            .lock()
            .expect("Mutex poisoned")
            .get_stacks_blocks_processed();
        if blocks_processed > blocks_processed_before {
            return Ok(true);
        }
        Ok(false)
    })
}

/// Mine a bitcoin block, and wait until:
///  (1) a new block has been processed by the coordinator
///  (2) 2 block commits have been issued ** or ** more than 10 seconds have
///      passed since (1) occurred
pub fn next_block_and_mine_commit(
    btc_controller: &mut BitcoinRegtestController,
    timeout_secs: u64,
    coord_channels: &Arc<Mutex<CoordinatorChannels>>,
    commits_submitted: &Arc<AtomicU64>,
) -> Result<(), String> {
    let commits_submitted = commits_submitted.clone();
    let blocks_processed_before = coord_channels
        .lock()
        .expect("Mutex poisoned")
        .get_stacks_blocks_processed();
    let commits_before = commits_submitted.load(Ordering::SeqCst);
    let mut block_processed_time: Option<Instant> = None;
    let mut commit_sent_time: Option<Instant> = None;
    next_block_and(btc_controller, timeout_secs, || {
        let commits_sent = commits_submitted.load(Ordering::SeqCst);
        let blocks_processed = coord_channels
            .lock()
            .expect("Mutex poisoned")
            .get_stacks_blocks_processed();
        let now = Instant::now();
        if blocks_processed > blocks_processed_before && block_processed_time.is_none() {
            block_processed_time.replace(now);
        }
        if commits_sent > commits_before && commit_sent_time.is_none() {
            commit_sent_time.replace(now);
        }
        if blocks_processed > blocks_processed_before {
            let block_processed_time = block_processed_time
                .as_ref()
                .ok_or("TEST-ERROR: Processed time wasn't set")?;
            if commits_sent <= commits_before {
                return Ok(false);
            }
            let commit_sent_time = commit_sent_time
                .as_ref()
                .ok_or("TEST-ERROR: Processed time wasn't set")?;
            // try to ensure the commit was sent after the block was processed
            if commit_sent_time > block_processed_time {
                return Ok(true);
            }
            // if two commits have been sent, one of them must have been after
            if commits_sent >= commits_before + 2 {
                return Ok(true);
            }
            // otherwise, just timeout if the commit was sent and its been long enough
            //  for a new commit pass to have occurred
            if block_processed_time.elapsed() > Duration::from_secs(10) {
                return Ok(true);
            }
            Ok(false)
        } else {
            Ok(false)
        }
    })
}

pub fn setup_stacker(naka_conf: &mut Config) -> Secp256k1PrivateKey {
    let stacker_sk = Secp256k1PrivateKey::new();
    let stacker_address = tests::to_addr(&stacker_sk);
    naka_conf.add_initial_balance(
        PrincipalData::from(stacker_address.clone()).to_string(),
        POX_4_DEFAULT_STACKER_BALANCE,
    );
    stacker_sk
}

///
/// * `stacker_sks` - must be a private key for sending a large `stack-stx` transaction in order
///   for pox-4 to activate
pub fn boot_to_epoch_3(
    naka_conf: &Config,
    blocks_processed: &Arc<AtomicU64>,
    stacker_sks: &[StacksPrivateKey],
    signer_sks: &[StacksPrivateKey],
    self_signing: Option<&TestSigners>,
    btc_regtest_controller: &mut BitcoinRegtestController,
) {
    assert_eq!(stacker_sks.len(), signer_sks.len());

    let epochs = naka_conf.burnchain.epochs.clone().unwrap();
    let epoch_3 = &epochs[StacksEpoch::find_epoch_by_id(&epochs, StacksEpochId::Epoch30).unwrap()];

    info!(
        "Chain bootstrapped to bitcoin block 201, starting Epoch 2x miner";
        "Epoch 3.0 Boundary" => (epoch_3.start_height - 1),
    );
    let http_origin = format!("http://{}", &naka_conf.node.rpc_bind);
    next_block_and_wait(btc_regtest_controller, &blocks_processed);
    next_block_and_wait(btc_regtest_controller, &blocks_processed);
    // first mined stacks block
    next_block_and_wait(btc_regtest_controller, &blocks_processed);

    // stack enough to activate pox-4

    let block_height = btc_regtest_controller.get_headers_height();
    let reward_cycle = btc_regtest_controller
        .get_burnchain()
        .block_height_to_reward_cycle(block_height)
        .unwrap();

    for (stacker_sk, signer_sk) in stacker_sks.iter().zip(signer_sks.iter()) {
        let pox_addr = PoxAddress::from_legacy(
            AddressHashMode::SerializeP2PKH,
            tests::to_addr(&stacker_sk).bytes,
        );
        let pox_addr_tuple: clarity::vm::Value =
            pox_addr.clone().as_clarity_tuple().unwrap().into();
        let signature = make_pox_4_signer_key_signature(
            &pox_addr,
            &signer_sk,
            reward_cycle.into(),
            &Pox4SignatureTopic::StackStx,
            CHAIN_ID_TESTNET,
            12_u128,
            u128::MAX,
            1,
        )
        .unwrap()
        .to_rsv();

        let signer_pk = StacksPublicKey::from_private(signer_sk);

        let stacking_tx = tests::make_contract_call(
            &stacker_sk,
            0,
            1000,
            &StacksAddress::burn_address(false),
            "pox-4",
            "stack-stx",
            &[
                clarity::vm::Value::UInt(POX_4_DEFAULT_STACKER_STX_AMT),
                pox_addr_tuple.clone(),
                clarity::vm::Value::UInt(block_height as u128),
                clarity::vm::Value::UInt(12),
                clarity::vm::Value::some(clarity::vm::Value::buff_from(signature).unwrap())
                    .unwrap(),
                clarity::vm::Value::buff_from(signer_pk.to_bytes_compressed()).unwrap(),
                clarity::vm::Value::UInt(u128::MAX),
                clarity::vm::Value::UInt(1),
            ],
        );
        submit_tx(&http_origin, &stacking_tx);
    }

    let prepare_phase_start = btc_regtest_controller
        .get_burnchain()
        .pox_constants
        .prepare_phase_start(
            btc_regtest_controller.get_burnchain().first_block_height,
            reward_cycle,
        );

    // Run until the prepare phase
    run_until_burnchain_height(
        btc_regtest_controller,
        &blocks_processed,
        prepare_phase_start,
        &naka_conf,
    );

    // We need to vote on the aggregate public key if this test is self signing
    if let Some(signers) = self_signing {
        // Get the aggregate key
        let aggregate_key = signers.clone().generate_aggregate_key(reward_cycle + 1);
        let aggregate_public_key =
            clarity::vm::Value::buff_from(aggregate_key.compress().data.to_vec())
                .expect("Failed to serialize aggregate public key");
        let signer_sks_unique: HashMap<_, _> = signer_sks.iter().map(|x| (x.to_hex(), x)).collect();
        let signer_set = get_stacker_set(&http_origin, reward_cycle + 1);
        // Vote on the aggregate public key
        for signer_sk in signer_sks_unique.values() {
            let signer_index =
                get_signer_index(&signer_set, &Secp256k1PublicKey::from_private(signer_sk))
                    .unwrap();
            let voting_tx = tests::make_contract_call(
                signer_sk,
                0,
                300,
                &StacksAddress::burn_address(false),
                SIGNERS_VOTING_NAME,
                SIGNERS_VOTING_FUNCTION_NAME,
                &[
                    clarity::vm::Value::UInt(u128::try_from(signer_index).unwrap()),
                    aggregate_public_key.clone(),
                    clarity::vm::Value::UInt(0),
                    clarity::vm::Value::UInt(reward_cycle as u128 + 1),
                ],
            );
            submit_tx(&http_origin, &voting_tx);
        }
    }

    run_until_burnchain_height(
        btc_regtest_controller,
        &blocks_processed,
        epoch_3.start_height - 1,
        &naka_conf,
    );

    info!("Bootstrapped to Epoch-3.0 boundary, Epoch2x miner should stop");
}

<<<<<<< HEAD
/// Use the read-only API to get the aggregate key for a given reward cycle
pub fn get_key_for_cycle(
=======
fn get_signer_index(
    stacker_set: &GetStackersResponse,
    signer_key: &Secp256k1PublicKey,
) -> Result<usize, String> {
    let Some(ref signer_set) = stacker_set.stacker_set.signers else {
        return Err("Empty signer set for reward cycle".into());
    };
    let signer_key_bytes = signer_key.to_bytes_compressed();
    signer_set
        .iter()
        .enumerate()
        .find_map(|(ix, entry)| {
            if entry.signing_key.as_slice() == signer_key_bytes.as_slice() {
                Some(ix)
            } else {
                None
            }
        })
        .ok_or_else(|| {
            format!(
                "Signing key not found. {} not found.",
                to_hex(&signer_key_bytes)
            )
        })
}

fn is_key_set_for_cycle(
>>>>>>> cf1c1291
    reward_cycle: u64,
    is_mainnet: bool,
    http_origin: &str,
) -> Result<Option<Vec<u8>>, String> {
    let client = reqwest::blocking::Client::new();
    let boot_address = StacksAddress::burn_address(is_mainnet);
    let path = format!("http://{http_origin}/v2/contracts/call-read/{boot_address}/signers-voting/get-approved-aggregate-key");
    let body = CallReadOnlyRequestBody {
        sender: boot_address.to_string(),
        sponsor: None,
        arguments: vec![clarity::vm::Value::UInt(reward_cycle as u128)
            .serialize_to_hex()
            .map_err(|_| "Failed to serialize reward cycle")?],
    };
    let res = client
        .post(&path)
        .json(&body)
        .send()
        .map_err(|_| "Failed to send request")?
        .json::<serde_json::Value>()
        .map_err(|_| "Failed to extract json Value")?;
    let result_value = clarity::vm::Value::try_deserialize_hex_untyped(
        &res.get("result")
            .ok_or("No result in response")?
            .as_str()
            .ok_or("Result is not a string")?[2..],
    )
    .map_err(|_| "Failed to deserialize Clarity value")?;

    let buff_opt = result_value
        .expect_optional()
        .expect("Expected optional type");

    match buff_opt {
        Some(buff_val) => {
            let buff = buff_val
                .expect_buff(33)
                .map_err(|_| "Failed to get buffer value")?;
            Ok(Some(buff))
        }
        None => Ok(None),
    }
}

/// Use the read-only to check if the aggregate key is set for a given reward cycle
pub fn is_key_set_for_cycle(
    reward_cycle: u64,
    is_mainnet: bool,
    http_origin: &str,
) -> Result<bool, String> {
    let key = get_key_for_cycle(reward_cycle, is_mainnet, &http_origin)?;
    Ok(key.is_some())
}

fn signer_vote_if_needed(
    btc_regtest_controller: &BitcoinRegtestController,
    naka_conf: &Config,
    signer_sks: &[StacksPrivateKey], // TODO: Is there some way to get this from the TestSigners?
    signers: &TestSigners,
) {
    // When we reach the next prepare phase, submit new voting transactions
    let block_height = btc_regtest_controller.get_headers_height();
    let reward_cycle = btc_regtest_controller
        .get_burnchain()
        .block_height_to_reward_cycle(block_height)
        .unwrap();
    let prepare_phase_start = btc_regtest_controller
        .get_burnchain()
        .pox_constants
        .prepare_phase_start(
            btc_regtest_controller.get_burnchain().first_block_height,
            reward_cycle,
        );

    if block_height >= prepare_phase_start {
        // If the key is already set, do nothing.
        if is_key_set_for_cycle(
            reward_cycle + 1,
            naka_conf.is_mainnet(),
            &naka_conf.node.rpc_bind,
        )
        .unwrap_or(false)
        {
            return;
        }

        // If we are self-signing, then we need to vote on the aggregate public key
        let http_origin = format!("http://{}", &naka_conf.node.rpc_bind);

        // Get the aggregate key
        let aggregate_key = signers.clone().generate_aggregate_key(reward_cycle + 1);
        let aggregate_public_key =
            clarity::vm::Value::buff_from(aggregate_key.compress().data.to_vec())
                .expect("Failed to serialize aggregate public key");

        for (i, signer_sk) in signer_sks.iter().enumerate() {
            let signer_nonce = get_account(&http_origin, &to_addr(signer_sk)).nonce;

            // Vote on the aggregate public key
            let voting_tx = tests::make_contract_call(
                &signer_sk,
                signer_nonce,
                300,
                &StacksAddress::burn_address(false),
                SIGNERS_VOTING_NAME,
                "vote-for-aggregate-public-key",
                &[
                    clarity::vm::Value::UInt(i as u128),
                    aggregate_public_key.clone(),
                    clarity::vm::Value::UInt(0),
                    clarity::vm::Value::UInt(reward_cycle as u128 + 1),
                ],
            );
            submit_tx(&http_origin, &voting_tx);
        }
    }
}

///
/// * `stacker_sks` - must be a private key for sending a large `stack-stx` transaction in order
///   for pox-4 to activate
/// * `signer_pks` - must be the same size as `stacker_sks`
pub fn boot_to_epoch_3_reward_set(
    naka_conf: &Config,
    blocks_processed: &Arc<AtomicU64>,
    stacker_sks: &[StacksPrivateKey],
    signer_sks: &[StacksPrivateKey],
    btc_regtest_controller: &mut BitcoinRegtestController,
) {
    assert_eq!(stacker_sks.len(), signer_sks.len());

    let epochs = naka_conf.burnchain.epochs.clone().unwrap();
    let epoch_3 = &epochs[StacksEpoch::find_epoch_by_id(&epochs, StacksEpochId::Epoch30).unwrap()];
    let reward_cycle_len = naka_conf.get_burnchain().pox_constants.reward_cycle_length as u64;
    let prepare_phase_len = naka_conf.get_burnchain().pox_constants.prepare_length as u64;

    let epoch_3_start_height = epoch_3.start_height;
    assert!(
        epoch_3_start_height > 0,
        "Epoch 3.0 start height must be greater than 0"
    );
    let epoch_3_reward_cycle_boundary =
        epoch_3_start_height.saturating_sub(epoch_3_start_height % reward_cycle_len);
    let epoch_3_reward_set_calculation_boundary =
        epoch_3_reward_cycle_boundary.saturating_sub(prepare_phase_len);
    let epoch_3_reward_set_calculation = epoch_3_reward_set_calculation_boundary.wrapping_add(2); // +2 to ensure we are at the second block of the prepare phase
    let http_origin = format!("http://{}", &naka_conf.node.rpc_bind);
    next_block_and_wait(btc_regtest_controller, &blocks_processed);
    next_block_and_wait(btc_regtest_controller, &blocks_processed);
    // first mined stacks block
    next_block_and_wait(btc_regtest_controller, &blocks_processed);

    // stack enough to activate pox-4
    let block_height = btc_regtest_controller.get_headers_height();
    let reward_cycle = btc_regtest_controller
        .get_burnchain()
        .block_height_to_reward_cycle(block_height)
        .unwrap();
    let lock_period = 12;
    debug!("Test Cycle Info";
     "prepare_phase_len" => {prepare_phase_len},
     "reward_cycle_len" => {reward_cycle_len},
     "block_height" => {block_height},
     "reward_cycle" => {reward_cycle},
     "epoch_3_reward_cycle_boundary" => {epoch_3_reward_cycle_boundary},
     "epoch_3_reward_set_calculation" => {epoch_3_reward_set_calculation},
     "epoch_3_start_height" => {epoch_3_start_height},
    );
    for (stacker_sk, signer_sk) in stacker_sks.iter().zip(signer_sks.iter()) {
        let pox_addr = PoxAddress::from_legacy(
            AddressHashMode::SerializeP2PKH,
            tests::to_addr(&stacker_sk).bytes,
        );
        let pox_addr_tuple: clarity::vm::Value =
            pox_addr.clone().as_clarity_tuple().unwrap().into();
        let signature = make_pox_4_signer_key_signature(
            &pox_addr,
            &signer_sk,
            reward_cycle.into(),
            &Pox4SignatureTopic::StackStx,
            CHAIN_ID_TESTNET,
            lock_period,
            u128::MAX,
            1,
        )
        .unwrap()
        .to_rsv();

        let signer_pk = StacksPublicKey::from_private(signer_sk);
        let stacking_tx = tests::make_contract_call(
            &stacker_sk,
            0,
            1000,
            &StacksAddress::burn_address(false),
            "pox-4",
            "stack-stx",
            &[
                clarity::vm::Value::UInt(POX_4_DEFAULT_STACKER_STX_AMT),
                pox_addr_tuple.clone(),
                clarity::vm::Value::UInt(block_height as u128),
                clarity::vm::Value::UInt(lock_period),
                clarity::vm::Value::some(clarity::vm::Value::buff_from(signature).unwrap())
                    .unwrap(),
                clarity::vm::Value::buff_from(signer_pk.to_bytes_compressed()).unwrap(),
                clarity::vm::Value::UInt(u128::MAX),
                clarity::vm::Value::UInt(1),
            ],
        );
        submit_tx(&http_origin, &stacking_tx);
    }

    run_until_burnchain_height(
        btc_regtest_controller,
        &blocks_processed,
        epoch_3_reward_set_calculation,
        &naka_conf,
    );

    info!("Bootstrapped to Epoch 3.0 reward set calculation height: {epoch_3_reward_set_calculation}.");
}

#[test]
#[ignore]
/// This test spins up a nakamoto-neon node.
/// It starts in Epoch 2.0, mines with `neon_node` to Epoch 3.0, and then switches
///  to Nakamoto operation (activating pox-4 by submitting a stack-stx tx). The BootLoop
///  struct handles the epoch-2/3 tear-down and spin-up.
/// This test makes three assertions:
///  * 30 blocks are mined after 3.0 starts. This is enough to mine across 2 reward cycles
///  * A transaction submitted to the mempool in 3.0 will be mined in 3.0
///  * The final chain tip is a nakamoto block
fn simple_neon_integration() {
    if env::var("BITCOIND_TEST") != Ok("1".into()) {
        return;
    }

    let signers = TestSigners::default();
    let (mut naka_conf, _miner_account) = naka_neon_integration_conf(None);
    let prom_bind = format!("{}:{}", "127.0.0.1", 6000);
    naka_conf.node.prometheus_bind = Some(prom_bind.clone());
    naka_conf.miner.wait_on_interim_blocks = Duration::from_secs(1000);
    let sender_sk = Secp256k1PrivateKey::new();
    // setup sender + recipient for a test stx transfer
    let sender_addr = tests::to_addr(&sender_sk);
    let send_amt = 1000;
    let send_fee = 100;
    naka_conf.add_initial_balance(
        PrincipalData::from(sender_addr.clone()).to_string(),
        send_amt + send_fee,
    );
    let sender_signer_sk = Secp256k1PrivateKey::new();
    let sender_signer_addr = tests::to_addr(&sender_signer_sk);
    naka_conf.add_initial_balance(
        PrincipalData::from(sender_signer_addr.clone()).to_string(),
        100000,
    );
    let recipient = PrincipalData::from(StacksAddress::burn_address(false));
    let stacker_sk = setup_stacker(&mut naka_conf);

    test_observer::spawn();
    let observer_port = test_observer::EVENT_OBSERVER_PORT;
    naka_conf.events_observers.insert(EventObserverConfig {
        endpoint: format!("localhost:{observer_port}"),
        events_keys: vec![EventKeyType::AnyEvent],
    });

    let mut btcd_controller = BitcoinCoreController::new(naka_conf.clone());
    btcd_controller
        .start_bitcoind()
        .expect("Failed starting bitcoind");
    let mut btc_regtest_controller = BitcoinRegtestController::new(naka_conf.clone(), None);
    btc_regtest_controller.bootstrap_chain(201);

    let mut run_loop = boot_nakamoto::BootRunLoop::new(naka_conf.clone()).unwrap();
    let run_loop_stopper = run_loop.get_termination_switch();
    let Counters {
        blocks_processed,
        naka_submitted_vrfs: vrfs_submitted,
        naka_submitted_commits: commits_submitted,
        naka_proposed_blocks: proposals_submitted,
        ..
    } = run_loop.counters();

    let coord_channel = run_loop.coordinator_channels();

    let run_loop_thread = thread::spawn(move || run_loop.start(None, 0));
    wait_for_runloop(&blocks_processed);
    boot_to_epoch_3(
        &naka_conf,
        &blocks_processed,
        &[stacker_sk],
        &[sender_signer_sk],
        Some(&signers),
        &mut btc_regtest_controller,
    );

    info!("Bootstrapped to Epoch-3.0 boundary, starting nakamoto miner");

    let burnchain = naka_conf.get_burnchain();
    let sortdb = burnchain.open_sortition_db(true).unwrap();
    let (mut chainstate, _) = StacksChainState::open(
        naka_conf.is_mainnet(),
        naka_conf.burnchain.chain_id,
        &naka_conf.get_chainstate_path_str(),
        None,
    )
    .unwrap();

    let block_height_pre_3_0 =
        NakamotoChainState::get_canonical_block_header(chainstate.db(), &sortdb)
            .unwrap()
            .unwrap()
            .stacks_block_height;

    // query for prometheus metrics
    #[cfg(feature = "monitoring_prom")]
    {
        let prom_http_origin = format!("http://{}", prom_bind);
        let client = reqwest::blocking::Client::new();
        let res = client
            .get(&prom_http_origin)
            .send()
            .unwrap()
            .text()
            .unwrap();
        let expected_result = format!("stacks_node_stacks_tip_height {block_height_pre_3_0}");
        assert!(res.contains(&expected_result));
    }

    info!("Nakamoto miner started...");
    blind_signer(&naka_conf, &signers, &sender_signer_sk, proposals_submitted);

    // first block wakes up the run loop, wait until a key registration has been submitted.
    next_block_and(&mut btc_regtest_controller, 60, || {
        let vrf_count = vrfs_submitted.load(Ordering::SeqCst);
        Ok(vrf_count >= 1)
    })
    .unwrap();

    // second block should confirm the VRF register, wait until a block commit is submitted
    next_block_and(&mut btc_regtest_controller, 60, || {
        let commits_count = commits_submitted.load(Ordering::SeqCst);
        Ok(commits_count >= 1)
    })
    .unwrap();

    // Mine 15 nakamoto tenures
    for _i in 0..15 {
        next_block_and_mine_commit(
            &mut btc_regtest_controller,
            60,
            &coord_channel,
            &commits_submitted,
        )
        .unwrap();

        signer_vote_if_needed(
            &btc_regtest_controller,
            &naka_conf,
            &[sender_signer_sk],
            &signers,
        );
    }

    // Submit a TX
    let transfer_tx = make_stacks_transfer(&sender_sk, 0, send_fee, &recipient, send_amt);
    let transfer_tx_hex = format!("0x{}", to_hex(&transfer_tx));

    let tip = NakamotoChainState::get_canonical_block_header(chainstate.db(), &sortdb)
        .unwrap()
        .unwrap();

    let mut mempool = naka_conf
        .connect_mempool_db()
        .expect("Database failure opening mempool");

    mempool
        .submit_raw(
            &mut chainstate,
            &sortdb,
            &tip.consensus_hash,
            &tip.anchored_header.block_hash(),
            transfer_tx.clone(),
            &ExecutionCost::max_value(),
            &StacksEpochId::Epoch30,
        )
        .unwrap();

    // Mine 15 more nakamoto tenures
    for _i in 0..15 {
        next_block_and_mine_commit(
            &mut btc_regtest_controller,
            60,
            &coord_channel,
            &commits_submitted,
        )
        .unwrap();

        signer_vote_if_needed(
            &btc_regtest_controller,
            &naka_conf,
            &[sender_signer_sk],
            &signers,
        );
    }

    // load the chain tip, and assert that it is a nakamoto block and at least 30 blocks have advanced in epoch 3
    let tip = NakamotoChainState::get_canonical_block_header(chainstate.db(), &sortdb)
        .unwrap()
        .unwrap();
    info!(
        "Latest tip";
        "height" => tip.stacks_block_height,
        "is_nakamoto" => tip.anchored_header.as_stacks_nakamoto().is_some(),
    );

    // assert that the transfer tx was observed
    let transfer_tx_included = test_observer::get_blocks()
        .into_iter()
        .find(|block_json| {
            block_json["transactions"]
                .as_array()
                .unwrap()
                .iter()
                .find(|tx_json| tx_json["raw_tx"].as_str() == Some(&transfer_tx_hex))
                .is_some()
        })
        .is_some();

    assert!(
        transfer_tx_included,
        "Nakamoto node failed to include the transfer tx"
    );

    assert!(tip.anchored_header.as_stacks_nakamoto().is_some());
    assert!(tip.stacks_block_height >= block_height_pre_3_0 + 30);

    // make sure prometheus returns an updated height
    #[cfg(feature = "monitoring_prom")]
    {
        let prom_http_origin = format!("http://{}", prom_bind);
        let client = reqwest::blocking::Client::new();
        let res = client
            .get(&prom_http_origin)
            .send()
            .unwrap()
            .text()
            .unwrap();
        let expected_result = format!("stacks_node_stacks_tip_height {}", tip.stacks_block_height);
        assert!(res.contains(&expected_result));
    }

    coord_channel
        .lock()
        .expect("Mutex poisoned")
        .stop_chains_coordinator();
    run_loop_stopper.store(false, Ordering::SeqCst);

    run_loop_thread.join().unwrap();
}

#[test]
#[ignore]
/// This test spins up a nakamoto-neon node.
/// It starts in Epoch 2.0, mines with `neon_node` to Epoch 3.0, and then switches
///  to Nakamoto operation (activating pox-4 by submitting a stack-stx tx). The BootLoop
///  struct handles the epoch-2/3 tear-down and spin-up.
/// This test makes three assertions:
///  * 5 tenures are mined after 3.0 starts
///  * Each tenure has 10 blocks (the coinbase block and 9 interim blocks)
fn mine_multiple_per_tenure_integration() {
    if env::var("BITCOIND_TEST") != Ok("1".into()) {
        return;
    }

    let signers = TestSigners::default();
    let (mut naka_conf, _miner_account) = naka_neon_integration_conf(None);
    let http_origin = format!("http://{}", &naka_conf.node.rpc_bind);
    naka_conf.miner.wait_on_interim_blocks = Duration::from_secs(1);
    let sender_sk = Secp256k1PrivateKey::new();
    let sender_signer_sk = Secp256k1PrivateKey::new();
    let sender_signer_addr = tests::to_addr(&sender_signer_sk);
    let tenure_count = 5;
    let inter_blocks_per_tenure = 9;
    // setup sender + recipient for some test stx transfers
    // these are necessary for the interim blocks to get mined at all
    let sender_addr = tests::to_addr(&sender_sk);
    let send_amt = 100;
    let send_fee = 180;
    naka_conf.add_initial_balance(
        PrincipalData::from(sender_addr.clone()).to_string(),
        (send_amt + send_fee) * tenure_count * inter_blocks_per_tenure,
    );
    naka_conf.add_initial_balance(
        PrincipalData::from(sender_signer_addr.clone()).to_string(),
        100000,
    );
    let recipient = PrincipalData::from(StacksAddress::burn_address(false));
    let stacker_sk = setup_stacker(&mut naka_conf);

    test_observer::spawn();
    let observer_port = test_observer::EVENT_OBSERVER_PORT;
    naka_conf.events_observers.insert(EventObserverConfig {
        endpoint: format!("localhost:{observer_port}"),
        events_keys: vec![EventKeyType::AnyEvent],
    });

    let mut btcd_controller = BitcoinCoreController::new(naka_conf.clone());
    btcd_controller
        .start_bitcoind()
        .expect("Failed starting bitcoind");
    let mut btc_regtest_controller = BitcoinRegtestController::new(naka_conf.clone(), None);
    btc_regtest_controller.bootstrap_chain(201);

    let mut run_loop = boot_nakamoto::BootRunLoop::new(naka_conf.clone()).unwrap();
    let run_loop_stopper = run_loop.get_termination_switch();
    let Counters {
        blocks_processed,
        naka_submitted_vrfs: vrfs_submitted,
        naka_submitted_commits: commits_submitted,
        naka_proposed_blocks: proposals_submitted,
        ..
    } = run_loop.counters();

    let coord_channel = run_loop.coordinator_channels();

    let run_loop_thread = thread::Builder::new()
        .name("run_loop".into())
        .spawn(move || run_loop.start(None, 0))
        .unwrap();
    wait_for_runloop(&blocks_processed);
    boot_to_epoch_3(
        &naka_conf,
        &blocks_processed,
        &[stacker_sk],
        &[sender_signer_sk],
        Some(&signers),
        &mut btc_regtest_controller,
    );

    info!("Bootstrapped to Epoch-3.0 boundary, starting nakamoto miner");

    let burnchain = naka_conf.get_burnchain();
    let sortdb = burnchain.open_sortition_db(true).unwrap();
    let (chainstate, _) = StacksChainState::open(
        naka_conf.is_mainnet(),
        naka_conf.burnchain.chain_id,
        &naka_conf.get_chainstate_path_str(),
        None,
    )
    .unwrap();

    let block_height_pre_3_0 =
        NakamotoChainState::get_canonical_block_header(chainstate.db(), &sortdb)
            .unwrap()
            .unwrap()
            .stacks_block_height;

    info!("Nakamoto miner started...");
    blind_signer(&naka_conf, &signers, &sender_signer_sk, proposals_submitted);

    // first block wakes up the run loop, wait until a key registration has been submitted.
    next_block_and(&mut btc_regtest_controller, 60, || {
        let vrf_count = vrfs_submitted.load(Ordering::SeqCst);
        Ok(vrf_count >= 1)
    })
    .unwrap();

    // second block should confirm the VRF register, wait until a block commit is submitted
    next_block_and(&mut btc_regtest_controller, 60, || {
        let commits_count = commits_submitted.load(Ordering::SeqCst);
        Ok(commits_count >= 1)
    })
    .unwrap();

    // Mine `tenure_count` nakamoto tenures
    for tenure_ix in 0..tenure_count {
        let commits_before = commits_submitted.load(Ordering::SeqCst);
        next_block_and_process_new_stacks_block(&mut btc_regtest_controller, 60, &coord_channel)
            .unwrap();

        let mut last_tip = BlockHeaderHash([0x00; 32]);
        let mut last_tip_height = 0;

        // mine the interim blocks
        for interim_block_ix in 0..inter_blocks_per_tenure {
            let blocks_processed_before = coord_channel
                .lock()
                .expect("Mutex poisoned")
                .get_stacks_blocks_processed();
            // submit a tx so that the miner will mine an extra block
            let sender_nonce = tenure_ix * inter_blocks_per_tenure + interim_block_ix;
            let transfer_tx =
                make_stacks_transfer(&sender_sk, sender_nonce, send_fee, &recipient, send_amt);
            submit_tx(&http_origin, &transfer_tx);

            loop {
                let blocks_processed = coord_channel
                    .lock()
                    .expect("Mutex poisoned")
                    .get_stacks_blocks_processed();
                if blocks_processed > blocks_processed_before {
                    break;
                }
                thread::sleep(Duration::from_millis(100));
            }

            let info = get_chain_info_result(&naka_conf).unwrap();
            assert_ne!(info.stacks_tip, last_tip);
            assert_ne!(info.stacks_tip_height, last_tip_height);

            last_tip = info.stacks_tip;
            last_tip_height = info.stacks_tip_height;
        }

        let start_time = Instant::now();
        while commits_submitted.load(Ordering::SeqCst) <= commits_before {
            if start_time.elapsed() >= Duration::from_secs(20) {
                panic!("Timed out waiting for block-commit");
            }
            thread::sleep(Duration::from_millis(100));
        }
    }

    // load the chain tip, and assert that it is a nakamoto block and at least 30 blocks have advanced in epoch 3
    let tip = NakamotoChainState::get_canonical_block_header(chainstate.db(), &sortdb)
        .unwrap()
        .unwrap();
    info!(
        "Latest tip";
        "height" => tip.stacks_block_height,
        "is_nakamoto" => tip.anchored_header.as_stacks_nakamoto().is_some(),
    );

    assert!(tip.anchored_header.as_stacks_nakamoto().is_some());
    assert_eq!(
        tip.stacks_block_height,
        block_height_pre_3_0 + ((inter_blocks_per_tenure + 1) * tenure_count),
        "Should have mined (1 + interim_blocks_per_tenure) * tenure_count nakamoto blocks"
    );

    coord_channel
        .lock()
        .expect("Mutex poisoned")
        .stop_chains_coordinator();
    run_loop_stopper.store(false, Ordering::SeqCst);

    run_loop_thread.join().unwrap();
}

#[test]
#[ignore]
fn correct_burn_outs() {
    if env::var("BITCOIND_TEST") != Ok("1".into()) {
        return;
    }

    let signers = TestSigners::default();
    let (mut naka_conf, _miner_account) = naka_neon_integration_conf(None);
    naka_conf.burnchain.pox_reward_length = Some(10);
    naka_conf.burnchain.pox_prepare_length = Some(3);

    {
        let epochs = naka_conf.burnchain.epochs.as_mut().unwrap();
        let epoch_24_ix = StacksEpoch::find_epoch_by_id(&epochs, StacksEpochId::Epoch24).unwrap();
        let epoch_25_ix = StacksEpoch::find_epoch_by_id(&epochs, StacksEpochId::Epoch25).unwrap();
        let epoch_30_ix = StacksEpoch::find_epoch_by_id(&epochs, StacksEpochId::Epoch30).unwrap();
        epochs[epoch_24_ix].end_height = 208;
        epochs[epoch_25_ix].start_height = 208;
        epochs[epoch_25_ix].end_height = 225;
        epochs[epoch_30_ix].start_height = 225;
    }

    naka_conf.miner.wait_on_interim_blocks = Duration::from_secs(1000);
    naka_conf.initial_balances.clear();
    let accounts: Vec<_> = (0..8)
        .map(|ix| {
            let sk = Secp256k1PrivateKey::from_seed(&[ix, ix, ix, ix]);
            let address = PrincipalData::from(tests::to_addr(&sk));
            (sk, address)
        })
        .collect();
    for (_, ref addr) in accounts.iter() {
        naka_conf.add_initial_balance(addr.to_string(), 10000000000000000);
    }

    let stacker_accounts = accounts[0..3].to_vec();
    let sender_signer_sk = Secp256k1PrivateKey::new();
    let sender_signer_addr = tests::to_addr(&sender_signer_sk);
    naka_conf.add_initial_balance(
        PrincipalData::from(sender_signer_addr.clone()).to_string(),
        100000,
    );

    test_observer::spawn();
    let observer_port = test_observer::EVENT_OBSERVER_PORT;
    naka_conf.events_observers.insert(EventObserverConfig {
        endpoint: format!("localhost:{observer_port}"),
        events_keys: vec![EventKeyType::AnyEvent, EventKeyType::StackerSet],
    });

    let mut btcd_controller = BitcoinCoreController::new(naka_conf.clone());
    btcd_controller
        .start_bitcoind()
        .expect("Failed starting bitcoind");
    let mut btc_regtest_controller = BitcoinRegtestController::new(naka_conf.clone(), None);
    btc_regtest_controller.bootstrap_chain(201);

    let mut run_loop = boot_nakamoto::BootRunLoop::new(naka_conf.clone()).unwrap();
    let run_loop_stopper = run_loop.get_termination_switch();
    let Counters {
        blocks_processed,
        naka_submitted_vrfs: vrfs_submitted,
        naka_submitted_commits: commits_submitted,
        naka_proposed_blocks: proposals_submitted,
        ..
    } = run_loop.counters();

    let coord_channel = run_loop.coordinator_channels();

    let run_loop_thread = thread::Builder::new()
        .name("run_loop".into())
        .spawn(move || run_loop.start(None, 0))
        .unwrap();
    wait_for_runloop(&blocks_processed);

    let epochs = naka_conf.burnchain.epochs.clone().unwrap();
    let epoch_3 = &epochs[StacksEpoch::find_epoch_by_id(&epochs, StacksEpochId::Epoch30).unwrap()];
    let epoch_25 = &epochs[StacksEpoch::find_epoch_by_id(&epochs, StacksEpochId::Epoch25).unwrap()];

    info!(
        "Chain bootstrapped to bitcoin block 201, starting Epoch 2x miner";
        "Epoch 3.0 Boundary" => (epoch_3.start_height - 1),
    );

    run_until_burnchain_height(
        &mut btc_regtest_controller,
        &blocks_processed,
        epoch_25.start_height + 1,
        &naka_conf,
    );

    info!("Chain bootstrapped to Epoch 2.5, submitting stacker transaction");

    next_block_and_wait(&mut btc_regtest_controller, &blocks_processed);

    let http_origin = format!("http://{}", &naka_conf.node.rpc_bind);
    let stacker_accounts_copy = stacker_accounts.clone();
    let _stacker_thread = thread::Builder::new()
        .name("stacker".into())
        .spawn(move || loop {
            thread::sleep(Duration::from_secs(2));
            debug!("Checking for stacker-necessity");
            let Some(pox_info) = get_pox_info(&http_origin) else {
                warn!("Failed to get pox_info, waiting.");
                continue;
            };
            if !pox_info.contract_id.ends_with(".pox-4") {
                continue;
            }
            let next_cycle_stx = pox_info.next_cycle.stacked_ustx;
            let min_stx = pox_info.next_cycle.min_threshold_ustx;
            let min_stx = (min_stx * 3) / 2;
            if next_cycle_stx >= min_stx {
                debug!(
                    "Next cycle has enough stacked, skipping stacking";
                    "stacked" => next_cycle_stx,
                    "min" => min_stx,
                );
                continue;
            }
            let Some(account) = stacker_accounts_copy.iter().find_map(|(sk, addr)| {
                let account = get_account(&http_origin, &addr);
                if account.locked == 0 {
                    Some((sk, addr, account))
                } else {
                    None
                }
            }) else {
                continue;
            };

            let pox_addr = PoxAddress::from_legacy(
                AddressHashMode::SerializeP2PKH,
                tests::to_addr(&account.0).bytes,
            );
            let pox_addr_tuple: clarity::vm::Value =
                pox_addr.clone().as_clarity_tuple().unwrap().into();
            let pk_bytes = StacksPublicKey::from_private(&sender_signer_sk).to_bytes_compressed();

            let reward_cycle = pox_info.current_cycle.id;
            let signature = make_pox_4_signer_key_signature(
                &pox_addr,
                &sender_signer_sk,
                reward_cycle.into(),
                &Pox4SignatureTopic::StackStx,
                CHAIN_ID_TESTNET,
                1_u128,
                u128::MAX,
                1,
            )
            .unwrap()
            .to_rsv();

            let stacking_tx = tests::make_contract_call(
                &account.0,
                account.2.nonce,
                1000,
                &StacksAddress::burn_address(false),
                "pox-4",
                "stack-stx",
                &[
                    clarity::vm::Value::UInt(min_stx.into()),
                    pox_addr_tuple,
                    clarity::vm::Value::UInt(pox_info.current_burnchain_block_height.into()),
                    clarity::vm::Value::UInt(1),
                    clarity::vm::Value::some(clarity::vm::Value::buff_from(signature).unwrap())
                        .unwrap(),
                    clarity::vm::Value::buff_from(pk_bytes).unwrap(),
                    clarity::vm::Value::UInt(u128::MAX),
                    clarity::vm::Value::UInt(1),
                ],
            );
            let txid = submit_tx(&http_origin, &stacking_tx);
            info!("Submitted stacking transaction: {txid}");
            thread::sleep(Duration::from_secs(10));
        })
        .unwrap();

    let block_height = btc_regtest_controller.get_headers_height();
    let reward_cycle = btc_regtest_controller
        .get_burnchain()
        .block_height_to_reward_cycle(block_height)
        .unwrap();
    let prepare_phase_start = btc_regtest_controller
        .get_burnchain()
        .pox_constants
        .prepare_phase_start(
            btc_regtest_controller.get_burnchain().first_block_height,
            reward_cycle,
        );

    // Run until the prepare phase
    run_until_burnchain_height(
        &mut btc_regtest_controller,
        &blocks_processed,
        prepare_phase_start,
        &naka_conf,
    );

    signer_vote_if_needed(
        &btc_regtest_controller,
        &naka_conf,
        &[sender_signer_sk],
        &signers,
    );

    run_until_burnchain_height(
        &mut btc_regtest_controller,
        &blocks_processed,
        epoch_3.start_height - 1,
        &naka_conf,
    );

    info!("Bootstrapped to Epoch-3.0 boundary, Epoch2x miner should stop");
    blind_signer(&naka_conf, &signers, &sender_signer_sk, proposals_submitted);

    // we should already be able to query the stacker set via RPC
    let burnchain = naka_conf.get_burnchain();
    let first_epoch_3_cycle = burnchain
        .block_height_to_reward_cycle(epoch_3.start_height)
        .unwrap();

    let http_origin = format!("http://{}", &naka_conf.node.rpc_bind);
    let stacker_response = get_stacker_set(&http_origin, first_epoch_3_cycle);
    assert!(stacker_response.stacker_set.signers.is_some());
    assert_eq!(
        stacker_response.stacker_set.signers.as_ref().unwrap().len(),
        1
    );
    assert_eq!(stacker_response.stacker_set.rewarded_addresses.len(), 1);

    // first block wakes up the run loop, wait until a key registration has been submitted.
    next_block_and(&mut btc_regtest_controller, 60, || {
        let vrf_count = vrfs_submitted.load(Ordering::SeqCst);
        Ok(vrf_count >= 1)
    })
    .unwrap();

    // second block should confirm the VRF register, wait until a block commit is submitted
    next_block_and(&mut btc_regtest_controller, 60, || {
        let commits_count = commits_submitted.load(Ordering::SeqCst);
        Ok(commits_count >= 1)
    })
    .unwrap();

    info!("Bootstrapped to Epoch-3.0 boundary, mining nakamoto blocks");

    let sortdb = burnchain.open_sortition_db(true).unwrap();

    // Mine nakamoto tenures
    for _i in 0..30 {
        let prior_tip = SortitionDB::get_canonical_burn_chain_tip(sortdb.conn())
            .unwrap()
            .block_height;
        if let Err(e) = next_block_and_mine_commit(
            &mut btc_regtest_controller,
            30,
            &coord_channel,
            &commits_submitted,
        ) {
            warn!(
                "Error while minting a bitcoin block and waiting for stacks-node activity: {e:?}"
            );
            panic!();
        }

        let tip_sn = SortitionDB::get_canonical_burn_chain_tip(sortdb.conn()).unwrap();
        assert!(
            tip_sn.sortition,
            "The new chain tip must have had a sortition"
        );
        assert!(
            tip_sn.block_height > prior_tip,
            "The new burnchain tip must have been processed"
        );

        signer_vote_if_needed(
            &btc_regtest_controller,
            &naka_conf,
            &[sender_signer_sk],
            &signers,
        );
    }

    coord_channel
        .lock()
        .expect("Mutex poisoned")
        .stop_chains_coordinator();
    run_loop_stopper.store(false, Ordering::SeqCst);

    let stacker_sets = test_observer::get_stacker_sets();
    info!("Stacker sets announced {:#?}", stacker_sets);
    let mut sorted_stacker_sets = stacker_sets.clone();
    sorted_stacker_sets.sort_by_key(|(_block_id, cycle_num, _reward_set)| *cycle_num);
    assert_eq!(
        sorted_stacker_sets, stacker_sets,
        "Stacker set should be sorted by cycle number already"
    );

    for (_, cycle_number, reward_set) in stacker_sets.iter() {
        if *cycle_number < first_epoch_3_cycle {
            assert!(reward_set.signers.is_none());
            // nothing else to check for < first_epoch_3_cycle
            continue;
        }
        let Some(signers) = reward_set.signers.clone() else {
            panic!("Signers should be set in any epoch-3 cycles. First epoch-3 cycle: {first_epoch_3_cycle}. Checked cycle number: {cycle_number}");
        };
        // there should be 1 stacker signer, and 1 reward address
        assert_eq!(reward_set.rewarded_addresses.len(), 1);
        assert_eq!(signers.len(), 1);
        // the signer should have 1 "slot", because they stacked the minimum stacking amount
        assert_eq!(signers[0].weight, 1);
    }

    run_loop_thread.join().unwrap();
}

/// Test `/v2/block_proposal` API endpoint
///
/// This endpoint allows miners to propose Nakamoto blocks to a node,
/// and test if they would be accepted or rejected
#[test]
#[ignore]
fn block_proposal_api_endpoint() {
    if env::var("BITCOIND_TEST") != Ok("1".into()) {
        return;
    }

    let signers = TestSigners::default();
    let (mut conf, _miner_account) = naka_neon_integration_conf(None);
    let password = "12345".to_string();
    conf.connection_options.block_proposal_token = Some(password.clone());
    let account_keys = add_initial_balances(&mut conf, 10, 1_000_000);
    let stacker_sk = setup_stacker(&mut conf);
    let sender_signer_sk = Secp256k1PrivateKey::new();
    let sender_signer_addr = tests::to_addr(&sender_signer_sk);
    conf.add_initial_balance(
        PrincipalData::from(sender_signer_addr.clone()).to_string(),
        100000,
    );

    // only subscribe to the block proposal events
    test_observer::spawn();
    let observer_port = test_observer::EVENT_OBSERVER_PORT;
    conf.events_observers.insert(EventObserverConfig {
        endpoint: format!("localhost:{observer_port}"),
        events_keys: vec![EventKeyType::BlockProposal],
    });

    let mut btcd_controller = BitcoinCoreController::new(conf.clone());
    btcd_controller
        .start_bitcoind()
        .expect("Failed starting bitcoind");
    let mut btc_regtest_controller = BitcoinRegtestController::new(conf.clone(), None);
    btc_regtest_controller.bootstrap_chain(201);

    let mut run_loop = boot_nakamoto::BootRunLoop::new(conf.clone()).unwrap();
    let run_loop_stopper = run_loop.get_termination_switch();
    let Counters {
        blocks_processed,
        naka_submitted_vrfs: vrfs_submitted,
        naka_submitted_commits: commits_submitted,
        naka_proposed_blocks: proposals_submitted,
        ..
    } = run_loop.counters();

    let coord_channel = run_loop.coordinator_channels();

    let run_loop_thread = thread::spawn(move || run_loop.start(None, 0));
    wait_for_runloop(&blocks_processed);
    boot_to_epoch_3(
        &conf,
        &blocks_processed,
        &[stacker_sk],
        &[sender_signer_sk],
        Some(&signers),
        &mut btc_regtest_controller,
    );

    info!("Bootstrapped to Epoch-3.0 boundary, starting nakamoto miner");
    blind_signer(&conf, &signers, &sender_signer_sk, proposals_submitted);

    let burnchain = conf.get_burnchain();
    let sortdb = burnchain.open_sortition_db(true).unwrap();
    let (mut chainstate, _) = StacksChainState::open(
        conf.is_mainnet(),
        conf.burnchain.chain_id,
        &conf.get_chainstate_path_str(),
        None,
    )
    .unwrap();

    let _block_height_pre_3_0 =
        NakamotoChainState::get_canonical_block_header(chainstate.db(), &sortdb)
            .unwrap()
            .unwrap()
            .stacks_block_height;

    info!("Nakamoto miner started...");

    // first block wakes up the run loop, wait until a key registration has been submitted.
    next_block_and(&mut btc_regtest_controller, 60, || {
        let vrf_count = vrfs_submitted.load(Ordering::SeqCst);
        Ok(vrf_count >= 1)
    })
    .unwrap();

    // second block should confirm the VRF register, wait until a block commit is submitted
    next_block_and(&mut btc_regtest_controller, 60, || {
        let commits_count = commits_submitted.load(Ordering::SeqCst);
        Ok(commits_count >= 1)
    })
    .unwrap();

    // Mine 3 nakamoto tenures
    for _ in 0..3 {
        next_block_and_mine_commit(
            &mut btc_regtest_controller,
            60,
            &coord_channel,
            &commits_submitted,
        )
        .unwrap();
    }

    // TODO (hack) instantiate the sortdb in the burnchain
    _ = btc_regtest_controller.sortdb_mut();

    // ----- Setup boilerplate finished, test block proposal API endpoint -----

    let tip = NakamotoChainState::get_canonical_block_header(chainstate.db(), &sortdb)
        .unwrap()
        .unwrap();

    let privk = conf.miner.mining_key.unwrap().clone();
    let sort_tip = SortitionDB::get_canonical_sortition_tip(sortdb.conn())
        .expect("Failed to get sortition tip");
    let db_handle = sortdb.index_handle(&sort_tip);
    let snapshot = db_handle
        .get_block_snapshot(&tip.burn_header_hash)
        .expect("Failed to get block snapshot")
        .expect("No snapshot");
    // Double check we got the right sortition
    assert_eq!(
        snapshot.consensus_hash, tip.consensus_hash,
        "Found incorrect block snapshot"
    );
    let total_burn = snapshot.total_burn;
    let tenure_change = None;
    let coinbase = None;

    let tenure_cause = tenure_change.and_then(|tx: &StacksTransaction| match &tx.payload {
        TransactionPayload::TenureChange(tc) => Some(tc.cause),
        _ => None,
    });

    // Apply miner signature
    let sign = |p: &NakamotoBlockProposal| {
        let mut p = p.clone();
        p.block
            .header
            .sign_miner(&privk)
            .expect("Miner failed to sign");
        p
    };

    let block = {
        let mut builder = NakamotoBlockBuilder::new(
            &tip,
            &tip.consensus_hash,
            total_burn,
            tenure_change,
            coinbase,
        )
        .expect("Failed to build Nakamoto block");

        let burn_dbconn = btc_regtest_controller.sortdb_ref().index_conn();
        let mut miner_tenure_info = builder
            .load_tenure_info(&mut chainstate, &burn_dbconn, tenure_cause)
            .unwrap();
        let mut tenure_tx = builder
            .tenure_begin(&burn_dbconn, &mut miner_tenure_info)
            .unwrap();

        let tx = make_stacks_transfer(
            &account_keys[0],
            0,
            100,
            &to_addr(&account_keys[1]).into(),
            10000,
        );
        let tx = StacksTransaction::consensus_deserialize(&mut &tx[..])
            .expect("Failed to deserialize transaction");
        let tx_len = tx.tx_len();

        let res = builder.try_mine_tx_with_len(
            &mut tenure_tx,
            &tx,
            tx_len,
            &BlockLimitFunction::NO_LIMIT_HIT,
            ASTRules::PrecheckSize,
        );
        assert!(
            matches!(res, TransactionResult::Success(..)),
            "Transaction failed"
        );
        builder.mine_nakamoto_block(&mut tenure_tx)
    };

    // Construct a valid proposal. Make alterations to this to test failure cases
    let proposal = NakamotoBlockProposal {
        block,
        chain_id: chainstate.chain_id,
    };

    const HTTP_ACCEPTED: u16 = 202;
    const HTTP_TOO_MANY: u16 = 429;
    const HTTP_NOT_AUTHORIZED: u16 = 401;
    let test_cases = [
        (
            "Valid Nakamoto block proposal",
            sign(&proposal),
            HTTP_ACCEPTED,
            Some(Ok(())),
        ),
        ("Must wait", sign(&proposal), HTTP_TOO_MANY, None),
        (
            "Corrupted (bit flipped after signing)",
            (|| {
                let mut sp = sign(&proposal);
                sp.block.header.consensus_hash.0[3] ^= 0x07;
                sp
            })(),
            HTTP_ACCEPTED,
            Some(Err(ValidateRejectCode::ChainstateError)),
        ),
        (
            "Invalid `chain_id`",
            (|| {
                let mut p = proposal.clone();
                p.chain_id ^= 0xFFFFFFFF;
                sign(&p)
            })(),
            HTTP_ACCEPTED,
            Some(Err(ValidateRejectCode::InvalidBlock)),
        ),
        (
            "Invalid `miner_signature`",
            (|| {
                let mut sp = sign(&proposal);
                sp.block.header.miner_signature.0[1] ^= 0x80;
                sp
            })(),
            HTTP_ACCEPTED,
            Some(Err(ValidateRejectCode::ChainstateError)),
        ),
        ("Not authorized", sign(&proposal), HTTP_NOT_AUTHORIZED, None),
    ];

    // Build HTTP client
    let client = reqwest::blocking::Client::builder()
        .timeout(Duration::from_secs(60))
        .build()
        .expect("Failed to build `reqwest::Client`");
    // Build URL
    let http_origin = format!("http://{}", &conf.node.rpc_bind);
    let path = format!("{http_origin}/v2/block_proposal");

    let mut hold_proposal_mutex = Some(test_observer::PROPOSAL_RESPONSES.lock().unwrap());
    for (ix, (test_description, block_proposal, expected_http_code, _)) in
        test_cases.iter().enumerate()
    {
        // Send POST request
        let request_builder = client
            .post(&path)
            .header("Content-Type", "application/json")
            .json(block_proposal);
        let mut response = if expected_http_code == &HTTP_NOT_AUTHORIZED {
            request_builder.send().expect("Failed to POST")
        } else {
            request_builder
                .header(AUTHORIZATION.to_string(), password.to_string())
                .send()
                .expect("Failed to POST")
        };
        let start_time = Instant::now();
        while ix != 1 && response.status().as_u16() == HTTP_TOO_MANY {
            if start_time.elapsed() > Duration::from_secs(30) {
                error!("Took over 30 seconds to process pending proposal, panicking test");
                panic!();
            }
            info!("Waiting for prior request to finish processing, and then resubmitting");
            thread::sleep(Duration::from_secs(5));
            let request_builder = client
                .post(&path)
                .header("Content-Type", "application/json")
                .json(block_proposal);
            response = if expected_http_code == &HTTP_NOT_AUTHORIZED {
                request_builder.send().expect("Failed to POST")
            } else {
                request_builder
                    .header(AUTHORIZATION.to_string(), password.to_string())
                    .send()
                    .expect("Failed to POST")
            };
        }

        let response_code = response.status().as_u16();
        let response_json = if expected_http_code != &HTTP_NOT_AUTHORIZED {
            response.json::<serde_json::Value>().unwrap().to_string()
        } else {
            "No json response".to_string()
        };
        info!(
            "Block proposal submitted and checked for HTTP response";
            "response_json" => response_json,
            "request_json" => serde_json::to_string(block_proposal).unwrap(),
            "response_code" => response_code,
            "test_description" => test_description,
        );

        assert_eq!(response_code, *expected_http_code);

        if ix == 1 {
            // release the test observer mutex so that the handler from 0 can finish!
            hold_proposal_mutex.take();
        }
    }

    let expected_proposal_responses: Vec<_> = test_cases
        .iter()
        .filter_map(|(_, _, _, expected_response)| expected_response.as_ref())
        .collect();

    let mut proposal_responses = test_observer::get_proposal_responses();
    let start_time = Instant::now();
    while proposal_responses.len() < expected_proposal_responses.len() {
        if start_time.elapsed() > Duration::from_secs(30) {
            error!("Took over 30 seconds to process pending proposal, panicking test");
            panic!();
        }
        info!("Waiting for prior request to finish processing");
        thread::sleep(Duration::from_secs(5));
        proposal_responses = test_observer::get_proposal_responses();
    }

    for (expected_response, response) in expected_proposal_responses
        .iter()
        .zip(proposal_responses.iter())
    {
        match expected_response {
            Ok(_) => {
                assert!(matches!(response, BlockValidateResponse::Ok(_)));
            }
            Err(expected_reject_code) => {
                assert!(matches!(
                    response,
                    BlockValidateResponse::Reject(
                        BlockValidateReject { reason_code, .. })
                        if reason_code == expected_reject_code
                ));
            }
        }
        info!("Proposal response {response:?}");
    }

    // Clean up
    coord_channel
        .lock()
        .expect("Mutex poisoned")
        .stop_chains_coordinator();
    run_loop_stopper.store(false, Ordering::SeqCst);

    run_loop_thread.join().unwrap();
}

#[test]
#[ignore]
/// This test spins up a nakamoto-neon node and attempts to mine a single Nakamoto block.
/// It starts in Epoch 2.0, mines with `neon_node` to Epoch 3.0, and then switches
///  to Nakamoto operation (activating pox-4 by submitting a stack-stx tx). The BootLoop
///  struct handles the epoch-2/3 tear-down and spin-up.
/// This test makes the following assertions:
///  * The proposed Nakamoto block is written to the .miners stackerdb
fn miner_writes_proposed_block_to_stackerdb() {
    if env::var("BITCOIND_TEST") != Ok("1".into()) {
        return;
    }

    let signers = TestSigners::default();
    let (mut naka_conf, _miner_account) = naka_neon_integration_conf(None);
    naka_conf.miner.wait_on_interim_blocks = Duration::from_secs(1000);
    let sender_sk = Secp256k1PrivateKey::new();
    // setup sender + recipient for a test stx transfer
    let sender_addr = tests::to_addr(&sender_sk);
    let send_amt = 1000;
    let send_fee = 100;
    naka_conf.add_initial_balance(
        PrincipalData::from(sender_addr.clone()).to_string(),
        send_amt + send_fee,
    );
    let stacker_sk = setup_stacker(&mut naka_conf);

    let sender_signer_sk = Secp256k1PrivateKey::new();
    let sender_signer_addr = tests::to_addr(&sender_signer_sk);
    naka_conf.add_initial_balance(
        PrincipalData::from(sender_signer_addr.clone()).to_string(),
        100000,
    );

    test_observer::spawn();
    let observer_port = test_observer::EVENT_OBSERVER_PORT;
    naka_conf.events_observers.insert(EventObserverConfig {
        endpoint: format!("localhost:{observer_port}"),
        events_keys: vec![EventKeyType::AnyEvent, EventKeyType::MinedBlocks],
    });

    let mut btcd_controller = BitcoinCoreController::new(naka_conf.clone());
    btcd_controller
        .start_bitcoind()
        .expect("Failed starting bitcoind");
    let mut btc_regtest_controller = BitcoinRegtestController::new(naka_conf.clone(), None);
    btc_regtest_controller.bootstrap_chain(201);

    let mut run_loop = boot_nakamoto::BootRunLoop::new(naka_conf.clone()).unwrap();
    let run_loop_stopper = run_loop.get_termination_switch();
    let Counters {
        blocks_processed,
        naka_submitted_vrfs: vrfs_submitted,
        naka_submitted_commits: commits_submitted,
        naka_proposed_blocks: proposals_submitted,
        ..
    } = run_loop.counters();

    let coord_channel = run_loop.coordinator_channels();

    let run_loop_thread = thread::spawn(move || run_loop.start(None, 0));
    wait_for_runloop(&blocks_processed);
    boot_to_epoch_3(
        &naka_conf,
        &blocks_processed,
        &[stacker_sk],
        &[sender_signer_sk],
        Some(&signers),
        &mut btc_regtest_controller,
    );

    info!("Nakamoto miner started...");
    blind_signer(&naka_conf, &signers, &sender_signer_sk, proposals_submitted);
    // first block wakes up the run loop, wait until a key registration has been submitted.
    next_block_and(&mut btc_regtest_controller, 60, || {
        let vrf_count = vrfs_submitted.load(Ordering::SeqCst);
        Ok(vrf_count >= 1)
    })
    .unwrap();

    // second block should confirm the VRF register, wait until a block commit is submitted
    next_block_and(&mut btc_regtest_controller, 60, || {
        let commits_count = commits_submitted.load(Ordering::SeqCst);
        Ok(commits_count >= 1)
    })
    .unwrap();

    // Mine 1 nakamoto tenure
    next_block_and_mine_commit(
        &mut btc_regtest_controller,
        60,
        &coord_channel,
        &commits_submitted,
    )
    .unwrap();

    let sortdb = naka_conf.get_burnchain().open_sortition_db(true).unwrap();
    let tip = SortitionDB::get_canonical_burn_chain_tip(sortdb.conn()).unwrap();
    let miner_pubkey =
        StacksPublicKey::from_private(&naka_conf.get_miner_config().mining_key.unwrap());
    let slot_id = NakamotoChainState::get_miner_slot(&sortdb, &tip, &miner_pubkey)
        .expect("Unable to get miner slot")
        .expect("No miner slot exists");

    let proposed_block: NakamotoBlock = {
        let miner_contract_id = boot_code_id(MINERS_NAME, false);
        let mut miners_stackerdb =
            StackerDBSession::new(&naka_conf.node.rpc_bind, miner_contract_id);
        miners_stackerdb
            .get_latest(slot_id)
            .expect("Failed to get latest chunk from the miner slot ID")
            .expect("No chunk found")
    };
    let proposed_block_hash = format!("0x{}", proposed_block.header.block_hash());

    let mut proposed_zero_block = proposed_block.clone();
    proposed_zero_block.header.miner_signature = MessageSignature::empty();
    proposed_zero_block.header.signer_signature = ThresholdSignature::empty();
    let proposed_zero_block_hash = format!("0x{}", proposed_zero_block.header.block_hash());

    coord_channel
        .lock()
        .expect("Mutex poisoned")
        .stop_chains_coordinator();

    run_loop_stopper.store(false, Ordering::SeqCst);

    run_loop_thread.join().unwrap();

    let observed_blocks = test_observer::get_mined_nakamoto_blocks();
    assert_eq!(observed_blocks.len(), 1);

    let observed_block = observed_blocks.first().unwrap();
    info!(
        "Checking observed and proposed miner block";
        "observed_block" => ?observed_block,
        "proposed_block" => ?proposed_block,
        "observed_block_hash" => format!("0x{}", observed_block.block_hash),
        "proposed_zero_block_hash" => &proposed_zero_block_hash,
        "proposed_block_hash" => &proposed_block_hash,
    );

    assert_eq!(
        format!("0x{}", observed_block.block_hash),
        proposed_zero_block_hash,
        "Observed miner hash should match the proposed block read from StackerDB (after zeroing signatures)"
    );
}

#[test]
#[ignore]
fn vote_for_aggregate_key_burn_op() {
    if env::var("BITCOIND_TEST") != Ok("1".into()) {
        return;
    }

    let (mut naka_conf, _miner_account) = naka_neon_integration_conf(None);
    let _http_origin = format!("http://{}", &naka_conf.node.rpc_bind);
    naka_conf.miner.wait_on_interim_blocks = Duration::from_secs(1);
    let signer_sk = Secp256k1PrivateKey::new();
    let signer_addr = tests::to_addr(&signer_sk);

    naka_conf.add_initial_balance(PrincipalData::from(signer_addr.clone()).to_string(), 100000);
    let stacker_sk = setup_stacker(&mut naka_conf);

    test_observer::spawn();
    let observer_port = test_observer::EVENT_OBSERVER_PORT;
    naka_conf.events_observers.insert(EventObserverConfig {
        endpoint: format!("localhost:{observer_port}"),
        events_keys: vec![EventKeyType::AnyEvent],
    });

    let mut btcd_controller = BitcoinCoreController::new(naka_conf.clone());
    btcd_controller
        .start_bitcoind()
        .expect("Failed starting bitcoind");
    let mut btc_regtest_controller = BitcoinRegtestController::new(naka_conf.clone(), None);
    btc_regtest_controller.bootstrap_chain(201);

    let mut run_loop = boot_nakamoto::BootRunLoop::new(naka_conf.clone()).unwrap();
    let run_loop_stopper = run_loop.get_termination_switch();
    let Counters {
        blocks_processed,
        naka_submitted_vrfs: vrfs_submitted,
        naka_submitted_commits: commits_submitted,
        ..
    } = run_loop.counters();

    let coord_channel = run_loop.coordinator_channels();

    let run_loop_thread = thread::Builder::new()
        .name("run_loop".into())
        .spawn(move || run_loop.start(None, 0))
        .unwrap();
    wait_for_runloop(&blocks_processed);
    boot_to_epoch_3(
        &naka_conf,
        &blocks_processed,
        &[stacker_sk],
        &[signer_sk],
        &mut btc_regtest_controller,
    );

    info!("Bootstrapped to Epoch-3.0 boundary, starting nakamoto miner");

    let burnchain = naka_conf.get_burnchain();
    let _sortdb = burnchain.open_sortition_db(true).unwrap();
    let (_chainstate, _) = StacksChainState::open(
        naka_conf.is_mainnet(),
        naka_conf.burnchain.chain_id,
        &naka_conf.get_chainstate_path_str(),
        None,
    )
    .unwrap();

    info!("Nakamoto miner started...");
    // first block wakes up the run loop, wait until a key registration has been submitted.
    next_block_and(&mut btc_regtest_controller, 60, || {
        let vrf_count = vrfs_submitted.load(Ordering::SeqCst);
        Ok(vrf_count >= 1)
    })
    .unwrap();

    // second block should confirm the VRF register, wait until a block commit is submitted
    next_block_and(&mut btc_regtest_controller, 60, || {
        let commits_count = commits_submitted.load(Ordering::SeqCst);
        Ok(commits_count >= 1)
    })
    .unwrap();

    // submit a pre-stx op
    let mut miner_signer = Keychain::default(naka_conf.node.seed.clone()).generate_op_signer();
    info!("Submitting pre-stx op");
    let pre_stx_op = PreStxOp {
        output: signer_addr.clone(),
        // to be filled in
        txid: Txid([0u8; 32]),
        vtxindex: 0,
        block_height: 0,
        burn_header_hash: BurnchainHeaderHash([0u8; 32]),
    };

    assert!(
        btc_regtest_controller
            .submit_operation(
                StacksEpochId::Epoch30,
                BlockstackOperationType::PreStx(pre_stx_op),
                &mut miner_signer,
                1
            )
            .is_some(),
        "Pre-stx operation should submit successfully"
    );

    // Mine until the next prepare phase
    let block_height = btc_regtest_controller.get_headers_height();
    let reward_cycle = btc_regtest_controller
        .get_burnchain()
        .block_height_to_reward_cycle(block_height)
        .unwrap();
    let prepare_phase_start = btc_regtest_controller
        .get_burnchain()
        .pox_constants
        .prepare_phase_start(
            btc_regtest_controller.get_burnchain().first_block_height,
            reward_cycle,
        );

    let blocks_until_prepare = prepare_phase_start + 1 - block_height;

    info!(
        "Mining until prepare phase start.";
        "prepare_phase_start" => prepare_phase_start,
        "block_height" => block_height,
        "blocks_until_prepare" => blocks_until_prepare,
    );

    for _i in 0..(blocks_until_prepare) {
        next_block_and_mine_commit(
            &mut btc_regtest_controller,
            60,
            &coord_channel,
            &commits_submitted,
        )
        .unwrap();
    }

    let reward_cycle = reward_cycle + 1;

    let signer_index = 0;

    info!(
        "Submitting vote for aggregate key op";
        "block_height" => block_height,
        "reward_cycle" => reward_cycle,
        "signer_index" => %signer_index,
    );

    let stacker_pk = StacksPublicKey::from_private(&stacker_sk);
    let signer_key: StacksPublicKeyBuffer = stacker_pk.to_bytes_compressed().as_slice().into();
    let aggregate_key = signer_key.clone();

    let vote_for_aggregate_key_op =
        BlockstackOperationType::VoteForAggregateKey(VoteForAggregateKeyOp {
            signer_key,
            signer_index,
            sender: signer_addr.clone(),
            round: 0,
            reward_cycle,
            aggregate_key,
            // to be filled in
            vtxindex: 0,
            txid: Txid([0u8; 32]),
            block_height: 0,
            burn_header_hash: BurnchainHeaderHash::zero(),
        });

    let mut signer_burnop_signer = BurnchainOpSigner::new(signer_sk.clone(), false);
    assert!(
        btc_regtest_controller
            .submit_operation(
                StacksEpochId::Epoch30,
                vote_for_aggregate_key_op,
                &mut signer_burnop_signer,
                1
            )
            .is_some(),
        "Vote for aggregate key operation should submit successfully"
    );

    info!("Submitted vote for aggregate key op at height {block_height}, mining a few blocks...");

    // the second block should process the vote, after which the vote should be set
    for _i in 0..2 {
        next_block_and_mine_commit(
            &mut btc_regtest_controller,
            60,
            &coord_channel,
            &commits_submitted,
        )
        .unwrap();
    }

    let mut vote_for_aggregate_key_found = false;
    let blocks = test_observer::get_blocks();
    for block in blocks.iter() {
        let transactions = block.get("transactions").unwrap().as_array().unwrap();
        for tx in transactions.iter() {
            let raw_tx = tx.get("raw_tx").unwrap().as_str().unwrap();
            if raw_tx == "0x00" {
                info!("Found a burn op: {:?}", tx);
                let burnchain_op = tx.get("burnchain_op").unwrap().as_object().unwrap();
                if !burnchain_op.contains_key("vote_for_aggregate_key") {
                    warn!("Got unexpected burnchain op: {:?}", burnchain_op);
                    panic!("unexpected btc transaction type");
                }
                let vote_obj = burnchain_op.get("vote_for_aggregate_key").unwrap();
                let agg_key = vote_obj
                    .get("aggregate_key")
                    .expect("Expected aggregate_key key in burn op")
                    .as_str()
                    .unwrap();
                assert_eq!(agg_key, aggregate_key.to_hex());

                vote_for_aggregate_key_found = true;
            }
        }
    }
    assert!(
        vote_for_aggregate_key_found,
        "Expected vote for aggregate key op"
    );

    // Check that the correct key was set
    let saved_key = get_key_for_cycle(reward_cycle, false, &naka_conf.node.rpc_bind)
        .expect("Expected to be able to check key is set after voting")
        .expect("Expected aggregate key to be set");

    assert_eq!(saved_key, aggregate_key.as_bytes().to_vec());

    coord_channel
        .lock()
        .expect("Mutex poisoned")
        .stop_chains_coordinator();
    run_loop_stopper.store(false, Ordering::SeqCst);

    run_loop_thread.join().unwrap();
}<|MERGE_RESOLUTION|>--- conflicted
+++ resolved
@@ -25,13 +25,8 @@
 use clarity::vm::types::{PrincipalData, QualifiedContractIdentifier};
 use http_types::headers::AUTHORIZATION;
 use lazy_static::lazy_static;
-<<<<<<< HEAD
-use libsigner::{SignerSession, StackerDBSession};
+use libsigner::{BlockResponse, SignerMessage, SignerSession, StackerDBSession};
 use stacks::burnchains::{MagicBytes, Txid};
-=======
-use libsigner::{BlockResponse, SignerMessage, SignerSession, StackerDBSession};
-use stacks::burnchains::MagicBytes;
->>>>>>> cf1c1291
 use stacks::chainstate::burn::db::sortdb::SortitionDB;
 use stacks::chainstate::burn::operations::{
     BlockstackOperationType, PreStxOp, VoteForAggregateKeyOp,
@@ -70,14 +65,9 @@
 use stacks_common::types::chainstate::{
     BlockHeaderHash, BurnchainHeaderHash, StacksAddress, StacksPrivateKey, StacksPublicKey,
 };
-<<<<<<< HEAD
 use stacks_common::types::StacksPublicKeyBuffer;
-use stacks_common::util::hash::to_hex;
-use stacks_common::util::secp256k1::{MessageSignature, Secp256k1PrivateKey};
-=======
 use stacks_common::util::hash::{to_hex, Sha512Trunc256Sum};
 use stacks_common::util::secp256k1::{MessageSignature, Secp256k1PrivateKey, Secp256k1PublicKey};
->>>>>>> cf1c1291
 
 use super::bitcoin_regtest::BitcoinCoreController;
 use crate::config::{EventKeyType, EventObserverConfig, InitialBalance};
@@ -641,10 +631,6 @@
     info!("Bootstrapped to Epoch-3.0 boundary, Epoch2x miner should stop");
 }
 
-<<<<<<< HEAD
-/// Use the read-only API to get the aggregate key for a given reward cycle
-pub fn get_key_for_cycle(
-=======
 fn get_signer_index(
     stacker_set: &GetStackersResponse,
     signer_key: &Secp256k1PublicKey,
@@ -671,8 +657,34 @@
         })
 }
 
-fn is_key_set_for_cycle(
->>>>>>> cf1c1291
+fn get_signer_index(
+    stacker_set: &GetStackersResponse,
+    signer_key: &Secp256k1PublicKey,
+) -> Result<usize, String> {
+    let Some(ref signer_set) = stacker_set.stacker_set.signers else {
+        return Err("Empty signer set for reward cycle".into());
+    };
+    let signer_key_bytes = signer_key.to_bytes_compressed();
+    signer_set
+        .iter()
+        .enumerate()
+        .find_map(|(ix, entry)| {
+            if entry.signing_key.as_slice() == signer_key_bytes.as_slice() {
+                Some(ix)
+            } else {
+                None
+            }
+        })
+        .ok_or_else(|| {
+            format!(
+                "Signing key not found. {} not found.",
+                to_hex(&signer_key_bytes)
+            )
+        })
+}
+
+/// Use the read-only API to get the aggregate key for a given reward cycle
+pub fn get_key_for_cycle(
     reward_cycle: u64,
     is_mainnet: bool,
     http_origin: &str,
