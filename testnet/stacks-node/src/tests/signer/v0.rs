--- conflicted
+++ resolved
@@ -1018,11 +1018,8 @@
 
     // For the next tenure, submit the commit op but do not allow any stacks blocks to be broadcasted
     TEST_BROADCAST_STALL.set(true);
-<<<<<<< HEAD
     TEST_BLOCK_ANNOUNCE_STALL.set(true);
-=======
-    TEST_BLOCK_ANNOUNCE_STALL.lock().unwrap().replace(true);
->>>>>>> 403aefca
+
     let blocks_before = mined_blocks.load(Ordering::SeqCst);
     let commits_before = commits_submitted.load(Ordering::SeqCst);
 
@@ -8433,12 +8430,8 @@
 
     info!("------------------------- Miner 1 Extends Tenure A -------------------------");
 
-<<<<<<< HEAD
     // Re-enable block mining, for both miners.
     // Since miner B has been offline, it won't be able to mine.
-=======
-    // Re-enable block mining
->>>>>>> 403aefca
     TEST_MINE_STALL.set(false);
 
     // wait for a tenure extend block from miner 1 to be processed
@@ -11200,9 +11193,6 @@
 
 #[test]
 #[ignore]
-<<<<<<< HEAD
-fn fast_sortition() {
-=======
 /// Test that signers count any block for a given tenure in its database towards a miner tenure activity.
 ///
 /// Test Setup:
@@ -11220,39 +11210,23 @@
 /// The signers reject block N'.
 /// The miner proposes block N+1.
 /// The signers accept block N+1.
-//
+///
 /// Test Assertion:
 /// Stacks tip advances to N+1
 fn rejected_blocks_count_towards_miner_validity() {
->>>>>>> 403aefca
     if env::var("BITCOIND_TEST") != Ok("1".into()) {
         return;
     }
 
-<<<<<<< HEAD
-=======
     tracing_subscriber::registry()
         .with(fmt::layer())
         .with(EnvFilter::from_default_env())
         .init();
 
->>>>>>> 403aefca
     info!("------------------------- Test Setup -------------------------");
     let num_signers = 5;
     let sender_sk = Secp256k1PrivateKey::new();
     let sender_addr = tests::to_addr(&sender_sk);
-<<<<<<< HEAD
-    let mut sender_nonce = 0;
-    let send_amt = 100;
-    let send_fee = 400;
-    let num_transfers = 3;
-    let recipient = PrincipalData::from(StacksAddress::burn_address(false));
-    let mut signer_test: SignerTest<SpawnedSigner> = SignerTest::new(
-        num_signers,
-        vec![(sender_addr, num_transfers * (send_amt + send_fee))],
-    );
-
-=======
     let send_amt = 100;
     let send_fee = 180;
     let recipient = PrincipalData::from(StacksAddress::burn_address(false));
@@ -11267,14 +11241,10 @@
         None,
         None,
     );
->>>>>>> 403aefca
     let http_origin = format!("http://{}", &signer_test.running_nodes.conf.node.rpc_bind);
 
     signer_test.boot_to_epoch_3();
 
-<<<<<<< HEAD
-    info!("------------------------- Mine a Block -------------------------");
-=======
     let wait_for_block_proposal = || {
         let mut block_proposal = None;
         let _ = wait_for(30, || {
@@ -11301,7 +11271,6 @@
     test_observer::clear();
     // submit a tx so that the miner will mine an extra block
     let sender_nonce = 0;
->>>>>>> 403aefca
     let transfer_tx = make_stacks_transfer(
         &sender_sk,
         sender_nonce,
@@ -11311,322 +11280,6 @@
         send_amt,
     );
     submit_tx(&http_origin, &transfer_tx);
-<<<<<<< HEAD
-    sender_nonce += 1;
-
-    wait_for(60, || {
-        Ok(get_account(&http_origin, &sender_addr).nonce == sender_nonce)
-    })
-    .expect("Timed out waiting for call tx to be mined");
-
-    info!("------------------------- Cause a missed sortition -------------------------");
-
-    signer_test
-        .running_nodes
-        .btc_regtest_controller
-        .build_next_block(1);
-    next_block_and_process_new_stacks_block(
-        &mut signer_test.running_nodes.btc_regtest_controller,
-        60,
-        &signer_test.running_nodes.coord_channel,
-    )
-    .expect("Failed to mine a block");
-
-    info!("------------------------- Mine a Block -------------------------");
-    let transfer_tx = make_stacks_transfer(
-        &sender_sk,
-        sender_nonce,
-        send_fee,
-        signer_test.running_nodes.conf.burnchain.chain_id,
-        &recipient,
-        send_amt,
-    );
-    submit_tx(&http_origin, &transfer_tx);
-    sender_nonce += 1;
-
-    wait_for(60, || {
-        Ok(get_account(&http_origin, &sender_addr).nonce == sender_nonce)
-    })
-    .expect("Timed out waiting for call tx to be mined");
-
-    info!("------------------------- Shutdown -------------------------");
-    signer_test.shutdown();
-}
-
-#[test]
-#[ignore]
-/// This test spins up two nakamoto nodes, both configured to mine.
-/// After Nakamoto blocks are mined, it waits for a normal tenure, then issues
-///  two bitcoin blocks in quick succession -- the first will contain block commits,
-///  and the second "flash block" will contain no block commits.
-/// The test checks if the winner of the first block is different than the previous tenure.
-/// If so, it performs the actual test: asserting that the miner wakes up and produces valid blocks.
-/// This test uses the burn-block-height to ensure consistent calculation of the burn view between
-///   the miner thread and the block processor
-
-fn multiple_miners_empty_sortition() {
-    if env::var("BITCOIND_TEST") != Ok("1".into()) {
-        return;
-    }
-    let num_signers = 5;
-    let sender_sk = Secp256k1PrivateKey::new();
-    let sender_addr = tests::to_addr(&sender_sk);
-    let send_fee = 180;
-
-    let btc_miner_1_seed = vec![1, 1, 1, 1];
-    let btc_miner_2_seed = vec![2, 2, 2, 2];
-    let btc_miner_1_pk = Keychain::default(btc_miner_1_seed.clone()).get_pub_key();
-    let btc_miner_2_pk = Keychain::default(btc_miner_2_seed.clone()).get_pub_key();
-
-    let node_1_rpc = gen_random_port();
-    let node_1_p2p = gen_random_port();
-    let node_2_rpc = gen_random_port();
-    let node_2_p2p = gen_random_port();
-
-    let localhost = "127.0.0.1";
-    let node_1_rpc_bind = format!("{localhost}:{node_1_rpc}");
-    let node_2_rpc_bind = format!("{localhost}:{node_2_rpc}");
-    let mut node_2_listeners = Vec::new();
-
-    let max_nakamoto_tenures = 30;
-    // partition the signer set so that ~half are listening and using node 1 for RPC and events,
-    //  and the rest are using node 2
-
-    let mut signer_test: SignerTest<SpawnedSigner> = SignerTest::new_with_config_modifications(
-        num_signers,
-        vec![(sender_addr, send_fee * 2 * 60 + 1000)],
-        |signer_config| {
-            let node_host = if signer_config.endpoint.port() % 2 == 0 {
-                &node_1_rpc_bind
-            } else {
-                &node_2_rpc_bind
-            };
-            signer_config.node_host = node_host.to_string();
-        },
-        |config| {
-            config.node.rpc_bind = format!("{localhost}:{node_1_rpc}");
-            config.node.p2p_bind = format!("{localhost}:{node_1_p2p}");
-            config.node.data_url = format!("http://{localhost}:{node_1_rpc}");
-            config.node.p2p_address = format!("{localhost}:{node_1_p2p}");
-            config.miner.wait_on_interim_blocks = Duration::from_secs(5);
-            config.node.pox_sync_sample_secs = 30;
-            config.burnchain.pox_reward_length = Some(max_nakamoto_tenures);
-
-            config.node.seed = btc_miner_1_seed.clone();
-            config.node.local_peer_seed = btc_miner_1_seed.clone();
-            config.burnchain.local_mining_public_key = Some(btc_miner_1_pk.to_hex());
-            config.miner.mining_key = Some(Secp256k1PrivateKey::from_seed(&[1]));
-
-            config.events_observers.retain(|listener| {
-                let Ok(addr) = std::net::SocketAddr::from_str(&listener.endpoint) else {
-                    warn!(
-                        "Cannot parse {} to a socket, assuming it isn't a signer-listener binding",
-                        listener.endpoint
-                    );
-                    return true;
-                };
-                if addr.port() % 2 == 0 || addr.port() == test_observer::EVENT_OBSERVER_PORT {
-                    return true;
-                }
-                node_2_listeners.push(listener.clone());
-                false
-            })
-        },
-        Some(vec![btc_miner_1_pk, btc_miner_2_pk]),
-        None,
-    );
-    let conf = signer_test.running_nodes.conf.clone();
-    let mut conf_node_2 = conf.clone();
-    conf_node_2.node.rpc_bind = format!("{localhost}:{node_2_rpc}");
-    conf_node_2.node.p2p_bind = format!("{localhost}:{node_2_p2p}");
-    conf_node_2.node.data_url = format!("http://{localhost}:{node_2_rpc}");
-    conf_node_2.node.p2p_address = format!("{localhost}:{node_2_p2p}");
-    conf_node_2.node.seed = btc_miner_2_seed.clone();
-    conf_node_2.burnchain.local_mining_public_key = Some(btc_miner_2_pk.to_hex());
-    conf_node_2.node.local_peer_seed = btc_miner_2_seed.clone();
-    conf_node_2.miner.mining_key = Some(Secp256k1PrivateKey::from_seed(&[2]));
-    conf_node_2.node.miner = true;
-    conf_node_2.events_observers.clear();
-    conf_node_2.events_observers.extend(node_2_listeners);
-    assert!(!conf_node_2.events_observers.is_empty());
-
-    let node_1_sk = Secp256k1PrivateKey::from_seed(&conf.node.local_peer_seed);
-    let node_1_pk = StacksPublicKey::from_private(&node_1_sk);
-
-    conf_node_2.node.working_dir = format!("{}-1", conf_node_2.node.working_dir);
-
-    conf_node_2.node.set_bootstrap_nodes(
-        format!("{}@{}", &node_1_pk.to_hex(), conf.node.p2p_bind),
-        conf.burnchain.chain_id,
-        conf.burnchain.peer_version,
-    );
-
-    let mut run_loop_2 = boot_nakamoto::BootRunLoop::new(conf_node_2.clone()).unwrap();
-    let run_loop_stopper_2 = run_loop_2.get_termination_switch();
-    let rl2_coord_channels = run_loop_2.coordinator_channels();
-    let Counters {
-        naka_submitted_commits: rl2_commits,
-        ..
-    } = run_loop_2.counters();
-    let run_loop_2_thread = thread::Builder::new()
-        .name("run_loop_2".into())
-        .spawn(move || run_loop_2.start(None, 0))
-        .unwrap();
-
-    signer_test.boot_to_epoch_3();
-
-    wait_for(120, || {
-        let Some(node_1_info) = get_chain_info_opt(&conf) else {
-            return Ok(false);
-        };
-        let Some(node_2_info) = get_chain_info_opt(&conf_node_2) else {
-            return Ok(false);
-        };
-        Ok(node_1_info.stacks_tip_height == node_2_info.stacks_tip_height)
-    })
-    .expect("Timed out waiting for boostrapped node to catch up to the miner");
-
-    info!("------------------------- Reached Epoch 3.0 -------------------------");
-
-    let burn_height_contract = "
-       (define-data-var local-burn-block-ht uint u0)
-       (define-public (run-update)
-          (ok (var-set local-burn-block-ht burn-block-height)))
-    ";
-
-    let contract_tx = make_contract_publish(
-        &sender_sk,
-        0,
-        1000,
-        conf.burnchain.chain_id,
-        "burn-height-local",
-        burn_height_contract,
-    );
-    submit_tx(&conf.node.data_url, &contract_tx);
-
-    let rl1_coord_channels = signer_test.running_nodes.coord_channel.clone();
-    let rl1_commits = signer_test.running_nodes.commits_submitted.clone();
-
-    let last_sender_nonce = loop {
-        // Mine 1 nakamoto tenures
-        info!("Mining tenure...");
-
-        signer_test.mine_block_wait_on_processing(
-            &[&rl1_coord_channels, &rl2_coord_channels],
-            &[&rl1_commits, &rl2_commits],
-            Duration::from_secs(30),
-        );
-
-        // mine the interim blocks
-        for _ in 0..2 {
-            let sender_nonce = get_account(&conf.node.data_url, &sender_addr).nonce;
-            // check if the burn contract is already produced, if not wait for it to be included in
-            //  an interim block
-            if sender_nonce >= 1 {
-                let contract_call_tx = make_contract_call(
-                    &sender_sk,
-                    sender_nonce,
-                    send_fee,
-                    conf.burnchain.chain_id,
-                    &sender_addr,
-                    "burn-height-local",
-                    "run-update",
-                    &[],
-                );
-                submit_tx(&conf.node.data_url, &contract_call_tx);
-            }
-
-            // make sure the sender's tx gets included (whether it was the contract publish or call)
-            wait_for(60, || {
-                let next_sender_nonce = get_account(&conf.node.data_url, &sender_addr).nonce;
-                Ok(next_sender_nonce > sender_nonce)
-            })
-            .unwrap();
-        }
-
-        let last_active_sortition = get_sortition_info(&conf);
-        assert!(last_active_sortition.was_sortition);
-
-        // lets mine a btc flash block
-        let rl2_commits_before = rl2_commits.load(Ordering::SeqCst);
-        let rl1_commits_before = rl1_commits.load(Ordering::SeqCst);
-        signer_test
-            .running_nodes
-            .btc_regtest_controller
-            .build_next_block(2);
-
-        wait_for(60, || {
-            Ok(rl2_commits.load(Ordering::SeqCst) > rl2_commits_before
-                && rl1_commits.load(Ordering::SeqCst) > rl1_commits_before)
-        })
-        .unwrap();
-
-        let cur_empty_sortition = get_sortition_info(&conf);
-        assert!(!cur_empty_sortition.was_sortition);
-        let inactive_sortition = get_sortition_info_ch(
-            &conf,
-            cur_empty_sortition.last_sortition_ch.as_ref().unwrap(),
-        );
-        assert!(inactive_sortition.was_sortition);
-        assert_eq!(
-            inactive_sortition.burn_block_height,
-            last_active_sortition.burn_block_height + 1
-        );
-
-        info!("==================== Mined a flash block ====================");
-        info!("Flash block sortition info";
-              "last_active_winner" => ?last_active_sortition.miner_pk_hash160,
-              "last_winner" => ?inactive_sortition.miner_pk_hash160,
-              "last_active_ch" => %last_active_sortition.consensus_hash,
-              "last_winner_ch" => %inactive_sortition.consensus_hash,
-              "cur_empty_sortition" => %cur_empty_sortition.consensus_hash,
-        );
-
-        if last_active_sortition.miner_pk_hash160 != inactive_sortition.miner_pk_hash160 {
-            info!(
-                "==================== Mined a flash block with changed miners ===================="
-            );
-            break get_account(&conf.node.data_url, &sender_addr).nonce;
-        }
-    };
-
-    // after the flash block, make sure we get block processing without a new bitcoin block
-    //   being mined.
-
-    for _ in 0..2 {
-        let sender_nonce = get_account(&conf.node.data_url, &sender_addr).nonce;
-        let contract_call_tx = make_contract_call(
-            &sender_sk,
-            sender_nonce,
-            send_fee,
-            conf.burnchain.chain_id,
-            &sender_addr,
-            "burn-height-local",
-            "run-update",
-            &[],
-        );
-        submit_tx(&conf.node.data_url, &contract_call_tx);
-
-        wait_for(60, || {
-            let next_sender_nonce = get_account(&conf.node.data_url, &sender_addr).nonce;
-            Ok(next_sender_nonce > sender_nonce)
-        })
-        .unwrap();
-    }
-
-    assert_eq!(
-        get_account(&conf.node.data_url, &sender_addr).nonce,
-        last_sender_nonce + 2,
-        "The last two transactions after the flash block must be included in a block"
-    );
-
-    rl2_coord_channels
-        .lock()
-        .expect("Mutex poisoned")
-        .stop_chains_coordinator();
-    run_loop_stopper_2.store(false, Ordering::SeqCst);
-    run_loop_2_thread.join().unwrap();
-=======
 
     let block_proposal_n = wait_for_block_proposal().expect("Failed to get block proposal N");
     let chain_after = get_chain_info(&signer_test.running_nodes.conf);
@@ -11721,21 +11374,97 @@
         block_n_1.stacks_height,
         block_proposal_n_prime.block.header.chain_length + 1
     );
->>>>>>> 403aefca
     signer_test.shutdown();
 }
 
 #[test]
 #[ignore]
-<<<<<<< HEAD
-/// This test spins up a single nakamoto node configured to mine.
+fn fast_sortition() {
+    if env::var("BITCOIND_TEST") != Ok("1".into()) {
+        return;
+    }
+
+    info!("------------------------- Test Setup -------------------------");
+    let num_signers = 5;
+    let sender_sk = Secp256k1PrivateKey::new();
+    let sender_addr = tests::to_addr(&sender_sk);
+
+    let mut sender_nonce = 0;
+    let send_amt = 100;
+    let send_fee = 400;
+    let num_transfers = 3;
+    let recipient = PrincipalData::from(StacksAddress::burn_address(false));
+    let mut signer_test: SignerTest<SpawnedSigner> = SignerTest::new(
+        num_signers,
+        vec![(sender_addr, num_transfers * (send_amt + send_fee))],
+    );
+
+    let http_origin = format!("http://{}", &signer_test.running_nodes.conf.node.rpc_bind);
+
+    signer_test.boot_to_epoch_3();
+
+    info!("------------------------- Mine a Block -------------------------");
+    let transfer_tx = make_stacks_transfer(
+        &sender_sk,
+        sender_nonce,
+        send_fee,
+        signer_test.running_nodes.conf.burnchain.chain_id,
+        &recipient,
+        send_amt,
+    );
+    submit_tx(&http_origin, &transfer_tx);
+    sender_nonce += 1;
+
+    wait_for(60, || {
+        Ok(get_account(&http_origin, &sender_addr).nonce == sender_nonce)
+    })
+    .expect("Timed out waiting for call tx to be mined");
+
+    info!("------------------------- Cause a missed sortition -------------------------");
+
+    signer_test
+        .running_nodes
+        .btc_regtest_controller
+        .build_next_block(1);
+    next_block_and_process_new_stacks_block(
+        &mut signer_test.running_nodes.btc_regtest_controller,
+        60,
+        &signer_test.running_nodes.coord_channel,
+    )
+    .expect("Failed to mine a block");
+
+    info!("------------------------- Mine a Block -------------------------");
+    let transfer_tx = make_stacks_transfer(
+        &sender_sk,
+        sender_nonce,
+        send_fee,
+        signer_test.running_nodes.conf.burnchain.chain_id,
+        &recipient,
+        send_amt,
+    );
+    submit_tx(&http_origin, &transfer_tx);
+    sender_nonce += 1;
+
+    wait_for(60, || {
+        Ok(get_account(&http_origin, &sender_addr).nonce == sender_nonce)
+    })
+    .expect("Timed out waiting for call tx to be mined");
+
+    info!("------------------------- Shutdown -------------------------");
+    signer_test.shutdown();
+}
+
+#[test]
+#[ignore]
+/// This test spins up two nakamoto nodes, both configured to mine.
 /// After Nakamoto blocks are mined, it waits for a normal tenure, then issues
 ///  two bitcoin blocks in quick succession -- the first will contain block commits,
 ///  and the second "flash block" will contain no block commits.
-/// The test then tries to continue producing a normal tenure: issuing a bitcoin block
-///   with a sortition in it.
-/// The test does 3 rounds of this to make sure that the network continues producing blocks throughout.
-fn single_miner_empty_sortition() {
+/// The test checks if the winner of the first block is different than the previous tenure.
+/// If so, it performs the actual test: asserting that the miner wakes up and produces valid blocks.
+/// This test uses the burn-block-height to ensure consistent calculation of the burn view between
+///   the miner thread and the block processor
+fn multiple_miners_empty_sortition() {
     if env::var("BITCOIND_TEST") != Ok("1".into()) {
         return;
     }
@@ -11744,14 +11473,118 @@
     let sender_addr = tests::to_addr(&sender_sk);
     let send_fee = 180;
 
+    let btc_miner_1_seed = vec![1, 1, 1, 1];
+    let btc_miner_2_seed = vec![2, 2, 2, 2];
+    let btc_miner_1_pk = Keychain::default(btc_miner_1_seed.clone()).get_pub_key();
+    let btc_miner_2_pk = Keychain::default(btc_miner_2_seed.clone()).get_pub_key();
+
+    let node_1_rpc = gen_random_port();
+    let node_1_p2p = gen_random_port();
+    let node_2_rpc = gen_random_port();
+    let node_2_p2p = gen_random_port();
+
+    let localhost = "127.0.0.1";
+    let node_1_rpc_bind = format!("{localhost}:{node_1_rpc}");
+    let node_2_rpc_bind = format!("{localhost}:{node_2_rpc}");
+    let mut node_2_listeners = Vec::new();
+
+    let max_nakamoto_tenures = 30;
     // partition the signer set so that ~half are listening and using node 1 for RPC and events,
     //  and the rest are using node 2
 
-    let mut signer_test: SignerTest<SpawnedSigner> =
-        SignerTest::new(num_signers, vec![(sender_addr, send_fee * 2 * 60 + 1000)]);
+    let mut signer_test: SignerTest<SpawnedSigner> = SignerTest::new_with_config_modifications(
+        num_signers,
+        vec![(sender_addr, send_fee * 2 * 60 + 1000)],
+        |signer_config| {
+            let node_host = if signer_config.endpoint.port() % 2 == 0 {
+                &node_1_rpc_bind
+            } else {
+                &node_2_rpc_bind
+            };
+            signer_config.node_host = node_host.to_string();
+        },
+        |config| {
+            config.node.rpc_bind = format!("{localhost}:{node_1_rpc}");
+            config.node.p2p_bind = format!("{localhost}:{node_1_p2p}");
+            config.node.data_url = format!("http://{localhost}:{node_1_rpc}");
+            config.node.p2p_address = format!("{localhost}:{node_1_p2p}");
+            config.miner.wait_on_interim_blocks = Duration::from_secs(5);
+            config.node.pox_sync_sample_secs = 30;
+            config.burnchain.pox_reward_length = Some(max_nakamoto_tenures);
+
+            config.node.seed = btc_miner_1_seed.clone();
+            config.node.local_peer_seed = btc_miner_1_seed.clone();
+            config.burnchain.local_mining_public_key = Some(btc_miner_1_pk.to_hex());
+            config.miner.mining_key = Some(Secp256k1PrivateKey::from_seed(&[1]));
+
+            config.events_observers.retain(|listener| {
+                let Ok(addr) = std::net::SocketAddr::from_str(&listener.endpoint) else {
+                    warn!(
+                        "Cannot parse {} to a socket, assuming it isn't a signer-listener binding",
+                        listener.endpoint
+                    );
+                    return true;
+                };
+                if addr.port() % 2 == 0 || addr.port() == test_observer::EVENT_OBSERVER_PORT {
+                    return true;
+                }
+                node_2_listeners.push(listener.clone());
+                false
+            })
+        },
+        Some(vec![btc_miner_1_pk, btc_miner_2_pk]),
+        None,
+    );
     let conf = signer_test.running_nodes.conf.clone();
+    let mut conf_node_2 = conf.clone();
+    conf_node_2.node.rpc_bind = format!("{localhost}:{node_2_rpc}");
+    conf_node_2.node.p2p_bind = format!("{localhost}:{node_2_p2p}");
+    conf_node_2.node.data_url = format!("http://{localhost}:{node_2_rpc}");
+    conf_node_2.node.p2p_address = format!("{localhost}:{node_2_p2p}");
+    conf_node_2.node.seed = btc_miner_2_seed.clone();
+    conf_node_2.burnchain.local_mining_public_key = Some(btc_miner_2_pk.to_hex());
+    conf_node_2.node.local_peer_seed = btc_miner_2_seed.clone();
+    conf_node_2.miner.mining_key = Some(Secp256k1PrivateKey::from_seed(&[2]));
+    conf_node_2.node.miner = true;
+    conf_node_2.events_observers.clear();
+    conf_node_2.events_observers.extend(node_2_listeners);
+    assert!(!conf_node_2.events_observers.is_empty());
+
+    let node_1_sk = Secp256k1PrivateKey::from_seed(&conf.node.local_peer_seed);
+    let node_1_pk = StacksPublicKey::from_private(&node_1_sk);
+
+    conf_node_2.node.working_dir = format!("{}-1", conf_node_2.node.working_dir);
+
+    conf_node_2.node.set_bootstrap_nodes(
+        format!("{}@{}", &node_1_pk.to_hex(), conf.node.p2p_bind),
+        conf.burnchain.chain_id,
+        conf.burnchain.peer_version,
+    );
+
+    let mut run_loop_2 = boot_nakamoto::BootRunLoop::new(conf_node_2.clone()).unwrap();
+    let run_loop_stopper_2 = run_loop_2.get_termination_switch();
+    let rl2_coord_channels = run_loop_2.coordinator_channels();
+    let Counters {
+        naka_submitted_commits: rl2_commits,
+        ..
+    } = run_loop_2.counters();
+    let run_loop_2_thread = thread::Builder::new()
+        .name("run_loop_2".into())
+        .spawn(move || run_loop_2.start(None, 0))
+        .unwrap();
 
     signer_test.boot_to_epoch_3();
+
+    wait_for(120, || {
+        let Some(node_1_info) = get_chain_info_opt(&conf) else {
+            return Ok(false);
+        };
+        let Some(node_2_info) = get_chain_info_opt(&conf_node_2) else {
+            return Ok(false);
+        };
+        Ok(node_1_info.stacks_tip_height == node_2_info.stacks_tip_height)
+    })
+    .expect("Timed out waiting for boostrapped node to catch up to the miner");
 
     info!("------------------------- Reached Epoch 3.0 -------------------------");
 
@@ -11774,13 +11607,13 @@
     let rl1_coord_channels = signer_test.running_nodes.coord_channel.clone();
     let rl1_commits = signer_test.running_nodes.commits_submitted.clone();
 
-    for _i in 0..3 {
+    let last_sender_nonce = loop {
         // Mine 1 nakamoto tenures
         info!("Mining tenure...");
 
         signer_test.mine_block_wait_on_processing(
-            &[&rl1_coord_channels],
-            &[&rl1_commits],
+            &[&rl1_coord_channels, &rl2_coord_channels],
+            &[&rl1_commits, &rl2_commits],
             Duration::from_secs(30),
         );
 
@@ -11815,6 +11648,7 @@
         assert!(last_active_sortition.was_sortition);
 
         // lets mine a btc flash block
+        let rl2_commits_before = rl2_commits.load(Ordering::SeqCst);
         let rl1_commits_before = rl1_commits.load(Ordering::SeqCst);
         signer_test
             .running_nodes
@@ -11822,7 +11656,8 @@
             .build_next_block(2);
 
         wait_for(60, || {
-            Ok(rl1_commits.load(Ordering::SeqCst) > rl1_commits_before)
+            Ok(rl2_commits.load(Ordering::SeqCst) > rl2_commits_before
+                && rl1_commits.load(Ordering::SeqCst) > rl1_commits_before)
         })
         .unwrap();
 
@@ -11846,9 +11681,180 @@
               "last_winner_ch" => %inactive_sortition.consensus_hash,
               "cur_empty_sortition" => %cur_empty_sortition.consensus_hash,
         );
+
+        if last_active_sortition.miner_pk_hash160 != inactive_sortition.miner_pk_hash160 {
+            info!(
+                "==================== Mined a flash block with changed miners ===================="
+            );
+            break get_account(&conf.node.data_url, &sender_addr).nonce;
+        }
+    };
+
+    // after the flash block, make sure we get block processing without a new bitcoin block
+    //   being mined.
+
+    for _ in 0..2 {
+        let sender_nonce = get_account(&conf.node.data_url, &sender_addr).nonce;
+        let contract_call_tx = make_contract_call(
+            &sender_sk,
+            sender_nonce,
+            send_fee,
+            conf.burnchain.chain_id,
+            &sender_addr,
+            "burn-height-local",
+            "run-update",
+            &[],
+        );
+        submit_tx(&conf.node.data_url, &contract_call_tx);
+
+        wait_for(60, || {
+            let next_sender_nonce = get_account(&conf.node.data_url, &sender_addr).nonce;
+            Ok(next_sender_nonce > sender_nonce)
+        })
+        .unwrap();
     }
 
-=======
+    assert_eq!(
+        get_account(&conf.node.data_url, &sender_addr).nonce,
+        last_sender_nonce + 2,
+        "The last two transactions after the flash block must be included in a block"
+    );
+
+    rl2_coord_channels
+        .lock()
+        .expect("Mutex poisoned")
+        .stop_chains_coordinator();
+    run_loop_stopper_2.store(false, Ordering::SeqCst);
+    run_loop_2_thread.join().unwrap();
+    signer_test.shutdown();
+}
+
+#[test]
+#[ignore]
+/// This test spins up a single nakamoto node configured to mine.
+/// After Nakamoto blocks are mined, it waits for a normal tenure, then issues
+///  two bitcoin blocks in quick succession -- the first will contain block commits,
+///  and the second "flash block" will contain no block commits.
+/// The test then tries to continue producing a normal tenure: issuing a bitcoin block
+///   with a sortition in it.
+/// The test does 3 rounds of this to make sure that the network continues producing blocks throughout.
+fn single_miner_empty_sortition() {
+    if env::var("BITCOIND_TEST") != Ok("1".into()) {
+        return;
+    }
+    let num_signers = 5;
+    let sender_sk = Secp256k1PrivateKey::new();
+    let sender_addr = tests::to_addr(&sender_sk);
+    let send_fee = 180;
+
+    // partition the signer set so that ~half are listening and using node 1 for RPC and events,
+    //  and the rest are using node 2
+
+    let mut signer_test: SignerTest<SpawnedSigner> =
+        SignerTest::new(num_signers, vec![(sender_addr, send_fee * 2 * 60 + 1000)]);
+    let conf = signer_test.running_nodes.conf.clone();
+
+    signer_test.boot_to_epoch_3();
+
+    info!("------------------------- Reached Epoch 3.0 -------------------------");
+
+    let burn_height_contract = "
+       (define-data-var local-burn-block-ht uint u0)
+       (define-public (run-update)
+          (ok (var-set local-burn-block-ht burn-block-height)))
+    ";
+
+    let contract_tx = make_contract_publish(
+        &sender_sk,
+        0,
+        1000,
+        conf.burnchain.chain_id,
+        "burn-height-local",
+        burn_height_contract,
+    );
+    submit_tx(&conf.node.data_url, &contract_tx);
+
+    let rl1_coord_channels = signer_test.running_nodes.coord_channel.clone();
+    let rl1_commits = signer_test.running_nodes.commits_submitted.clone();
+
+    for _i in 0..3 {
+        // Mine 1 nakamoto tenures
+        info!("Mining tenure...");
+
+        signer_test.mine_block_wait_on_processing(
+            &[&rl1_coord_channels],
+            &[&rl1_commits],
+            Duration::from_secs(30),
+        );
+
+        // mine the interim blocks
+        for _ in 0..2 {
+            let sender_nonce = get_account(&conf.node.data_url, &sender_addr).nonce;
+            // check if the burn contract is already produced, if not wait for it to be included in
+            //  an interim block
+            if sender_nonce >= 1 {
+                let contract_call_tx = make_contract_call(
+                    &sender_sk,
+                    sender_nonce,
+                    send_fee,
+                    conf.burnchain.chain_id,
+                    &sender_addr,
+                    "burn-height-local",
+                    "run-update",
+                    &[],
+                );
+                submit_tx(&conf.node.data_url, &contract_call_tx);
+            }
+
+            // make sure the sender's tx gets included (whether it was the contract publish or call)
+            wait_for(60, || {
+                let next_sender_nonce = get_account(&conf.node.data_url, &sender_addr).nonce;
+                Ok(next_sender_nonce > sender_nonce)
+            })
+            .unwrap();
+        }
+
+        let last_active_sortition = get_sortition_info(&conf);
+        assert!(last_active_sortition.was_sortition);
+
+        // lets mine a btc flash block
+        let rl1_commits_before = rl1_commits.load(Ordering::SeqCst);
+        signer_test
+            .running_nodes
+            .btc_regtest_controller
+            .build_next_block(2);
+
+        wait_for(60, || {
+            Ok(rl1_commits.load(Ordering::SeqCst) > rl1_commits_before)
+        })
+        .unwrap();
+
+        let cur_empty_sortition = get_sortition_info(&conf);
+        assert!(!cur_empty_sortition.was_sortition);
+        let inactive_sortition = get_sortition_info_ch(
+            &conf,
+            cur_empty_sortition.last_sortition_ch.as_ref().unwrap(),
+        );
+        assert!(inactive_sortition.was_sortition);
+        assert_eq!(
+            inactive_sortition.burn_block_height,
+            last_active_sortition.burn_block_height + 1
+        );
+
+        info!("==================== Mined a flash block ====================");
+        info!("Flash block sortition info";
+              "last_active_winner" => ?last_active_sortition.miner_pk_hash160,
+              "last_winner" => ?inactive_sortition.miner_pk_hash160,
+              "last_active_ch" => %last_active_sortition.consensus_hash,
+              "last_winner_ch" => %inactive_sortition.consensus_hash,
+              "cur_empty_sortition" => %cur_empty_sortition.consensus_hash,
+        );
+    }
+    signer_test.shutdown();
+}
+
+#[test]
+#[ignore]
 /// Test that signers mark a miner malicious if it doesn't propose any blocks before the block proposal timeout
 ///
 /// Test Setup:
@@ -11863,7 +11869,7 @@
 /// Miner propose a block N.
 /// Signers reject the block and mark the miner as malicious.
 ///
-//
+///
 /// Test Assertion:
 /// Stacks tip does not advance to block N.
 fn block_proposal_timeout() {
@@ -11971,6 +11977,5 @@
 
     let chain_after = get_chain_info(&signer_test.running_nodes.conf);
     assert_eq!(chain_after, chain_before);
->>>>>>> 403aefca
     signer_test.shutdown();
 }