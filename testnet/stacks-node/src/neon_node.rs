--- conflicted
+++ resolved
@@ -652,7 +652,7 @@
     let mut mem_pool = MemPoolDB::open(false, TESTNET_CHAIN_ID, &stacks_chainstate_path)
         .map_err(NetError::DBError)?;
 
-    let mut last_mined_blocks: HashMap<BurnchainHeaderHash, Vec<AssembledAnchorBlock>> =
+    let mut last_mined_blocks: HashMap<BurnchainHeaderHash, Vec<(AssembledAnchorBlock, Secp256k1PrivateKey)>> =
         HashMap::new();
     let burn_fee_cap = config.burnchain.burn_fee_cap;
 
@@ -693,47 +693,14 @@
                     }
                 }
                 RelayerDirective::ProcessTenure(consensus_hash, burn_hash, block_header_hash) => {
-<<<<<<< HEAD
                     debug!(
                         "Relayer: Process tenure {}/{} in {}",
                         &consensus_hash, &block_header_hash, &burn_hash
                     );
-                    for (last_mined_block, microblock_privkey) in last_mined_blocks.drain(..) {
-                        let AssembledAnchorBlock {
-                            parent_consensus_hash,
-                            anchored_block: mined_block,
-                            my_burn_hash: mined_burn_hash,
-                            attempt: _,
-                        } = last_mined_block;
-                        if mined_block.block_hash() == block_header_hash
-                            && burn_hash == mined_burn_hash
-                        {
-                            // we won!
-                            info!(
-                                "Won sortition! stacks_header={}, burn_hash={}",
-                                block_header_hash, mined_burn_hash
-                            );
-
-                            increment_stx_blocks_mined_counter();
-
-                            match inner_process_tenure(
-                                &mined_block,
-                                &consensus_hash,
-                                &parent_consensus_hash,
-                                &mut sortdb,
-                                &mut chainstate,
-                                &coord_comms,
-                            ) {
-                                Ok(coordinator_running) => {
-                                    if !coordinator_running {
-                                        warn!("Coordinator stopped, stopping relayer thread...");
-                                        return;
-=======
-                    debug!("Relayer: Process tenure");
                     if let Some(last_mined_blocks_at_burn_hash) =
                         last_mined_blocks.remove(&burn_hash)
                     {
-                        for last_mined_block in last_mined_blocks_at_burn_hash.into_iter() {
+                        for (last_mined_block, microblock_privkey) in last_mined_blocks_at_burn_hash.into_iter() {
                             let AssembledAnchorBlock {
                                 parent_consensus_hash,
                                 anchored_block: mined_block,
@@ -768,7 +735,6 @@
                                             );
                                             return;
                                         }
->>>>>>> 2cc087fe
                                     }
                                     Err(e) => {
                                         warn!(
@@ -793,66 +759,13 @@
                                 if let Err(e) = relayer.advertize_blocks(blocks_available) {
                                     warn!("Failed to advertise new block: {}", e);
                                 }
-<<<<<<< HEAD
-                                Err(e) => {
-                                    warn!("Error processing my tenure, bad block produced: {}", e);
-                                    warn!(
-                                        "Bad block stacks_header={}, data={}",
-                                        block_header_hash,
-                                        to_hex(&mined_block.serialize_to_vec())
-                                    );
-                                    continue;
-                                }
-                            }
-
-                            // advertize _and_ push blocks for now
-                            let blocks_available = Relayer::load_blocks_available_data(
-                                &sortdb,
-                                vec![consensus_hash.clone()],
-                            )
-                            .expect("Failed to obtain block information for a block we mined.");
-                            if let Err(e) = relayer.advertize_blocks(blocks_available) {
-                                warn!("Failed to advertise new block: {}", e);
-                            }
-
-                            let snapshot = SortitionDB::get_block_snapshot_consensus(
-                                sortdb.conn(),
-                                &consensus_hash,
-                            )
-                            .expect("Failed to obtain snapshot for block")
-                            .expect("Failed to obtain snapshot for block");
-=======
->>>>>>> 2cc087fe
 
                                 let snapshot = SortitionDB::get_block_snapshot_consensus(
                                     sortdb.conn(),
                                     &consensus_hash,
-<<<<<<< HEAD
-                                    &mined_block.block_hash()
-                                );
-                            } else {
-                                let ch = snapshot.consensus_hash.clone();
-                                let bh = mined_block.block_hash();
-
-                                if let Err(e) =
-                                    relayer.broadcast_block(snapshot.consensus_hash, mined_block)
-                                {
-                                    warn!("Failed to push new block: {}", e);
-                                }
-
-                                // proceed to mine microblocks, via the p2p thread
-                                match miner_tip_arc.lock() {
-                                    Ok(mut tip) => *tip = Some((ch, bh, microblock_privkey)),
-                                    Err(e) => {
-                                        // can only happen if the p2p thread panics while holding
-                                        // the lock.
-                                        error!("FATAL: miner tip arc is poisoned: {:?}", &e);
-                                        break;
-=======
                                 )
                                 .expect("Failed to obtain snapshot for block")
                                 .expect("Failed to obtain snapshot for block");
-
                                 if !snapshot.pox_valid {
                                     warn!(
                                         "Snapshot for {} is no longer valid; discarding {}...",
@@ -860,103 +773,55 @@
                                         &mined_block.block_hash()
                                     );
                                 } else {
-                                    if let Err(e) = relayer
-                                        .broadcast_block(snapshot.consensus_hash, mined_block)
+                                    let ch = snapshot.consensus_hash.clone();
+                                    let bh = mined_block.block_hash();
+
+                                    if let Err(e) =
+                                        relayer.broadcast_block(snapshot.consensus_hash, mined_block)
                                     {
                                         warn!("Failed to push new block: {}", e);
-                                    } else {
-                                        // should we broadcast microblocks?
-                                        if mine_microblocks {
-                                            let mint_result =
-                                                InitializedNeonNode::relayer_mint_microblocks(
-                                                    &consensus_hash,
-                                                    &block_header_hash,
-                                                    &mut chainstate,
-                                                    &sortdb.index_conn(),
-                                                    &keychain,
-                                                    consumed_execution,
-                                                    bytes_so_far,
-                                                    &mem_pool,
-                                                );
-                                            let mined_microblock = match mint_result {
-                                                Ok(mined_microblock) => mined_microblock,
-                                                Err(e) => {
-                                                    warn!("Failed to mine microblock: {}", e);
-                                                    continue;
-                                                }
-                                            };
-                                            // preprocess the microblock locally
-                                            match chainstate.preprocess_streamed_microblock(
-                                                &consensus_hash,
-                                                &block_header_hash,
-                                                &mined_microblock,
-                                            ) {
-                                                Ok(res) => {
-                                                    if !res {
-                                                        warn!("Unhandled error while pre-processing microblock {}",
-                                                          mined_microblock.header.block_hash());
-                                                        continue;
-                                                    }
-                                                }
-                                                Err(e) => {
-                                                    error!(
-                                                    "Error while pre-processing microblock {}: {}",
-                                                    mined_microblock.header.block_hash(),
-                                                    e
-                                                );
-                                                    continue;
-                                                }
-                                            }
-                                            // update unconfirmed state
-                                            if let Err(e) = chainstate
-                                                .refresh_unconfirmed_state(&sortdb.index_conn())
-                                            {
-                                                warn!("Failed to refresh unconfirmed state after processing microblock {}/{}-{}: {:?}", &mined_burn_hash, &block_header_hash, mined_microblock.block_hash(), &e);
-                                            }
-                                            // broadcast to peers
-                                            let microblock_hash =
-                                                mined_microblock.header.block_hash();
-                                            if let Err(e) = relayer.broadcast_microblock(
-                                                &consensus_hash,
-                                                &block_header_hash,
-                                                mined_microblock,
-                                            ) {
-                                                error!(
-                                                    "Failure trying to broadcast microblock {}: {}",
-                                                    microblock_hash, e
-                                                );
-                                            }
+                                    }
+
+                                    // proceed to mine microblocks, via the p2p thread
+                                    match miner_tip_arc.lock() {
+                                        Ok(mut tip) => *tip = Some((ch, bh, microblock_privkey)),
+                                        Err(e) => {
+                                            // can only happen if the p2p thread panics while holding
+                                            // the lock.
+                                            error!("FATAL: miner tip arc is poisoned: {:?}", &e);
+                                            break;
                                         }
->>>>>>> 2cc087fe
                                     }
                                 }
                             } else {
                                 debug!("Did not win sortition, my blocks [burn_hash= {}, block_hash= {}], their blocks [parent_consenus_hash= {}, burn_hash= {}, block_hash ={}]",
                                   mined_burn_hash, mined_block.block_hash(), parent_consensus_hash, burn_hash, block_header_hash);
-<<<<<<< HEAD
-
-                            match miner_tip_arc.lock() {
-                                Ok(mut tip) => *tip = None,
-                                Err(e) => {
-                                    // can only happen if the p2p thread panics while holding
-                                    // the lock.
-                                    error!("FATAL: miner tip arc is poisoned: {:?}", &e);
-                                    break;
+
+                                match miner_tip_arc.lock() {
+                                    Ok(mut tip) => *tip = None,
+                                    Err(e) => {
+                                        // can only happen if the p2p thread panics while holding
+                                        // the lock.
+                                        error!("FATAL: miner tip arc is poisoned: {:?}", &e);
+                                        break;
+                                    }
                                 }
-=======
->>>>>>> 2cc087fe
                             }
                         }
                     }
                 }
                 RelayerDirective::RunTenure(registered_key, last_burn_block) => {
-<<<<<<< HEAD
                     match coord_comms.kludgy_clarity_db_lock() {
                         Ok(_) => {
                             debug!(
-                                "Relayer: Run tenure at height {} ({})",
-                                last_burn_block.block_height, &last_burn_block.burn_header_hash
+                                "Relayer: Run tenure";
+                                "height" => last_burn_block.block_height,
+                                "burn_header_hash" => %burn_header_hash
                             );
+                            let mut last_mined_blocks_vec = last_mined_blocks
+                                .remove(&burn_header_hash)
+                                .unwrap_or_default();
+
                             let last_mined_block_opt = InitializedNeonNode::relayer_run_tenure(
                                 &config,
                                 registered_key,
@@ -968,59 +833,24 @@
                                 &mut mem_pool,
                                 burn_fee_cap,
                                 &mut bitcoin_controller,
-                                &last_mined_blocks.iter().map(|(blk, _)| blk).collect(),
+                                &last_mined_blocks_vec.iter().map(|(blk, _)| blk).collect(),
                             );
                             if let Some((last_mined_block, microblock_privkey)) =
                                 last_mined_block_opt
                             {
-                                if last_mined_blocks.len() == 0 {
+                                if last_mined_blocks_vec.len() == 0 {
                                     // (for testing) only bump once per epoch
                                     bump_processed_counter(&blocks_processed);
                                 }
-                                last_mined_blocks.push((last_mined_block, microblock_privkey));
+                                last_mined_blocks_vec.push((last_mined_block, microblock_privkey));
                             }
+                            last_mined_blocks.insert(burn_header_hash, last_mined_blocks_vec);
                         }
                         Err(e) => {
                             error!("FATAL: kludgy Clarity DB mutex poisoned: {:?}", &e);
                             panic!();
                         }
-=======
-                    let burn_header_hash = last_burn_block.burn_header_hash.clone();
-
-                    debug!(
-                        "Relayer: Run tenure";
-                        "height" => last_burn_block.block_height,
-                        "burn_header_hash" => %burn_header_hash
-                    );
-
-                    let mut last_mined_blocks_vec = last_mined_blocks
-                        .remove(&burn_header_hash)
-                        .unwrap_or_default();
-
-                    let last_mined_block_opt = InitializedNeonNode::relayer_run_tenure(
-                        &config,
-                        registered_key,
-                        &mut chainstate,
-                        &mut sortdb,
-                        &burnchain,
-                        last_burn_block,
-                        &mut keychain,
-                        &mut mem_pool,
-                        burn_fee_cap,
-                        &mut bitcoin_controller,
-                        &last_mined_blocks_vec,
-                    );
-
-                    if let Some(last_mined_block) = last_mined_block_opt {
-                        if last_mined_blocks_vec.len() == 0 {
-                            // (for testing) only bump once per epoch
-                            bump_processed_counter(&blocks_processed);
-                        }
-                        last_mined_blocks_vec.push(last_mined_block);
->>>>>>> 2cc087fe
                     }
-
-                    last_mined_blocks.insert(burn_header_hash, last_mined_blocks_vec);
                 }
                 RelayerDirective::RegisterKey(ref last_burn_block) => {
                     // Ensure that we're submitting this one time per block.
@@ -1686,8 +1516,6 @@
             sunset_burn,
         );
         let mut op_signer = keychain.generate_op_signer();
-<<<<<<< HEAD
-
         debug!(
             "Submit block-commit for block {} off of {}/{}",
             &anchored_block.block_hash(),
@@ -1710,20 +1538,6 @@
             },
             microblock_secret_key,
         ))
-=======
-        if !bitcoin_controller.submit_operation(op, &mut op_signer, attempt) {
-            return None;
-        }
-
-        Some(AssembledAnchorBlock {
-            parent_consensus_hash: parent_consensus_hash,
-            my_burn_hash: burn_block.burn_header_hash,
-            consumed_execution,
-            anchored_block,
-            bytes_so_far,
-            attempt,
-        })
->>>>>>> 2cc087fe
     }
 
     /// Process a state coming from the burnchain, by extracting the validated KeyRegisterOp
