// Copyright (C) 2013-2020 Blockstack PBC, a public benefit corporation
// Copyright (C) 2020 Stacks Open Internet Foundation
//
// This program is free software: you can redistribute it and/or modify
// it under the terms of the GNU General Public License as published by
// the Free Software Foundation, either version 3 of the License, or
// (at your option) any later version.
//
// This program is distributed in the hope that it will be useful,
// but WITHOUT ANY WARRANTY; without even the implied warranty of
// MERCHANTABILITY or FITNESS FOR A PARTICULAR PURPOSE.  See the
// GNU General Public License for more details.
//
// You should have received a copy of the GNU General Public License
// along with this program.  If not, see <http://www.gnu.org/licenses/>.

/// Main body of code for the Stacks node and miner.
///
/// System schematic.
/// Legend:
///    |------|    Thread
///    /------\    Shared memory
///    @------@    Database
///    .------.    Code module
///
///
///                           |------------------|
///                           |  RunLoop thread  |   [1,7]
///                           |   .----------.   |--------------------------------------.
///                           |   .StacksNode.   |                                      |
///                           |---.----------.---|                                      |
///                    [1]        |     |    |     [1]                                  |
///              .----------------*     |    *---------------.                          |
///              |                  [3] |                    |                          |
///              V                      |                    V                          V
///      |----------------|             |    [9,10]   |---------------| [11] |--------------------------|
/// .--- | Relayer thread | <-----------|-----------> |   P2P Thread  | <--- | ChainsCoordinator thread | <--.
/// |    |----------------|             V             |---------------|      |--------------------------|    |
/// |            |     |          /-------------\    [2,3]    |    |              |          |               |
/// |        [1] |     *--------> /   Globals   \ <-----------*----|--------------*          | [4]           |
/// |            |     [2,3,7]    /-------------\                  |                         |               |
/// |            V                                                 V [5]                     V               |
/// |    |----------------|                                 @--------------@        @------------------@     |
/// |    |  Miner thread  | <------------------------------ @  Mempool DB  @        @  Chainstate DBs  @     |
/// |    |----------------|             [6]                 @--------------@        @------------------@     |
/// |                                                                                        ^               |
/// |                                               [8]                                      |               |
/// *----------------------------------------------------------------------------------------*               |
/// |                                               [7]                                                      |
/// *--------------------------------------------------------------------------------------------------------*
///
/// [1]  Spawns
/// [2]  Synchronize unconfirmed state
/// [3]  Enable/disable miner
/// [4]  Processes block data
/// [5]  Stores unconfirmed transactions
/// [6]  Reads unconfirmed transactions
/// [7]  Signals block arrival
/// [8]  Store blocks and microblocks
/// [9]  Pushes retrieved blocks and microblocks
/// [10] Broadcasts new blocks, microblocks, and transactions
/// [11] Notifies about new transaction attachment events
///
/// When the node is running, there are 4-5 active threads at once.  They are:
///
/// * **RunLoop Thread**:  This is the main thread, whose code body lives in src/run_loop/neon.rs.
/// This thread is responsible for:
///    * Bootup
///    * Running the burnchain indexer
///    * Notifying the ChainsCoordinator thread when there are new burnchain blocks to process
///
/// * **Relayer Thread**:  This is the thread that stores and relays blocks and microblocks.  Both
/// it and the ChainsCoordinator thread are very I/O-heavy threads, and care has been taken to
/// ensure that neither one attempts to acquire a write-lock in the underlying databases.
/// Specifically, this thread directs the ChainsCoordinator thread when to process new Stacks
/// blocks, and it directs the miner thread (if running) to stop when either it or the
/// ChainsCoordinator thread needs to acquire the write-lock.
/// This thread is responsible for:
///    * Receiving new blocks and microblocks from the P2P thread via a shared channel
///    * (Sychronously) requesting the CoordinatorThread to process newly-stored Stacks blocks and
///    microblocks
///    * Building up the node's unconfirmed microblock stream state, and sharing it with the P2P
///    thread so it can answer queries about the unconfirmed microblock chain
///    * Pushing newly-discovered blocks and microblocks to the P2P thread for broadcast
///    * Registering the VRF public key for the miner
///    * Spawning the block and microblock miner threads, and stopping them if their continued
///    execution would inhibit block or microblock storage or processing.
///    * Submitting the burnchain operation to commit to a freshly-mined block
///
/// * **Miner thread**:  This is the thread that actually produces new blocks and microblocks.  It
/// is spawned only by the Relayer thread to carry out mining activity when the underlying
/// chainstate is not needed by either the Relayer or ChainsCoordinator threeads.
/// This thread does the following:
///    * Walk the mempool DB to build a new block or microblock
///    * Return the block or microblock to the Relayer thread
///
/// * **P2P Thread**:  This is the thread that communicates with the rest of the p2p network, and
/// handles RPC requests.  It is meant to do as little storage-write I/O as possible to avoid lock
/// contention with the Miner, Relayer, and ChainsCoordinator threads.  In particular, it forwards
/// data it receives from the p2p thread to the Relayer thread for I/O-bound processing.  At the
/// time of this writing, it still requires holding a write-lock to handle some RPC request, but
/// future work will remove this so that this thread's execution will not interfere with the
/// others.  This is the only thread that does socket I/O.
/// This thread runs the PeerNetwork state machines, which include the following:
///    * Learning the node's public IP address
///    * Discovering neighbor nodes
///    * Forwarding newly-discovered blocks, microblocks, and transactions from the Relayer thread to
///    other neighbors
///    * Synchronizing block and microblock inventory state with other neighbors
///    * Downloading blocks and microblocks, and passing them to the Relayer for storage and processing
///    * Downloading transaction attachments as their hashes are discovered during block processing
///    * Synchronizing the local mempool database with other neighbors
///    (notifications for new attachments come from a shared channel in the ChainsCoordinator thread)
///    * Handling HTTP requests
///
/// * **ChainsCoordinator Thread**:  This thread process sortitions and Stacks blocks and
/// microblocks, and handles PoX reorgs should they occur (this mainly happens in boot-up).  It,
/// like the Relayer thread, is a very I/O-heavy thread, and it will hold a write-lock on the
/// chainstate DBs while it works.  Its actions are controlled by a CoordinatorComms structure in
/// the Globals shared state, which the Relayer thread and RunLoop thread both drive (the former
/// drives Stacks blocks processing, the latter sortitions).
/// This thread is responsible for:
///    * Responding to requests from other threads to process sortitions
///    * Responding to requests from other threads to process Stacks blocks and microblocks
///    * Processing PoX chain reorgs, should they ever happen
///    * Detecting attachment creation events, and informing the P2P thread of them so it can go
///    and download them
///
/// In addition to the mempool and chainstate databases, these threads share access to a Globals
/// singleton that contains soft state shared between threads.  Mainly, the Globals struct is meant
/// to store inter-thread shared singleton communication media all in one convenient struct.  Each
/// thread has a handle to the struct's shared state handles.  Global state includes:
///    * The global flag as to whether or not the miner thread can be running
///    * The global shutdown flag that, when set, causes all threads to terminate
///    * Sender channel endpoints that can be shared between threads
///    * Metrics about the node's behavior (e.g. number of blocks processed, etc.)
///
/// This file may be refactored in the future into a full-fledged module.
use std::cmp;
use std::collections::HashMap;
use std::collections::{HashSet, VecDeque};
use std::convert::{TryFrom, TryInto};
use std::default::Default;
use std::mem;
use std::net::SocketAddr;
use std::sync::mpsc::{Receiver, SyncSender, TrySendError};
use std::sync::{atomic::AtomicBool, atomic::Ordering, Arc, Mutex};
use std::time::Duration;
use std::{thread, thread::JoinHandle};

use stacks::burnchains::BurnchainSigner;
use stacks::burnchains::{Burnchain, BurnchainParameters, Txid};
use stacks::chainstate::burn::db::sortdb::SortitionDB;
use stacks::chainstate::burn::operations::{
    leader_block_commit::{RewardSetInfo, BURN_BLOCK_MINED_AT_MODULUS},
    BlockstackOperationType, LeaderBlockCommitOp, LeaderKeyRegisterOp,
};
use stacks::chainstate::burn::BlockSnapshot;
use stacks::chainstate::burn::ConsensusHash;
use stacks::chainstate::coordinator::comm::CoordinatorChannels;
use stacks::chainstate::coordinator::{get_next_recipients, OnChainRewardSetProvider};
use stacks::chainstate::stacks::address::PoxAddress;
use stacks::chainstate::stacks::db::unconfirmed::UnconfirmedTxMap;
use stacks::chainstate::stacks::db::StacksHeaderInfo;
use stacks::chainstate::stacks::db::{StacksChainState, MINER_REWARD_MATURITY};
use stacks::chainstate::stacks::Error as ChainstateError;
use stacks::chainstate::stacks::StacksPublicKey;
use stacks::chainstate::stacks::{
    miner::signal_mining_blocked, miner::signal_mining_ready, miner::BlockBuilderSettings,
    miner::MinerStatus, miner::StacksMicroblockBuilder, StacksBlockBuilder, StacksBlockHeader,
};
use stacks::chainstate::stacks::{
    CoinbasePayload, StacksBlock, StacksMicroblock, StacksTransaction, StacksTransactionSigner,
    TransactionAnchorMode, TransactionPayload, TransactionVersion,
};
use stacks::codec::StacksMessageCodec;
use stacks::core::mempool::MemPoolDB;
use stacks::core::FIRST_BURNCHAIN_CONSENSUS_HASH;
use stacks::core::STACKS_EPOCH_2_05_MARKER;
use stacks::cost_estimates::metrics::CostMetric;
use stacks::cost_estimates::metrics::UnitMetric;
use stacks::cost_estimates::UnitEstimator;
use stacks::cost_estimates::{CostEstimator, FeeEstimator};
use stacks::monitoring::{increment_stx_blocks_mined_counter, update_active_miners_count_gauge};
use stacks::net::{
    atlas::{AtlasConfig, AtlasDB, AttachmentInstance},
    db::{LocalPeer, PeerDB},
    dns::DNSClient,
    dns::DNSResolver,
    p2p::PeerNetwork,
    relay::Relayer,
    rpc::RPCHandlerArgs,
    Error as NetError, NetworkResult, PeerAddress, ServiceFlags,
};
use stacks::types::chainstate::{
    BlockHeaderHash, BurnchainHeaderHash, SortitionId, StacksAddress, VRFSeed,
};
use stacks::util::get_epoch_time_ms;
use stacks::util::get_epoch_time_secs;
use stacks::util::hash::{to_hex, Hash160, Sha256Sum};
use stacks::util::secp256k1::Secp256k1PrivateKey;
use stacks::util::vrf::VRFPublicKey;
use stacks::util_lib::strings::{UrlString, VecDisplay};
use stacks::vm::costs::ExecutionCost;

use crate::burnchains::bitcoin_regtest_controller::BitcoinRegtestController;
<<<<<<< HEAD
use crate::burnchains::bitcoin_regtest_controller::SerializedTx;
=======
use crate::burnchains::bitcoin_regtest_controller::OngoingBlockCommit;
>>>>>>> 9d897256
use crate::run_loop::neon::Counters;
use crate::run_loop::neon::RunLoop;
use crate::run_loop::RegisteredKey;
use crate::ChainTip;

use super::{BurnchainController, Config, EventDispatcher, Keychain};
<<<<<<< HEAD
use crate::stacks::vm::database::BurnStateDB;
use stacks::monitoring;

use clarity::vm::types::PrincipalData;

use crate::operations::BurnchainOpSigner;

use stacks_common::types::StacksEpochId;
=======
use crate::syncctl::PoxSyncWatchdogComms;
use stacks::monitoring;

use stacks_common::types::chainstate::StacksPrivateKey;
use stacks_common::util::vrf::VRFProof;

use clarity::vm::ast::ASTRules;
>>>>>>> 9d897256

pub const RELAYER_MAX_BUFFER: usize = 100;
const VRF_MOCK_MINER_KEY: u64 = 1;

type MinedBlocks = HashMap<BlockHeaderHash, (AssembledAnchorBlock, Secp256k1PrivateKey)>;

/// Result of running the miner thread.  It could produce a Stacks block or a microblock.
enum MinerThreadResult {
    Block(
        AssembledAnchorBlock,
        Keychain,
        Secp256k1PrivateKey,
        Option<OngoingBlockCommit>,
    ),
    Microblock(
        Result<Option<(StacksMicroblock, ExecutionCost)>, NetError>,
        MinerTip,
    ),
}

<<<<<<< HEAD
lazy_static! {
    static ref DELAYED_TXS: Mutex<HashMap<u64, Vec<SerializedTx>>> = Mutex::new(HashMap::new());
}

#[cfg(test)]
fn store_delayed_tx(tx: SerializedTx, send_height: u64) {
    match DELAYED_TXS.lock() {
        Ok(ref mut tx_map) => {
            if let Some(tx_list) = tx_map.get_mut(&send_height) {
                tx_list.push(tx);
            } else {
                tx_map.insert(send_height, vec![tx]);
            }
        }
        Err(_) => {
            panic!("Poisoned DELAYED_TXS mutex");
        }
    }
}

#[cfg(not(test))]
fn store_delayed_tx(_tx: SerializedTx, _send_height: u64) {}

#[cfg(test)]
fn get_delayed_txs(height: u64) -> Vec<SerializedTx> {
    match DELAYED_TXS.lock() {
        Ok(tx_map) => tx_map.get(&height).cloned().unwrap_or(vec![]),
        Err(_) => {
            panic!("Poisoned DELAYED_TXS mutex");
        }
    }
}

#[cfg(not(test))]
fn get_delayed_txs(_height: u64) -> Vec<SerializedTx> {
    vec![]
}

/// Inject a fault into the system: delay sending a transaction by one block, and send all
/// transactions that were previosuly delayed to the given burnchain block.  Return `true` if the
/// burnchain transaction should be sent; `false` if not.
#[cfg(test)]
fn fault_injection_delay_transactions(
    bitcoin_controller: &mut BitcoinRegtestController,
    cur_burn_chain_height: u64,
    stacks_block_burn_height: u64,
    op: &BlockstackOperationType,
    op_signer: &mut BurnchainOpSigner,
    attempt: u64,
) -> bool {
    // fault injection for testing: force the use of a bad burn modulus
    let mut do_fault = false;
    let mut send_tx = true;
    if let Ok(bad_height_str) = std::env::var("STX_TEST_LATE_BLOCK_COMMIT") {
        if let Ok(bad_height) = bad_height_str.parse::<u64>() {
            if bad_height == cur_burn_chain_height {
                do_fault = true;
            }
        }
    }
    if do_fault {
        test_debug!(
            "Fault injection: don't send the block-commit right away; hold onto it for one block"
        );
        bitcoin_controller.set_allow_rbf(false);
        let tx = bitcoin_controller
            .make_operation_tx(op.clone(), op_signer, attempt)
            .unwrap();
        store_delayed_tx(tx, stacks_block_burn_height + 1);

        // don't actually send it yet
        send_tx = false;
    }

    // send all delayed txs for this block height
    let delayed_txs = get_delayed_txs(stacks_block_burn_height);
    for tx in delayed_txs.into_iter() {
        test_debug!("Fault injection: submit delayed tx {}", &to_hex(&tx.bytes));
        let res = bitcoin_controller.send_transaction(tx.clone());
        if !res {
            test_debug!(
                "Fault injection: failed to send delayed tx {}",
                &to_hex(&tx.bytes)
            );
        }
    }

    send_tx
}

#[cfg(not(test))]
fn fault_injection_delay_transactions(
    _bitcoin_controller: &mut BitcoinRegtestController,
    _cur_burn_chain_height: u64,
    _stacks_block_burn_height: u64,
    _op: &BlockstackOperationType,
    _op_signer: &mut BurnchainOpSigner,
    _attempt: u64,
) -> bool {
    true
}

fn get_coinbase_with_recipient(config: &Config, epoch_id: StacksEpochId) -> Option<PrincipalData> {
    if epoch_id < StacksEpochId::Epoch21 && config.miner.block_reward_recipient.is_some() {
        warn!("Coinbase pay-to-contract is not supported in the current epoch");
        None
    } else {
        config.miner.block_reward_recipient.clone()
    }
}

=======
/// Fully-assembled Stacks anchored, block as well as some extra metadata pertaining to how it was
/// linked to the burnchain and what view(s) the miner had of the burnchain before and after
/// completing the block.
#[derive(Clone)]
>>>>>>> 9d897256
struct AssembledAnchorBlock {
    /// Consensus hash of the parent Stacks block
    parent_consensus_hash: ConsensusHash,
    /// Burnchain tip's block hash when we finished mining
    my_burn_hash: BurnchainHeaderHash,
    /// Burnchain tip's block height when we finished mining
    my_block_height: u64,
    /// Burnchain tip's block hash when we started mining (could be different)
    orig_burn_hash: BurnchainHeaderHash,
    /// The block we produced
    anchored_block: StacksBlock,
    /// The attempt count of this block (multiple blocks will be attempted per burnchain block)
    attempt: u64,
    /// Epoch timestamp in milliseconds when we started producing the block.
    tenure_begin: u128,
}

/// Command types for the relayer thread, issued to it by other threads
pub enum RelayerDirective {
    /// Handle some new data that arrived on the network (such as blocks, transactions, and
    /// microblocks)
    HandleNetResult(NetworkResult),
    /// Announce a new sortition.  Process and broadcast the block if we won.
    ProcessTenure(ConsensusHash, BurnchainHeaderHash, BlockHeaderHash),
    /// Try to mine a block
    RunTenure(RegisteredKey, BlockSnapshot, u128), // (vrf key, chain tip, time of issuance in ms)
    /// Try to register a VRF public key
    RegisterKey(BlockSnapshot),
    /// Stop the relayer thread
    Exit,
}

/// Inter-thread communication structure, shared between threads
#[derive(Clone)]
pub struct Globals {
    /// Last sortition processed
    last_sortition: Arc<Mutex<Option<BlockSnapshot>>>,
    /// Status of the miner
    miner_status: Arc<Mutex<MinerStatus>>,
    /// Communication link to the coordinator thread
    coord_comms: CoordinatorChannels,
    /// Unconfirmed transactions (shared between the relayer and p2p threads)
    unconfirmed_txs: Arc<Mutex<UnconfirmedTxMap>>,
    /// Writer endpoint to the relayer thread
    relay_send: SyncSender<RelayerDirective>,
    /// Cointer state in the main thread
    counters: Counters,
    /// Connection to the PoX sync watchdog
    sync_comms: PoxSyncWatchdogComms,
    /// Global flag to see if we should keep running
    pub should_keep_running: Arc<AtomicBool>,
}

/// Miner chain tip, on top of which to build microblocks
#[derive(Debug, Clone, PartialEq)]
pub struct MinerTip {
    /// tip's consensus hash
    consensus_hash: ConsensusHash,
    /// tip's Stacks block header hash
    block_hash: BlockHeaderHash,
    /// Microblock private key to use to sign microblocks
    microblock_privkey: Secp256k1PrivateKey,
    /// Stacks height
    stacks_height: u64,
    /// burnchain height
    burn_height: u64,
}

impl MinerTip {
    pub fn new(
        ch: ConsensusHash,
        bh: BlockHeaderHash,
        pk: Secp256k1PrivateKey,
        stacks_height: u64,
        burn_height: u64,
    ) -> MinerTip {
        MinerTip {
            consensus_hash: ch,
            block_hash: bh,
            microblock_privkey: pk,
            stacks_height,
            burn_height,
        }
    }
}

impl Globals {
    pub fn new(
        coord_comms: CoordinatorChannels,
        miner_status: Arc<Mutex<MinerStatus>>,
        relay_send: SyncSender<RelayerDirective>,
        counters: Counters,
        sync_comms: PoxSyncWatchdogComms,
        should_keep_running: Arc<AtomicBool>,
    ) -> Globals {
        Globals {
            last_sortition: Arc::new(Mutex::new(None)),
            miner_status,
            coord_comms,
            unconfirmed_txs: Arc::new(Mutex::new(UnconfirmedTxMap::new())),
            relay_send,
            counters,
            sync_comms,
            should_keep_running,
        }
    }

    /// Get the last sortition processed by the relayer thread
    pub fn get_last_sortition(&self) -> Option<BlockSnapshot> {
        match self.last_sortition.lock() {
            Ok(sort_opt) => sort_opt.clone(),
            Err(_) => {
                error!("Sortition mutex poisoned!");
                panic!();
            }
        }
    }

    /// Set the last sortition processed
    pub fn set_last_sortition(&self, block_snapshot: BlockSnapshot) {
        match self.last_sortition.lock() {
            Ok(mut sortition_opt) => {
                sortition_opt.replace(block_snapshot);
            }
            Err(_) => {
                error!("Sortition mutex poisoned!");
                panic!();
            }
        };
    }

    /// Get the status of the miner (blocked or ready)
    pub fn get_miner_status(&self) -> Arc<Mutex<MinerStatus>> {
        self.miner_status.clone()
    }

    /// Get the main thread's counters
    pub fn get_counters(&self) -> Counters {
        self.counters.clone()
    }

    /// Called by the relayer to pass unconfirmed txs to the p2p thread, so the p2p thread doesn't
    /// need to do the disk I/O needed to instantiate the unconfirmed state trie they represent.
    /// Clears the unconfirmed transactions, and replaces them with the chainstate's.
    pub fn send_unconfirmed_txs(&self, chainstate: &StacksChainState) {
        if let Some(ref unconfirmed) = chainstate.unconfirmed_state {
            match self.unconfirmed_txs.lock() {
                Ok(mut txs) => {
                    txs.clear();
                    txs.extend(unconfirmed.mined_txs.clone());
                }
                Err(e) => {
                    // can only happen due to a thread panic in the relayer
                    error!("FATAL: unconfirmed tx arc mutex is poisoned: {:?}", &e);
                    panic!();
                }
            };
        }
    }

    /// Called by the p2p thread to accept the unconfirmed tx state processed by the relayer.
    /// Puts the shared unconfirmed transactions to chainstate.
    pub fn recv_unconfirmed_txs(&self, chainstate: &mut StacksChainState) {
        if let Some(ref mut unconfirmed) = chainstate.unconfirmed_state {
            match self.unconfirmed_txs.lock() {
                Ok(txs) => {
                    unconfirmed.mined_txs.clear();
                    unconfirmed.mined_txs.extend(txs.clone());
                }
                Err(e) => {
                    // can only happen due to a thread panic in the relayer
                    error!("FATAL: unconfirmed arc mutex is poisoned: {:?}", &e);
                    panic!();
                }
            };
        }
    }

    /// Signal system-wide stop
    pub fn signal_stop(&self) {
        self.should_keep_running.store(false, Ordering::SeqCst);
    }

    /// Should we keep running?
    pub fn keep_running(&self) -> bool {
        self.should_keep_running.load(Ordering::SeqCst)
    }

    /// Get the handle to the coordinator
    pub fn coord(&self) -> &CoordinatorChannels {
        &self.coord_comms
    }
}

/// Node implementation for both miners and followers.
/// This struct is used to set up the node proper and launch the p2p thread and relayer thread.
/// It is further used by the main thread to communicate with these two threads.
pub struct StacksNode {
    /// Node configuration
    config: Config,
    /// Atlas network configuration
    pub atlas_config: AtlasConfig,
    /// Global inter-thread communication handle
    pub globals: Globals,
    /// Stringy representation of our keychain (the authoritative keychain is stored in the
    /// subordinate RelayerThread instance)
    burnchain_signer: BurnchainSigner,
    /// True if we're a miner
    is_miner: bool,
    /// VRF public key registration state machine
    leader_key_registration_state: LeaderKeyRegistrationState,
    /// handle to the p2p thread
    pub p2p_thread_handle: JoinHandle<()>,
    /// handle to the relayer thread
    pub relayer_thread_handle: JoinHandle<()>,
}

/// Fault injection logic to artificially increase the length of a tenure.
/// Only used in testing
#[cfg(test)]
fn fault_injection_long_tenure() {
    // simulated slow block
    match std::env::var("STX_TEST_SLOW_TENURE") {
        Ok(tenure_str) => match tenure_str.parse::<u64>() {
            Ok(tenure_time) => {
                info!(
                    "Fault injection: sleeping for {} milliseconds to simulate a long tenure",
                    tenure_time
                );
                stacks::util::sleep_ms(tenure_time);
            }
            Err(_) => {
                error!("Parse error for STX_TEST_SLOW_TENURE");
                panic!();
            }
        },
        _ => {}
    }
}

#[cfg(not(test))]
fn fault_injection_long_tenure() {}

/// Types of errors that can arise during mining
enum Error {
    /// Can't find the header record for the chain tip
    HeaderNotFoundForChainTip,
    /// Can't find the stacks block's offset in the burnchain block
    WinningVtxNotFoundForChainTip,
    /// Can't find the block sortition snapshot for the chain tip
    SnapshotNotFoundForChainTip,
    /// The burnchain tip changed while this operation was in progress
    BurnchainTipChanged,
    /// The coordinator channel closed
    CoordinatorClosed,
}

/// Metadata required for beginning a new tenure
struct ParentStacksBlockInfo {
    /// Header metadata for the Stacks block we're going to build on top of
    stacks_parent_header: StacksHeaderInfo,
    /// the consensus hash of the sortition that selected the Stacks block parent
    parent_consensus_hash: ConsensusHash,
    /// the burn block height of the sortition that selected the Stacks block parent
    parent_block_burn_height: u64,
    /// the total amount burned in the sortition that selected the Stacks block parent
    parent_block_total_burn: u64,
    /// offset in the burnchain block where the parent's block-commit was
    parent_winning_vtxindex: u16,
    /// nonce to use for this new block's coinbase transaction
    coinbase_nonce: u64,
}

<<<<<<< HEAD
/// Process artifacts from the tenure.
/// At this point, we're modifying the chainstate, and merging the artifacts from the previous tenure.
fn inner_process_tenure(
    anchored_block: &StacksBlock,
    consensus_hash: &ConsensusHash,
    parent_consensus_hash: &ConsensusHash,
    burn_db: &mut SortitionDB,
    chain_state: &mut StacksChainState,
    coord_comms: &CoordinatorChannels,
) -> Result<bool, ChainstateError> {
    let stacks_blocks_processed = coord_comms.get_stacks_blocks_processed();

    if StacksChainState::has_stored_block(
        &chain_state.db(),
        &chain_state.blocks_path,
        consensus_hash,
        &anchored_block.block_hash(),
    )? {
        // already processed my tenure
        return Ok(true);
    }

    let ic = burn_db.index_conn();

    // Preprocess the anchored block
    chain_state.preprocess_anchored_block(
        &ic,
        consensus_hash,
        &anchored_block,
        &parent_consensus_hash,
        0,
    )?;

    if !coord_comms.announce_new_stacks_block() {
        return Ok(false);
    }
    if !coord_comms.wait_for_stacks_blocks_processed(stacks_blocks_processed, 15000) {
        warn!("ChainsCoordinator timed out while waiting for new stacks block to be processed");
    }

    Ok(true)
}

fn inner_generate_coinbase_tx(
    keychain: &mut Keychain,
    nonce: u64,
    is_mainnet: bool,
    chain_id: u32,
    alt_recipient: Option<PrincipalData>,
) -> StacksTransaction {
    let mut tx_auth = keychain.get_transaction_auth().unwrap();
    tx_auth.set_origin_nonce(nonce);

    let version = if is_mainnet {
        TransactionVersion::Mainnet
    } else {
        TransactionVersion::Testnet
    };
    let mut tx = StacksTransaction::new(
        version,
        tx_auth,
        TransactionPayload::Coinbase(CoinbasePayload([0u8; 32]), alt_recipient),
    );
    tx.chain_id = chain_id;
    tx.anchor_mode = TransactionAnchorMode::OnChainOnly;
    let mut tx_signer = StacksTransactionSigner::new(&tx);
    keychain.sign_as_origin(&mut tx_signer);

    tx_signer.get_tx().unwrap()
}

fn inner_generate_poison_microblock_tx(
    keychain: &mut Keychain,
    nonce: u64,
    poison_payload: TransactionPayload,
    is_mainnet: bool,
    chain_id: u32,
) -> StacksTransaction {
    let mut tx_auth = keychain.get_transaction_auth().unwrap();
    tx_auth.set_origin_nonce(nonce);

    let version = if is_mainnet {
        TransactionVersion::Mainnet
    } else {
        TransactionVersion::Testnet
    };
    let mut tx = StacksTransaction::new(version, tx_auth, poison_payload);
    tx.chain_id = chain_id;
    tx.anchor_mode = TransactionAnchorMode::OnChainOnly;
    let mut tx_signer = StacksTransactionSigner::new(&tx);
    keychain.sign_as_origin(&mut tx_signer);

    tx_signer.get_tx().unwrap()
=======
/// States we can be in when registering a leader VRF key
enum LeaderKeyRegistrationState {
    /// Not started yet
    Inactive,
    /// Waiting for burnchain confirmation
    Pending,
    /// Ready to go!
    Active(RegisteredKey),
>>>>>>> 9d897256
}

/// Relayer thread
/// * accepts network results and stores blocks and microblocks
/// * forwards new blocks, microblocks, and transactions to the p2p thread
/// * processes burnchain state
/// * if mining, runs the miner and broadcasts blocks (via a subordinate MinerThread)
pub struct RelayerThread {
    /// Node config
    config: Config,
    /// Handle to the sortition DB (optional so we can take/replace it)
    sortdb: Option<SortitionDB>,
    /// Handle to the chainstate DB (optional so we can take/replace it)
    chainstate: Option<StacksChainState>,
    /// Handle to the mempool DB (optional so we can take/replace it)
    mempool: Option<MemPoolDB>,
    /// Handle to global state and inter-thread communication channels
    globals: Globals,
    /// Authoritative copy of the keychain state
    keychain: Keychain,
    /// Burnchian configuration
    burnchain: Burnchain,
    /// Set of blocks that we have mined, but are still potentially-broadcastable
    last_mined_blocks: MinedBlocks,
    /// client to the burnchain (used only for sending block-commits)
    bitcoin_controller: BitcoinRegtestController,
    /// client to the event dispatcher
    event_dispatcher: EventDispatcher,

    /// copy of the local peer state
    local_peer: LocalPeer,
    /// last time we tried to mine a block (in millis)
    last_tenure_issue_time: u128,
    /// last observed burnchain block height from the p2p thread (obtained from network results)
    last_network_block_height: u64,
    /// time at which we observed a change in the network block height (epoch time in millis)
    last_network_block_height_ts: u128,
    /// last observed number of downloader state-machine passes from the p2p thread (obtained from
    /// network results)
    last_network_download_passes: u64,
    /// last observed number of inventory state-machine passes from the p2p thread (obtained from
    /// network results)
    last_network_inv_passes: u64,
    /// minimum number of downloader state-machine passes that must take place before mining (this
    /// is used to ensure that the p2p thread attempts to download new Stacks block data before
    /// this thread tries to mine a block)
    min_network_download_passes: u64,
    /// minimum number of inventory state-machine passes that must take place before mining (this
    /// is used to ensure that the p2p thread attempts to download new Stacks block data before
    /// this thread tries to mine a block)
    min_network_inv_passes: u64,

    /// consensus hash of the last sortition we saw, even if we weren't the winner
    last_tenure_consensus_hash: Option<ConsensusHash>,
    /// tip of last tenure we won (used for mining microblocks)
    miner_tip: Option<MinerTip>,
    /// last time we mined a microblock, in millis
    last_microblock_tenure_time: u128,
    /// when should we run the next microblock tenure, in millis
    microblock_deadline: u128,
    /// cost of the last-produced microblock stream
    microblock_stream_cost: ExecutionCost,

    /// Inner relayer instance for forwarding broadcasted data back to the p2p thread for dispatch
    /// to neighbors
    relayer: Relayer,

    /// handle to the subordinate miner thread
    miner_thread: Option<JoinHandle<Option<MinerThreadResult>>>,
    /// if true, then the last time the miner thread was launched, it was used to mine a Stacks
    /// block (used to alternate between mining microblocks and Stacks blocks that confirm them)
    mined_stacks_block: bool,
}

struct BlockMinerThread {
    /// node config struct
    config: Config,
    /// handle to global state
    globals: Globals,
    /// copy of the node's keychain
    keychain: Keychain,
    /// burnchain configuration
    burnchain: Burnchain,
    /// Set of blocks that we have mined, but are still potentially-broadcastable
    /// (copied from RelayerThread since we need the info to determine the strategy for mining the
    /// next block during this tenure).
    last_mined_blocks: MinedBlocks,
    /// Copy of the node's last ongoing block commit from the last time this thread was run
    ongoing_commit: Option<OngoingBlockCommit>,
    /// Copy of the node's registered VRF key
    registered_key: RegisteredKey,
    /// Burnchain block snapshot at the time this thread was initialized
    burn_block: BlockSnapshot,
    /// Handle to the node's event dispatcher
    event_dispatcher: EventDispatcher,
}

<<<<<<< HEAD
/// Constructs and returns a LeaderBlockCommitOp out of the provided params
fn inner_generate_block_commit_op(
    sender: BurnchainSigner,
    block_header_hash: BlockHeaderHash,
    burn_fee: u64,
    key: &RegisteredKey,
    parent_burnchain_height: u32,
    parent_winning_vtx: u16,
    vrf_seed: VRFSeed,
    commit_outs: Vec<PoxAddress>,
    current_burn_height: u64,
) -> BlockstackOperationType {
    let (parent_block_ptr, parent_vtxindex) = (parent_burnchain_height, parent_winning_vtx);

    let burn_parent_modulus = (current_burn_height % BURN_BLOCK_MINED_AT_MODULUS) as u8;

    BlockstackOperationType::LeaderBlockCommit(LeaderBlockCommitOp {
        block_header_hash,
        burn_fee,
        input: (Txid([0; 32]), 0),
        apparent_sender: sender,
        key_block_ptr: key.block_height as u32,
        key_vtxindex: key.op_vtxindex as u16,
        memo: vec![STACKS_EPOCH_2_05_MARKER],
        new_seed: vrf_seed,
        parent_block_ptr,
        parent_vtxindex,
        vtxindex: 0,
        txid: Txid([0u8; 32]),
        block_height: 0,
        burn_header_hash: BurnchainHeaderHash::zero(),
        burn_parent_modulus,
        commit_outs,
    })
=======
/// State representing the microblock miner.
struct MicroblockMinerThread {
    /// handle to global state
    globals: Globals,
    /// handle to chainstate DB (optional so we can take/replace it)
    chainstate: Option<StacksChainState>,
    /// handle to sortition DB (optional so we can take/replace it)
    sortdb: Option<SortitionDB>,
    /// handle to mempool DB (optional so we can take/replace it)
    mempool: Option<MemPoolDB>,
    /// Handle to the node's event dispatcher
    event_dispatcher: EventDispatcher,
    /// Parent Stacks block's sortition's consensus hash
    parent_consensus_hash: ConsensusHash,
    /// Parent Stacks block's hash
    parent_block_hash: BlockHeaderHash,
    /// Microblock signing key
    miner_key: Secp256k1PrivateKey,
    /// How often to make microblocks, in milliseconds
    frequency: u64,
    /// Epoch timestamp, in milliseconds, when the last microblock was produced
    last_mined: u128,
    /// How many microblocks produced so far
    quantity: u64,
    /// Block budget consumed so far by this tenure (initialized to the cost of the Stacks block
    /// itself; microblocks fill up the remaining budget)
    cost_so_far: ExecutionCost,
    /// Block builder settings for the microblock miner.
    settings: BlockBuilderSettings,
>>>>>>> 9d897256
}

impl MicroblockMinerThread {
    /// Instantiate the miner thread state from the relayer thread.
    /// May fail if:
    /// * we didn't win the last sortition
    /// * we couldn't open or read the DBs for some reason
    /// * we couldn't find the anchored block (i.e. it's not processed yet)
    pub fn from_relayer_thread(relayer_thread: &RelayerThread) -> Option<MicroblockMinerThread> {
        let globals = relayer_thread.globals.clone();
        let config = relayer_thread.config.clone();
        let miner_tip = match relayer_thread.miner_tip.clone() {
            Some(tip) => tip,
            None => {
                debug!("Relayer: cannot instantiate microblock miner: did not win Stacks tip sortition");
                return None;
            }
        };

        let stacks_chainstate_path = config.get_chainstate_path_str();
        let burn_db_path = config.get_burn_db_file_path();
        let cost_estimator = config
            .make_cost_estimator()
            .unwrap_or_else(|| Box::new(UnitEstimator));
        let metric = config
            .make_cost_metric()
            .unwrap_or_else(|| Box::new(UnitMetric));

        // NOTE: read-write access is needed in order to be able to query the recipient set.
        // This is an artifact of the way the MARF is built (see #1449)
        let sortdb = SortitionDB::open(&burn_db_path, true)
            .map_err(|e| {
                error!(
                    "Relayer: Could not open sortdb '{}' ({:?}); skipping tenure",
                    &burn_db_path, &e
                );
                e
            })
            .ok()?;

        let (mut chainstate, _) = StacksChainState::open(
            config.is_mainnet(),
            config.burnchain.chain_id,
            &stacks_chainstate_path,
            Some(config.node.get_marf_opts()),
        )
        .map_err(|e| {
            error!(
                "Relayer: Could not open chainstate '{}' ({:?}); skipping microblock tenure",
                &stacks_chainstate_path, &e
            );
            e
        })
        .ok()?;

        let mempool = MemPoolDB::open(
            config.is_mainnet(),
            config.burnchain.chain_id,
            &stacks_chainstate_path,
            cost_estimator,
            metric,
        )
        .expect("Database failure opening mempool");

        let MinerTip {
            consensus_hash: ch,
            block_hash: bhh,
            microblock_privkey: miner_key,
            ..
        } = miner_tip;

        debug!(
            "Relayer: Instantiate microblock mining state off of {}/{}",
            &ch, &bhh
        );

        // we won a block! proceed to build a microblock tail if we've stored it
        match StacksChainState::get_anchored_block_header_info(chainstate.db(), &ch, &bhh) {
            Ok(Some(_)) => {
                let parent_index_hash = StacksBlockHeader::make_index_block_hash(&ch, &bhh);
                let cost_so_far = if relayer_thread.microblock_stream_cost == ExecutionCost::zero()
                {
                    // unknown cost, or this is idempotent.
                    StacksChainState::get_stacks_block_anchored_cost(
                        chainstate.db(),
                        &parent_index_hash,
                    )
                    .expect("FATAL: failed to get anchored block cost")
                    .expect("FATAL: no anchored block cost stored for processed anchored block")
                } else {
                    relayer_thread.microblock_stream_cost.clone()
                };

                let frequency = config.node.microblock_frequency;
                let settings =
                    config.make_block_builder_settings(0, true, globals.get_miner_status());

                // port over unconfirmed state to this thread
                chainstate.unconfirmed_state = if let Some(unconfirmed_state) =
                    relayer_thread.chainstate_ref().unconfirmed_state.as_ref()
                {
                    Some(unconfirmed_state.make_readonly_owned().ok()?)
                } else {
                    None
                };

                Some(MicroblockMinerThread {
                    globals,
                    chainstate: Some(chainstate),
                    sortdb: Some(sortdb),
                    mempool: Some(mempool),
                    event_dispatcher: relayer_thread.event_dispatcher.clone(),
                    parent_consensus_hash: ch.clone(),
                    parent_block_hash: bhh.clone(),
                    miner_key,
                    frequency,
                    last_mined: 0,
                    quantity: 0,
                    cost_so_far: cost_so_far,
                    settings,
                })
            }
            Ok(None) => {
                warn!(
                    "Relayer: No such anchored block: {}/{}.  Cannot mine microblocks",
                    ch, bhh
                );
                None
            }
            Err(e) => {
                warn!(
                    "Relayer: Failed to get anchored block cost for {}/{}: {:?}",
                    ch, bhh, &e
                );
                None
            }
        }
    }

    /// Do something with the inner chainstate DBs (borrowed mutably).
    /// Used to fool the borrow-checker.
    /// NOT COMPOSIBLE - WILL PANIC IF CALLED FROM WITHIN ITSELF.
    fn with_chainstate<F, R>(&mut self, func: F) -> R
    where
        F: FnOnce(&mut Self, &mut SortitionDB, &mut StacksChainState, &mut MemPoolDB) -> R,
    {
        let mut sortdb = self.sortdb.take().expect("FATAL: already took sortdb");
        let mut chainstate = self
            .chainstate
            .take()
            .expect("FATAL: already took chainstate");
        let mut mempool = self.mempool.take().expect("FATAL: already took mempool");

        let res = func(self, &mut sortdb, &mut chainstate, &mut mempool);

        self.sortdb = Some(sortdb);
        self.chainstate = Some(chainstate);
        self.mempool = Some(mempool);

        res
    }

    /// Unconditionally mine one microblock.
    /// Can fail if the miner thread gets cancelled (most likely cause), or if there's some kind of
    /// DB error.
    fn inner_mine_one_microblock(
        &mut self,
        sortdb: &SortitionDB,
        chainstate: &mut StacksChainState,
        mempool: &mut MemPoolDB,
    ) -> Result<StacksMicroblock, ChainstateError> {
        debug!(
            "Try to mine one microblock off of {}/{} (total: {})",
            &self.parent_consensus_hash,
            &self.parent_block_hash,
            chainstate
                .unconfirmed_state
                .as_ref()
                .map(|us| us.num_microblocks())
                .unwrap_or(0)
        );

        let burn_height =
            SortitionDB::get_block_snapshot_consensus(sortdb.conn(), &self.parent_consensus_hash)
                .map_err(|e| {
                    error!("Failed to find block snapshot for mined block: {}", e);
                    e
                })?
                .ok_or_else(|| {
                    error!("Failed to find block snapshot for mined block");
                    ChainstateError::NoSuchBlockError
                })?
                .block_height;

        let ast_rules = SortitionDB::get_ast_rules(sortdb.conn(), burn_height).map_err(|e| {
            error!("Failed to get AST rules for microblock: {}", e);
            e
        })?;

        let mint_result = {
            let ic = sortdb.index_conn();
            let mut microblock_miner = match StacksMicroblockBuilder::resume_unconfirmed(
                chainstate,
                &ic,
                &self.cost_so_far,
                self.settings.clone(),
            ) {
                Ok(x) => x,
                Err(e) => {
                    let msg = format!(
                        "Failed to create a microblock miner at chaintip {}/{}: {:?}",
                        &self.parent_consensus_hash, &self.parent_block_hash, &e
                    );
                    error!("{}", msg);
                    return Err(e);
                }
            };

            let t1 = get_epoch_time_ms();

            let mblock = microblock_miner.mine_next_microblock(
                mempool,
                &self.miner_key,
                &self.event_dispatcher,
            )?;
            let new_cost_so_far = microblock_miner.get_cost_so_far().expect("BUG: cannot read cost so far from miner -- indicates that the underlying Clarity Tx is somehow in use still.");
            let t2 = get_epoch_time_ms();

            info!(
                "Mined microblock {} ({}) with {} transactions in {}ms",
                mblock.block_hash(),
                mblock.header.sequence,
                mblock.txs.len(),
                t2.saturating_sub(t1)
            );

            Ok((mblock, new_cost_so_far))
        };

        let (mined_microblock, new_cost) = match mint_result {
            Ok(x) => x,
            Err(e) => {
                warn!("Failed to mine microblock: {}", e);
                return Err(e);
            }
        };

<<<<<<< HEAD
fn spawn_peer(
    runloop: &RunLoop,
    mut this: PeerNetwork,
    p2p_sock: &SocketAddr,
    rpc_sock: &SocketAddr,
    poll_timeout: u64,
    relay_channel: SyncSender<RelayerDirective>,
    attachments_rx: Receiver<HashSet<AttachmentInstance>>,
    unconfirmed_txs: Arc<Mutex<UnconfirmedTxMap>>,
) -> Result<JoinHandle<()>, NetError> {
    let config = runloop.config().clone();
    let mut sync_comms = runloop.get_pox_sync_comms();
    let event_dispatcher = runloop.get_event_dispatcher();
    let should_keep_running = runloop.get_termination_switch();
    let burnchain = runloop.get_burnchain();
    let pox_constants = burnchain.pox_constants;

    let is_mainnet = config.is_mainnet();
    let burn_db_path = config.get_burn_db_file_path();
    let stacks_chainstate_path = config.get_chainstate_path_str();
    let exit_at_block_height = config.burnchain.process_exit_at_block_height;

    this.bind(p2p_sock, rpc_sock).unwrap();
    let (mut dns_resolver, mut dns_client) = DNSResolver::new(10);
    let sortdb =
        SortitionDB::open(&burn_db_path, false, pox_constants).map_err(NetError::DBError)?;

    let (mut chainstate, _) = StacksChainState::open(
        is_mainnet,
        config.burnchain.chain_id,
        &stacks_chainstate_path,
        Some(config.node.get_marf_opts()),
    )
    .map_err(|e| NetError::ChainstateError(e.to_string()))?;

    // buffer up blocks to store without stalling the p2p thread
    let mut results_with_data = VecDeque::new();

    let server_thread = thread::Builder::new()
        .name("p2p".to_string())
        .spawn(move || {
            // create estimators, metric instances for RPC handler
            let cost_estimator = config
                .make_cost_estimator()
                .unwrap_or_else(|| Box::new(UnitEstimator));
            let metric = config
                .make_cost_metric()
                .unwrap_or_else(|| Box::new(UnitMetric));
            let fee_estimator = config.make_fee_estimator();

            let mut mem_pool = MemPoolDB::open(
                is_mainnet,
                config.burnchain.chain_id,
                &stacks_chainstate_path,
                cost_estimator,
                metric,
            )
            .expect("Database failure opening mempool");
=======
        // failsafe
        if !Relayer::static_check_problematic_relayed_microblock(
            chainstate.mainnet,
            &mined_microblock,
            ASTRules::PrecheckSize,
        ) {
            // nope!
            warn!(
                "Our mined microblock {} was problematic",
                &mined_microblock.block_hash()
            );
>>>>>>> 9d897256

            #[cfg(any(test, feature = "testing"))]
            {
                use std::fs;
                use std::io::Write;
                use std::path::Path;
                if let Ok(path) = std::env::var("STACKS_BAD_BLOCKS_DIR") {
                    // record this microblock somewhere
                    if !fs::metadata(&path).is_ok() {
                        fs::create_dir_all(&path)
                            .expect(&format!("FATAL: could not create '{}'", &path));
                    }

                    let path = Path::new(&path);
                    let path = path.join(Path::new(&format!("{}", &mined_microblock.block_hash())));
                    let mut file = fs::File::create(&path)
                        .expect(&format!("FATAL: could not create '{:?}'", &path));

                    let mblock_bits = mined_microblock.serialize_to_vec();
                    let mblock_bits_hex = to_hex(&mblock_bits);

                    let mblock_json = format!(
                        r#"{{"microblock":"{}","parent_consensus":"{}","parent_block":"{}"}}"#,
                        &mblock_bits_hex, &self.parent_consensus_hash, &self.parent_block_hash
                    );
                    file.write_all(&mblock_json.as_bytes()).expect(&format!(
                        "FATAL: failed to write microblock bits to '{:?}'",
                        &path
                    ));
                    info!(
                        "Fault injection: bad microblock {} saved to {}",
                        &mined_microblock.block_hash(),
                        &path.to_str().unwrap()
                    );
                }
            }
            if !Relayer::process_mined_problematic_blocks(ast_rules, ASTRules::PrecheckSize) {
                // don't process it
                warn!(
                    "Will NOT process our problematic mined microblock {}",
                    &mined_microblock.block_hash()
                );
                return Err(ChainstateError::NoTransactionsToMine);
            } else {
                warn!(
                    "Will process our problematic mined microblock {}",
                    &mined_microblock.block_hash()
                )
            }
        }

        // cancelled?
        let is_miner_blocked = self
            .globals
            .get_miner_status()
            .lock()
            .expect("FATAL: mutex poisoned")
            .is_blocked();
        if is_miner_blocked {
            return Err(ChainstateError::MinerAborted);
        }

        // preprocess the microblock locally
        chainstate.preprocess_streamed_microblock(
            &self.parent_consensus_hash,
            &self.parent_block_hash,
            &mined_microblock,
        )?;

        // update unconfirmed state cost
        self.cost_so_far = new_cost;
        self.quantity += 1;
        return Ok(mined_microblock);
    }

    /// Can this microblock miner mine off of this given tip?
    pub fn can_mine_on_tip(
        &self,
        consensus_hash: &ConsensusHash,
        block_hash: &BlockHeaderHash,
    ) -> bool {
        self.parent_consensus_hash == *consensus_hash && self.parent_block_hash == *block_hash
    }

    /// Body of try_mine_microblock()
    fn inner_try_mine_microblock(
        &mut self,
        miner_tip: MinerTip,
        sortdb: &SortitionDB,
        chainstate: &mut StacksChainState,
        mem_pool: &mut MemPoolDB,
    ) -> Result<Option<(StacksMicroblock, ExecutionCost)>, NetError> {
        if !self.can_mine_on_tip(&self.parent_consensus_hash, &self.parent_block_hash) {
            // not configured to mine on this tip
            return Ok(None);
        }
        if !self.can_mine_on_tip(&miner_tip.consensus_hash, &miner_tip.block_hash) {
            // this tip isn't what this miner is meant to mine on
            return Ok(None);
        }

        if self.last_mined + (self.frequency as u128) >= get_epoch_time_ms() {
            // too soon to mine
            return Ok(None);
        }

        let mut next_microblock_and_runtime = None;

        // opportunistically try and mine, but only if there are no attachable blocks in
        // recent history (i.e. in the last 10 minutes)
        let num_attachable = StacksChainState::count_attachable_staging_blocks(
            chainstate.db(),
            1,
            get_epoch_time_secs() - 600,
        )?;
        if num_attachable == 0 {
            match self.inner_mine_one_microblock(sortdb, chainstate, mem_pool) {
                Ok(microblock) => {
                    // will need to relay this
                    next_microblock_and_runtime = Some((microblock, self.cost_so_far.clone()));
                }
                Err(ChainstateError::NoTransactionsToMine) => {
                    info!("Will keep polling mempool for transactions to include in a microblock");
                }
                Err(e) => {
                    warn!("Failed to mine one microblock: {:?}", &e);
                }
            }
        } else {
            debug!("Will not mine microblocks yet -- have {} attachable blocks that arrived in the last 10 minutes", num_attachable);
        }

        self.last_mined = get_epoch_time_ms();

        Ok(next_microblock_and_runtime)
    }

    /// Try to mine one microblock, given the current chain tip and access to the chain state DBs.
    /// If we succeed, return the microblock and log the tx events to the given event dispatcher.
    /// May return None if any of the following are true:
    /// * `miner_tip` does not match this miner's miner tip
    /// * it's been too soon (less than microblock_frequency milliseconds) since we tried this call
    /// * there are simply no transactions to mine
    /// * there are still stacks blocks to be processed in the staging db
    /// * the miner thread got cancelled
    pub fn try_mine_microblock(
        &mut self,
        cur_tip: MinerTip,
    ) -> Result<Option<(StacksMicroblock, ExecutionCost)>, NetError> {
        self.with_chainstate(|mblock_miner, sortdb, chainstate, mempool| {
            mblock_miner.inner_try_mine_microblock(cur_tip, sortdb, chainstate, mempool)
        })
    }
}

impl BlockMinerThread {
    /// Instantiate the miner thread from its parent RelayerThread
    pub fn from_relayer_thread(
        rt: &RelayerThread,
        registered_key: RegisteredKey,
        burn_block: BlockSnapshot,
    ) -> BlockMinerThread {
        BlockMinerThread {
            config: rt.config.clone(),
            globals: rt.globals.clone(),
            keychain: rt.keychain.clone(),
            burnchain: rt.burnchain.clone(),
            last_mined_blocks: rt.last_mined_blocks.clone(),
            ongoing_commit: rt.bitcoin_controller.get_ongoing_commit(),
            registered_key,
            burn_block,
            event_dispatcher: rt.event_dispatcher.clone(),
        }
    }

<<<<<<< HEAD
fn spawn_miner_relayer(
    runloop: &RunLoop,
    mut relayer: Relayer,
    local_peer: LocalPeer,
    mut keychain: Keychain,
    relay_channel: Receiver<RelayerDirective>,
    last_sortition: Arc<Mutex<Option<BlockSnapshot>>>,
    coord_comms: CoordinatorChannels,
    unconfirmed_txs: Arc<Mutex<UnconfirmedTxMap>>,
) -> Result<JoinHandle<()>, NetError> {
    let config = runloop.config().clone();
    let event_dispatcher = runloop.get_event_dispatcher();
    let counters = runloop.get_counters();
    let sync_comms = runloop.get_pox_sync_comms();
    let burnchain = runloop.get_burnchain();

    let is_mainnet = config.is_mainnet();
    let chain_id = config.burnchain.chain_id;
    let burn_db_path = config.get_burn_db_file_path();
    let stacks_chainstate_path = config.get_chainstate_path_str();

    // Note: the chainstate coordinator is *the* block processor, it is responsible for writes to
    // the chainstate -- eventually, no other codepaths should be writing to it.
    //
    // the relayer _should not_ be modifying the sortdb,
    //   however, it needs a mut reference to create read TXs.
    //   should address via #1449
    let mut sortdb = SortitionDB::open(&burn_db_path, true, burnchain.pox_constants.clone())
        .map_err(NetError::DBError)?;

    let (mut chainstate, _) = StacksChainState::open(
        is_mainnet,
        chain_id,
        &stacks_chainstate_path,
        Some(config.node.get_marf_opts()),
    )
    .map_err(|e| NetError::ChainstateError(e.to_string()))?;

    let mut last_mined_blocks: HashMap<
        BurnchainHeaderHash,
        Vec<(AssembledAnchorBlock, Secp256k1PrivateKey)>,
    > = HashMap::new();
    let burn_fee_cap = config.burnchain.burn_fee_cap;

    let mut bitcoin_controller =
        BitcoinRegtestController::new_dummy(config.clone(), burnchain.clone());
    let mut microblock_miner_state: Option<MicroblockMinerState> = None;
    let mut miner_tip = None; // only set if we won the last sortition
    let mut last_microblock_tenure_time = 0;
    let mut last_tenure_issue_time = 0;

    let relayer_handle = thread::Builder::new().name("relayer".to_string()).spawn(move || {
        let cost_estimator = config.make_cost_estimator()
            .unwrap_or_else(|| Box::new(UnitEstimator));
        let metric = config.make_cost_metric()
            .unwrap_or_else(|| Box::new(UnitMetric));
=======
    /// Create a coinbase transaction.
    fn inner_generate_coinbase_tx(&mut self, nonce: u64) -> StacksTransaction {
        let is_mainnet = self.config.is_mainnet();
        let chain_id = self.config.burnchain.chain_id;
        let mut tx_auth = self.keychain.get_transaction_auth().unwrap();
        tx_auth.set_origin_nonce(nonce);
>>>>>>> 9d897256

        let version = if is_mainnet {
            TransactionVersion::Mainnet
        } else {
            TransactionVersion::Testnet
        };
        let mut tx = StacksTransaction::new(
            version,
            tx_auth,
            TransactionPayload::Coinbase(CoinbasePayload([0u8; 32])),
        );
        tx.chain_id = chain_id;
        tx.anchor_mode = TransactionAnchorMode::OnChainOnly;
        let mut tx_signer = StacksTransactionSigner::new(&tx);
        self.keychain.sign_as_origin(&mut tx_signer);

        tx_signer.get_tx().unwrap()
    }

    /// Create a poison microblock transaction.
    fn inner_generate_poison_microblock_tx(
        &mut self,
        nonce: u64,
        poison_payload: TransactionPayload,
    ) -> StacksTransaction {
        let is_mainnet = self.config.is_mainnet();
        let chain_id = self.config.burnchain.chain_id;
        let mut tx_auth = self.keychain.get_transaction_auth().unwrap();
        tx_auth.set_origin_nonce(nonce);

        let version = if is_mainnet {
            TransactionVersion::Mainnet
        } else {
            TransactionVersion::Testnet
        };
        let mut tx = StacksTransaction::new(version, tx_auth, poison_payload);
        tx.chain_id = chain_id;
        tx.anchor_mode = TransactionAnchorMode::OnChainOnly;
        let mut tx_signer = StacksTransactionSigner::new(&tx);
        self.keychain.sign_as_origin(&mut tx_signer);

        tx_signer.get_tx().unwrap()
    }

    /// Constructs and returns a LeaderBlockCommitOp out of the provided params.
    fn inner_generate_block_commit_op(
        &self,
        block_header_hash: BlockHeaderHash,
        burn_fee: u64,
        key: &RegisteredKey,
        parent_burnchain_height: u32,
        parent_winning_vtx: u16,
        vrf_seed: VRFSeed,
        commit_outs: Vec<StacksAddress>,
        sunset_burn: u64,
        current_burn_height: u64,
    ) -> BlockstackOperationType {
        let (parent_block_ptr, parent_vtxindex) = (parent_burnchain_height, parent_winning_vtx);
        let burn_parent_modulus = (current_burn_height % BURN_BLOCK_MINED_AT_MODULUS) as u8;
        let sender = self.keychain.get_burnchain_signer();
        BlockstackOperationType::LeaderBlockCommit(LeaderBlockCommitOp {
            sunset_burn,
            block_header_hash,
            burn_fee,
            input: (Txid([0; 32]), 0),
            apparent_sender: sender,
            key_block_ptr: key.block_height as u32,
            key_vtxindex: key.op_vtxindex as u16,
            memo: vec![STACKS_EPOCH_2_05_MARKER],
            new_seed: vrf_seed,
            parent_block_ptr,
            parent_vtxindex,
            vtxindex: 0,
            txid: Txid([0u8; 32]),
            block_height: 0,
            burn_header_hash: BurnchainHeaderHash::zero(),
            burn_parent_modulus,
            commit_outs,
        })
    }

    /// Get references to the inner assembled anchor block data we've produced for a given burnchain block height
    fn find_inflight_mined_blocks(
        burn_height: u64,
        last_mined_blocks: &MinedBlocks,
    ) -> Vec<&AssembledAnchorBlock> {
        let mut ret = vec![];
        for (_, (assembled_block, _)) in last_mined_blocks.iter() {
            if assembled_block.my_block_height >= burn_height {
                ret.push(assembled_block);
            }
        }
        ret
    }

    /// Load up the parent block info for mining.
    /// If there's no parent because this is the first block, then return the genesis block's info.
    /// If we can't find the parent in the DB but we expect one, return None.
    fn load_block_parent_info(
        &self,
        burn_db: &mut SortitionDB,
        chain_state: &mut StacksChainState,
    ) -> Option<ParentStacksBlockInfo> {
        if let Some(stacks_tip) = chain_state
            .get_stacks_chain_tip(burn_db)
            .expect("FATAL: could not query chain tip")
        {
            let miner_address = self
                .keychain
                .origin_address(self.config.is_mainnet())
                .unwrap();
            match ParentStacksBlockInfo::lookup(
                chain_state,
                burn_db,
                &self.burn_block,
                miner_address,
                &stacks_tip.consensus_hash,
                &stacks_tip.anchored_block_hash,
            ) {
                Ok(parent_info) => Some(parent_info),
                Err(Error::BurnchainTipChanged) => {
                    self.globals.counters.bump_missed_tenures();
                    None
                }
                Err(..) => None,
            }
        } else {
            debug!("No Stacks chain tip known, will return a genesis block");
            let (network, _) = self.config.burnchain.get_bitcoin_network();
            let burnchain_params =
                BurnchainParameters::from_params(&self.config.burnchain.chain, &network)
                    .expect("Bitcoin network unsupported");

            let chain_tip = ChainTip::genesis(
                &burnchain_params.first_block_hash,
                burnchain_params.first_block_height.into(),
                burnchain_params.first_block_timestamp.into(),
            );

            Some(ParentStacksBlockInfo {
                stacks_parent_header: chain_tip.metadata,
                parent_consensus_hash: FIRST_BURNCHAIN_CONSENSUS_HASH.clone(),
                parent_block_burn_height: 0,
                parent_block_total_burn: 0,
                parent_winning_vtxindex: 0,
                coinbase_nonce: 0,
            })
        }
    }

    /// Determine which attempt this will be when mining a block, and whether or not an attempt
    /// should even be made.
    /// Returns Some(attempt) if we should attempt to mine (and what attempt it will be)
    /// Returns None if we should not mine.
    fn get_mine_attempt(
        &self,
        chain_state: &StacksChainState,
        parent_block_info: &ParentStacksBlockInfo,
    ) -> Option<u64> {
        let parent_consensus_hash = &parent_block_info.parent_consensus_hash;
        let stacks_parent_header = &parent_block_info.stacks_parent_header;
        let parent_block_burn_height = parent_block_info.parent_block_burn_height;

        let last_mined_blocks =
            Self::find_inflight_mined_blocks(self.burn_block.block_height, &self.last_mined_blocks);

        // has the tip changed from our previously-mined block for this epoch?
        let attempt = if last_mined_blocks.len() <= 1 {
            // always mine if we've not mined a block for this epoch yet, or
            // if we've mined just one attempt, unconditionally try again (so we
            // can use `subsequent_miner_time_ms` in this attempt)
            if last_mined_blocks.len() == 1 {
                debug!("Have only attempted one block; unconditionally trying again");
            }
            last_mined_blocks.len() as u64 + 1
        } else {
            let mut best_attempt = 0;
            debug!(
                "Consider {} in-flight Stacks tip(s)",
                &last_mined_blocks.len()
            );
            for prev_block in last_mined_blocks.iter() {
                debug!(
                    "Consider in-flight block {} on Stacks tip {}/{} in {} with {} txs",
                    &prev_block.anchored_block.block_hash(),
                    &prev_block.parent_consensus_hash,
                    &prev_block.anchored_block.header.parent_block,
                    &prev_block.my_burn_hash,
                    &prev_block.anchored_block.txs.len()
                );

                if prev_block.anchored_block.txs.len() == 1 && prev_block.attempt == 1 {
                    // Don't let the fact that we've built an empty block during this sortition
                    // prevent us from trying again.
                    best_attempt = 1;
                    continue;
                }
                if prev_block.parent_consensus_hash == *parent_consensus_hash
                    && prev_block.my_burn_hash == self.burn_block.burn_header_hash
                    && prev_block.anchored_block.header.parent_block
                        == stacks_parent_header.anchored_header.block_hash()
                {
                    // the anchored chain tip hasn't changed since we attempted to build a block.
                    // But, have discovered any new microblocks worthy of being mined?
                    if let Ok(Some(stream)) =
                        StacksChainState::load_descendant_staging_microblock_stream(
                            chain_state.db(),
                            &StacksBlockHeader::make_index_block_hash(
                                &prev_block.parent_consensus_hash,
                                &stacks_parent_header.anchored_header.block_hash(),
                            ),
                            0,
                            u16::MAX,
                        )
                    {
                        if (prev_block.anchored_block.header.parent_microblock
                            == BlockHeaderHash([0u8; 32])
                            && stream.len() == 0)
                            || (prev_block.anchored_block.header.parent_microblock
                                != BlockHeaderHash([0u8; 32])
                                && stream.len()
                                    <= (prev_block.anchored_block.header.parent_microblock_sequence
                                        as usize)
                                        + 1)
                        {
                            // the chain tip hasn't changed since we attempted to build a block.  Use what we
                            // already have.
                            debug!("Relayer: Stacks tip is unchanged since we last tried to mine a block off of {}/{} at height {} with {} txs, in {} at burn height {}, and no new microblocks ({} <= {} + 1)",
                                   &prev_block.parent_consensus_hash, &prev_block.anchored_block.header.parent_block, prev_block.anchored_block.header.total_work.work,
                                   prev_block.anchored_block.txs.len(), prev_block.my_burn_hash, parent_block_burn_height, stream.len(), prev_block.anchored_block.header.parent_microblock_sequence);

                            return None;
                        } else {
                            // there are new microblocks!
                            // TODO: only consider rebuilding our anchored block if we (a) have
                            // time, and (b) the new microblocks are worth more than the new BTC
                            // fee minus the old BTC fee
                            debug!("Relayer: Stacks tip is unchanged since we last tried to mine a block off of {}/{} at height {} with {} txs, in {} at burn height {}, but there are new microblocks ({} > {} + 1)",
                                   &prev_block.parent_consensus_hash, &prev_block.anchored_block.header.parent_block, prev_block.anchored_block.header.total_work.work,
                                   prev_block.anchored_block.txs.len(), prev_block.my_burn_hash, parent_block_burn_height, stream.len(), prev_block.anchored_block.header.parent_microblock_sequence);

                            best_attempt = cmp::max(best_attempt, prev_block.attempt);
                        }
                    } else {
                        // no microblock stream to confirm, and the stacks tip hasn't changed
                        debug!("Relayer: Stacks tip is unchanged since we last tried to mine a block off of {}/{} at height {} with {} txs, in {} at burn height {}, and no microblocks present",
                               &prev_block.parent_consensus_hash, &prev_block.anchored_block.header.parent_block, prev_block.anchored_block.header.total_work.work,
                               prev_block.anchored_block.txs.len(), prev_block.my_burn_hash, parent_block_burn_height);

                        return None;
                    }
                } else {
                    if self.burn_block.burn_header_hash == prev_block.my_burn_hash {
                        // only try and re-mine if there was no sortition since the last chain tip
                        debug!("Relayer: Stacks tip has changed to {}/{} since we last tried to mine a block in {} at burn height {}; attempt was {} (for Stacks tip {}/{})",
                               parent_consensus_hash, stacks_parent_header.anchored_header.block_hash(), prev_block.my_burn_hash, parent_block_burn_height, prev_block.attempt, &prev_block.parent_consensus_hash, &prev_block.anchored_block.header.parent_block);
                        best_attempt = cmp::max(best_attempt, prev_block.attempt);
                    } else {
                        debug!("Relayer: Burn tip has changed to {} ({}) since we last tried to mine a block in {}",
                               &self.burn_block.burn_header_hash, self.burn_block.block_height, &prev_block.my_burn_hash);
                    }
                }
            }
            best_attempt + 1
        };
        Some(attempt)
    }

    /// Generate the VRF proof for the block we're going to build.
    /// Returns Some(proof) if we could make the proof
    /// Return None if we could not make the proof
    fn make_vrf_proof(&mut self) -> Option<VRFProof> {
        // if we're a mock miner, then make sure that the keychain has a keypair for the mocked VRF
        // key
        if self.config.node.mock_mining {
            self.keychain.rotate_vrf_keypair(VRF_MOCK_MINER_KEY);
        }

        // Generates a proof out of the sortition hash provided in the params.
        let vrf_proof = match self.keychain.generate_proof(
            &self.registered_key.vrf_public_key,
            self.burn_block.sortition_hash.as_bytes(),
        ) {
            Some(vrfp) => vrfp,
            None => {
                // Try to recover a key registered in a former session.
                // registered_key.block_height gives us a pointer to the height of the block
                // holding the key register op, but the VRF was derived using the height of one
                // of the parents blocks.
                let _ = self
                    .keychain
                    .rotate_vrf_keypair(self.registered_key.block_height - 1);
                match self.keychain.generate_proof(
                    &self.registered_key.vrf_public_key,
                    self.burn_block.sortition_hash.as_bytes(),
                ) {
                    Some(vrfp) => vrfp,
                    None => {
                        error!(
                            "Relayer: Failed to generate proof with {:?}",
                            &self.registered_key.vrf_public_key
                        );
                        return None;
                    }
                }
            }
        };

        debug!(
            "Generated VRF Proof: {} over {} with key {}",
            vrf_proof.to_hex(),
            &self.burn_block.sortition_hash,
            &self.registered_key.vrf_public_key.to_hex()
        );
        Some(vrf_proof)
    }

    /// Get the microblock private key we'll be using for this tenure, should we win.
    /// Return the private key on success
    /// return None if we were unable to generate the key.
    fn make_microblock_private_key(&mut self, attempt: u64) -> Option<Secp256k1PrivateKey> {
        // Generates a new secret key for signing the trail of microblocks
        // of the upcoming tenure.
        let microblock_secret_key = if attempt > 1 {
            match self.keychain.get_microblock_key() {
                Some(k) => k,
                None => {
                    error!(
                        "Relayer: Failed to obtain microblock key for mining attempt";
                        "attempt" => %attempt
                    );
                    return None;
                }
            }
        } else {
            // NOTE: this is a no-op if run in a separate thread with a moved copy of the keychain
            self.keychain
                .rotate_microblock_keypair(self.burn_block.block_height)
        };

<<<<<<< HEAD
        // we can call _open_ here rather than _connect_, since connect is first called in
        //   make_genesis_block
        let sortdb = SortitionDB::open(
            &config.get_burn_db_file_path(),
            false,
            burnchain.pox_constants.clone(),
        )
        .expect("Error while instantiating sortition db");
=======
        Some(microblock_secret_key)
    }
>>>>>>> 9d897256

    /// Load the parent microblock stream and vet it for the absence of forks.
    /// If there is a fork, then mine and relay a poison microblock transaction.
    /// Update stacks_parent_header's microblock tail to point to the end of the stream we load.
    /// Return the microblocks we'll confirm, if there are any.
    fn load_and_vet_parent_microblocks(
        &mut self,
        chain_state: &mut StacksChainState,
        mem_pool: &mut MemPoolDB,
        parent_block_info: &mut ParentStacksBlockInfo,
    ) -> Option<Vec<StacksMicroblock>> {
        let parent_consensus_hash = &parent_block_info.parent_consensus_hash;
        let stacks_parent_header = &mut parent_block_info.stacks_parent_header;

        let microblock_info_opt =
            match StacksChainState::load_descendant_staging_microblock_stream_with_poison(
                chain_state.db(),
                &StacksBlockHeader::make_index_block_hash(
                    parent_consensus_hash,
                    &stacks_parent_header.anchored_header.block_hash(),
                ),
                0,
                u16::MAX,
            ) {
                Ok(x) => {
                    let num_mblocks = x.as_ref().map(|(mblocks, ..)| mblocks.len()).unwrap_or(0);
                    debug!(
                        "Loaded {} microblocks descending from {}/{} (data: {})",
                        num_mblocks,
                        parent_consensus_hash,
                        &stacks_parent_header.anchored_header.block_hash(),
                        x.is_some()
                    );
                    x
                }
                Err(e) => {
                    warn!(
                        "Failed to load descendant microblock stream from {}/{}: {:?}",
                        parent_consensus_hash,
                        &stacks_parent_header.anchored_header.block_hash(),
                        &e
                    );
                    None
                }
            };

        if let Some((ref microblocks, ref poison_opt)) = &microblock_info_opt {
            if let Some(ref tail) = microblocks.last() {
                debug!(
                    "Confirm microblock stream tailed at {} (seq {})",
                    &tail.block_hash(),
                    tail.header.sequence
                );
            }

            // try and confirm as many microblocks as we can (but note that the stream itself may
            // be too long; we'll try again if that happens).
            stacks_parent_header.microblock_tail =
                microblocks.last().clone().map(|blk| blk.header.clone());

            if let Some(poison_payload) = poison_opt {
                debug!("Detected poisoned microblock fork: {:?}", &poison_payload);

                // submit it multiple times with different nonces, so it'll have a good chance of
                // eventually getting picked up (even if the miner sends other transactions from
                // the same address)
                for i in 0..10 {
                    let poison_microblock_tx = self.inner_generate_poison_microblock_tx(
                        parent_block_info.coinbase_nonce + 1 + i,
                        poison_payload.clone(),
                    );

                    // submit the poison payload, privately, so we'll mine it when building the
                    // anchored block.
                    if let Err(e) = mem_pool.miner_submit(
                        chain_state,
                        &parent_consensus_hash,
                        &stacks_parent_header.anchored_header.block_hash(),
                        &poison_microblock_tx,
                        Some(&self.event_dispatcher),
                        1_000_000_000.0, // prioritize this for inclusion
                    ) {
                        warn!(
                            "Detected but failed to mine poison-microblock transaction: {:?}",
                            &e
                        );
                    } else {
                        debug!(
                            "Submit poison-microblock transaction {:?}",
                            &poison_microblock_tx
                        );
                    }
                }
            }
        }

        microblock_info_opt.map(|(stream, _)| stream)
    }

    /// Produce the block-commit for this anchored block, if we can.
    /// Returns the op on success
    /// Returns None if we fail somehow.
    pub fn make_block_commit(
        &self,
        burn_db: &mut SortitionDB,
        chain_state: &mut StacksChainState,
        block_hash: BlockHeaderHash,
        parent_block_burn_height: u64,
        parent_winning_vtxindex: u16,
        vrf_proof: &VRFProof,
    ) -> Option<BlockstackOperationType> {
        // let's figure out the recipient set!
        let recipients = match get_next_recipients(
            &self.burn_block,
            chain_state,
            burn_db,
            &self.burnchain,
            &OnChainRewardSetProvider(),
        ) {
            Ok(x) => x,
            Err(e) => {
                error!("Relayer: Failure fetching recipient set: {:?}", e);
                return None;
            }
        };

        let burn_fee_cap = self.config.burnchain.burn_fee_cap;
        let sunset_burn = self
            .burnchain
            .expected_sunset_burn(self.burn_block.block_height + 1, burn_fee_cap);
        let rest_commit = burn_fee_cap - sunset_burn;

        let commit_outs = if self.burn_block.block_height + 1
            < self.burnchain.pox_constants.sunset_end
            && !self
                .burnchain
                .is_in_prepare_phase(self.burn_block.block_height + 1)
        {
            RewardSetInfo::into_commit_outs(recipients, self.config.is_mainnet())
        } else {
            vec![StacksAddress::burn_address(self.config.is_mainnet())]
        };

        // let's commit, but target the current burnchain tip with our modulus
        let op = self.inner_generate_block_commit_op(
            block_hash,
            rest_commit,
            &self.registered_key,
            parent_block_burn_height
                .try_into()
                .expect("Could not convert parent block height into u32"),
            parent_winning_vtxindex,
            VRFSeed::from_proof(vrf_proof),
            commit_outs,
            sunset_burn,
            self.burn_block.block_height,
        );
        Some(op)
    }

    /// Try to mine a Stacks block by assembling one from mempool transactions and sending a
    /// burnchain block-commit transaction.  If we succeed, then return the assembled block data as
    /// well as the microblock private key to use to produce microblocks.
    /// Return None if we couldn't build a block for whatever reason.
    pub fn run_tenure(&mut self) -> Option<MinerThreadResult> {
        fault_injection_long_tenure();

        let burn_db_path = self.config.get_burn_db_file_path();
        let stacks_chainstate_path = self.config.get_chainstate_path_str();

        let cost_estimator = self
            .config
            .make_cost_estimator()
            .unwrap_or_else(|| Box::new(UnitEstimator));
        let metric = self
            .config
            .make_cost_metric()
            .unwrap_or_else(|| Box::new(UnitMetric));

        let mut bitcoin_controller = BitcoinRegtestController::new_ongoing_dummy(
            self.config.clone(),
            self.ongoing_commit.clone(),
        );

        // NOTE: read-write access is needed in order to be able to query the recipient set.
        // This is an artifact of the way the MARF is built (see #1449)
        let mut burn_db =
            SortitionDB::open(&burn_db_path, true).expect("FATAL: could not open sortition DB");

        let (mut chain_state, _) = StacksChainState::open(
            self.config.is_mainnet(),
            self.config.burnchain.chain_id,
            &stacks_chainstate_path,
            Some(self.config.node.get_marf_opts()),
        )
        .expect("FATAL: could not open chainstate DB");

        let mut mem_pool = MemPoolDB::open(
            self.config.is_mainnet(),
            self.config.burnchain.chain_id,
            &stacks_chainstate_path,
            cost_estimator,
            metric,
        )
        .expect("Database failure opening mempool");

        let tenure_begin = get_epoch_time_ms();

        let mut parent_block_info = self.load_block_parent_info(&mut burn_db, &mut chain_state)?;
        let attempt = self.get_mine_attempt(&chain_state, &parent_block_info)?;
        let vrf_proof = self.make_vrf_proof()?;

        // Generates a new secret key for signing the trail of microblocks
        // of the upcoming tenure.
        let microblock_private_key = self.make_microblock_private_key(attempt)?;
        let mblock_pubkey_hash =
            Hash160::from_node_public_key(&StacksPublicKey::from_private(&microblock_private_key));

        // create our coinbase
        let coinbase_tx = self.inner_generate_coinbase_tx(parent_block_info.coinbase_nonce);

        // find the longest microblock tail we can build off of.
        // target it to the microblock tail in parent_block_info
        let microblocks_opt = self.load_and_vet_parent_microblocks(
            &mut chain_state,
            &mut mem_pool,
            &mut parent_block_info,
        );

        // build the block itself
        let (anchored_block, _, _) = match StacksBlockBuilder::build_anchored_block(
            &chain_state,
            &burn_db.index_conn(),
            &mut mem_pool,
            &parent_block_info.stacks_parent_header,
            parent_block_info.parent_block_total_burn,
            vrf_proof.clone(),
            mblock_pubkey_hash,
            &coinbase_tx,
            self.config.make_block_builder_settings(
                attempt,
                false,
                self.globals.get_miner_status(),
            ),
            Some(&self.event_dispatcher),
        ) {
            Ok(block) => block,
            Err(ChainstateError::InvalidStacksMicroblock(msg, mblock_header_hash)) => {
                // part of the parent microblock stream is invalid, so try again
                info!("Parent microblock stream is invalid; trying again without the offender {} (msg: {})", &mblock_header_hash, &msg);

                // truncate the stream
                parent_block_info.stacks_parent_header.microblock_tail = match microblocks_opt {
                    Some(microblocks) => {
                        let mut tail = None;
                        for mblock in microblocks.into_iter() {
                            if mblock.block_hash() == mblock_header_hash {
                                break;
                            }
                            tail = Some(mblock);
                        }
                        if let Some(ref t) = &tail {
                            debug!(
                                "New parent microblock stream tail is {} (seq {})",
                                t.block_hash(),
                                t.header.sequence
                            );
                        }
                        tail.map(|t| t.header)
                    }
                    None => None,
                };

                // try again
                match StacksBlockBuilder::build_anchored_block(
                    &chain_state,
                    &burn_db.index_conn(),
                    &mut mem_pool,
                    &parent_block_info.stacks_parent_header,
                    parent_block_info.parent_block_total_burn,
                    vrf_proof.clone(),
                    mblock_pubkey_hash,
                    &coinbase_tx,
                    self.config.make_block_builder_settings(
                        attempt,
                        false,
                        self.globals.get_miner_status(),
                    ),
                    Some(&self.event_dispatcher),
                ) {
                    Ok(block) => block,
                    Err(e) => {
                        error!("Relayer: Failure mining anchor block even after removing offending microblock {}: {}", &mblock_header_hash, &e);
                        return None;
                    }
                }
            }
            Err(e) => {
                error!("Relayer: Failure mining anchored block: {}", e);
                return None;
            }
        };

        info!(
            "Relayer: Succeeded assembling {} block #{}: {}, with {} txs, attempt {}",
            if parent_block_info.parent_block_total_burn == 0 {
                "Genesis"
            } else {
                "Stacks"
            },
            anchored_block.header.total_work.work,
            anchored_block.block_hash(),
            anchored_block.txs.len(),
            attempt
        );

        // let's commit
        let op = self.make_block_commit(
            &mut burn_db,
            &mut chain_state,
            anchored_block.block_hash(),
            parent_block_info.parent_block_burn_height,
            parent_block_info.parent_winning_vtxindex,
            &vrf_proof,
        )?;

        // last chance -- confirm that the stacks tip is unchanged (since it could have taken long
        // enough to build this block that another block could have arrived), and confirm that all
        // Stacks blocks with heights higher than the canoincal tip are processed.
        let cur_burn_chain_tip = SortitionDB::get_canonical_burn_chain_tip(burn_db.conn())
            .expect("FATAL: failed to query sortition DB for canonical burn chain tip");

        if let Some(stacks_tip) = chain_state
            .get_stacks_chain_tip(&burn_db)
            .expect("FATAL: could not query chain tip")
        {
            let is_miner_blocked = self
                .globals
                .get_miner_status()
                .lock()
                .expect("FATAL: mutex poisoned")
                .is_blocked();
            let has_unprocessed = StacksChainState::has_higher_unprocessed_blocks(
                chain_state.db(),
                stacks_tip.height,
            )
            .expect("FATAL: failed to query staging blocks");
            if stacks_tip.anchored_block_hash != anchored_block.header.parent_block
                || parent_block_info.parent_consensus_hash != stacks_tip.consensus_hash
                || cur_burn_chain_tip.burn_header_hash != self.burn_block.burn_header_hash
                || is_miner_blocked
                || has_unprocessed
            {
                debug!(
                    "Relayer: Cancel block-commit; chain tip(s) have changed or cancelled";
                    "block_hash" => %anchored_block.block_hash(),
                    "tx_count" => anchored_block.txs.len(),
                    "target_height" => %anchored_block.header.total_work.work,
                    "parent_consensus_hash" => %parent_block_info.parent_consensus_hash,
                    "parent_block_hash" => %anchored_block.header.parent_block,
                    "parent_microblock_hash" => %anchored_block.header.parent_microblock,
                    "parent_microblock_seq" => anchored_block.header.parent_microblock_sequence,
                    "old_tip_burn_block_hash" => %self.burn_block.burn_header_hash,
                    "old_tip_burn_block_height" => self.burn_block.block_height,
                    "old_tip_burn_block_sortition_id" => %self.burn_block.sortition_id,
                    "attempt" => attempt,
                    "new_stacks_tip_block_hash" => %stacks_tip.anchored_block_hash,
                    "new_stacks_tip_consensus_hash" => %stacks_tip.consensus_hash,
                    "new_tip_burn_block_height" => cur_burn_chain_tip.block_height,
                    "new_tip_burn_block_sortition_id" => %cur_burn_chain_tip.sortition_id,
                    "new_burn_block_sortition_id" => %cur_burn_chain_tip.sortition_id,
                    "miner_blocked" => %is_miner_blocked,
                    "has_unprocessed" => %has_unprocessed
                );
                self.globals.counters.bump_missed_tenures();
                return None;
            }
        }

        let mut op_signer = self.keychain.generate_op_signer();
        debug!(
            "Relayer: Submit block-commit";
            "block_hash" => %anchored_block.block_hash(),
            "tx_count" => anchored_block.txs.len(),
            "target_height" => anchored_block.header.total_work.work,
            "parent_consensus_hash" => %parent_block_info.parent_consensus_hash,
            "parent_block_hash" => %anchored_block.header.parent_block,
            "parent_microblock_hash" => %anchored_block.header.parent_microblock,
            "parent_microblock_seq" => anchored_block.header.parent_microblock_sequence,
            "tip_burn_block_hash" => %self.burn_block.burn_header_hash,
            "tip_burn_block_height" => self.burn_block.block_height,
            "tip_burn_block_sortition_id" => %self.burn_block.sortition_id,
            "cur_burn_block_hash" => %cur_burn_chain_tip.burn_header_hash,
            "cur_burn_block_height" => %cur_burn_chain_tip.block_height,
            "cur_burn_block_sortition_id" => %cur_burn_chain_tip.sortition_id,
            "attempt" => attempt
        );

        let res = bitcoin_controller.submit_operation(op, &mut op_signer, attempt);
        if !res {
            if !self.config.node.mock_mining {
                warn!("Relayer: Failed to submit Bitcoin transaction");
                return None;
            } else {
                debug!("Relayer: Mock-mining enabled; not sending Bitcoin transaction");
            }
        }

        Some(MinerThreadResult::Block(
            AssembledAnchorBlock {
                parent_consensus_hash: parent_block_info.parent_consensus_hash,
                my_burn_hash: cur_burn_chain_tip.burn_header_hash,
                my_block_height: cur_burn_chain_tip.block_height,
                orig_burn_hash: self.burn_block.burn_header_hash,
                anchored_block,
                attempt,
                tenure_begin,
            },
            self.keychain.clone(),
            microblock_private_key,
            bitcoin_controller.get_ongoing_commit(),
        ))
    }
}

impl RelayerThread {
    /// Instantiate off of a StacksNode, a runloop, and a relayer.
    pub fn new(runloop: &RunLoop, local_peer: LocalPeer, relayer: Relayer) -> RelayerThread {
        let config = runloop.config().clone();
        let globals = runloop.get_globals();
        let burn_db_path = config.get_burn_db_file_path();
        let stacks_chainstate_path = config.get_chainstate_path_str();
        let is_mainnet = config.is_mainnet();
        let chain_id = config.burnchain.chain_id;

        let sortdb =
            SortitionDB::open(&burn_db_path, true).expect("FATAL: failed to open burnchain DB");

        let (chainstate, _) = StacksChainState::open(
            is_mainnet,
            chain_id,
            &stacks_chainstate_path,
            Some(config.node.get_marf_opts()),
        )
        .expect("FATAL: failed to open chainstate DB");

        let cost_estimator = config
            .make_cost_estimator()
            .unwrap_or_else(|| Box::new(UnitEstimator));
        let metric = config
            .make_cost_metric()
            .unwrap_or_else(|| Box::new(UnitMetric));

        let mempool = MemPoolDB::open(
            is_mainnet,
            chain_id,
            &stacks_chainstate_path,
            cost_estimator,
            metric,
        )
        .expect("Database failure opening mempool");

        let keychain = Keychain::default(config.node.seed.clone());
        let bitcoin_controller = BitcoinRegtestController::new_dummy(config.clone());

        RelayerThread {
            config: config.clone(),
            sortdb: Some(sortdb),
            chainstate: Some(chainstate),
            mempool: Some(mempool),
            globals,
            keychain,
            burnchain: runloop.get_burnchain(),
            last_mined_blocks: MinedBlocks::new(),
            bitcoin_controller,
            event_dispatcher: runloop.get_event_dispatcher(),
            local_peer,

            last_tenure_issue_time: 0,
            last_network_block_height: 0,
            last_network_block_height_ts: 0,
            last_network_download_passes: 0,
            min_network_download_passes: 0,
            last_network_inv_passes: 0,
            min_network_inv_passes: 0,

            last_tenure_consensus_hash: None,
            miner_tip: None,
            last_microblock_tenure_time: 0,
            microblock_deadline: 0,
            microblock_stream_cost: ExecutionCost::zero(),

            relayer,

            miner_thread: None,
            mined_stacks_block: false,
        }
    }

<<<<<<< HEAD
    /// Return the assembled anchor block info and microblock private key on success.
    /// Return None if we couldn't build a block for whatever reason
    fn relayer_run_tenure(
        config: &Config,
        registered_key: RegisteredKey,
        chain_state: &mut StacksChainState,
        burn_db: &mut SortitionDB,
        burnchain: &Burnchain,
        burn_block: BlockSnapshot,
        keychain: &mut Keychain,
        mem_pool: &mut MemPoolDB,
        burn_fee_cap: u64,
        bitcoin_controller: &mut BitcoinRegtestController,
        last_mined_blocks: &Vec<&AssembledAnchorBlock>,
        event_dispatcher: &EventDispatcher,
    ) -> Option<(AssembledAnchorBlock, Secp256k1PrivateKey)> {
        let stacks_epoch = burn_db
            .index_conn()
            .get_stacks_epoch(burn_block.block_height as u32)
            .expect("Could not find a stacks epoch.");

        let MiningTenureInformation {
            mut stacks_parent_header,
            parent_consensus_hash,
            parent_block_burn_height,
            parent_block_total_burn,
            parent_winning_vtxindex,
            coinbase_nonce,
        } = if let Some(stacks_tip) = chain_state
            .get_stacks_chain_tip(burn_db)
            .expect("FATAL: could not query chain tip")
        {
            let miner_address = keychain.origin_address(config.is_mainnet()).unwrap();
            Self::get_mining_tenure_information(
                chain_state,
                burn_db,
                &burn_block,
                miner_address,
                &stacks_tip.consensus_hash,
                &stacks_tip.anchored_block_hash,
            )
            .ok()?
        } else {
            debug!("No Stacks chain tip known, will return a genesis block");
            let (network, _) = config.burnchain.get_bitcoin_network();
            let burnchain_params =
                BurnchainParameters::from_params(&config.burnchain.chain, &network)
                    .expect("Bitcoin network unsupported");
=======
    /// Get an immutible ref to the sortdb
    pub fn sortdb_ref(&self) -> &SortitionDB {
        self.sortdb
            .as_ref()
            .expect("FATAL: tried to access sortdb while taken")
    }
>>>>>>> 9d897256

    /// Get an immutible ref to the chainstate
    pub fn chainstate_ref(&self) -> &StacksChainState {
        self.chainstate
            .as_ref()
            .expect("FATAL: tried to access chainstate while it was taken")
    }

    /// Fool the borrow checker into letting us do something with the chainstate databases.
    /// DOES NOT COMPOSE -- do NOT call this, or self.sortdb_ref(), or self.chainstate_ref(), within
    /// `func`.  You will get a runtime panic.
    pub fn with_chainstate<F, R>(&mut self, func: F) -> R
    where
        F: FnOnce(&mut RelayerThread, &mut SortitionDB, &mut StacksChainState, &mut MemPoolDB) -> R,
    {
        let mut sortdb = self
            .sortdb
            .take()
            .expect("FATAL: tried to take sortdb while taken");
        let mut chainstate = self
            .chainstate
            .take()
            .expect("FATAL: tried to take chainstate while taken");
        let mut mempool = self
            .mempool
            .take()
            .expect("FATAL: tried to take mempool while taken");
        let res = func(self, &mut sortdb, &mut chainstate, &mut mempool);
        self.sortdb = Some(sortdb);
        self.chainstate = Some(chainstate);
        self.mempool = Some(mempool);
        res
    }

    /// have we waited for the right conditions under which to start mining a block off of our
    /// chain tip?
    pub fn has_waited_for_latest_blocks(&self) -> bool {
        // a network download pass took place
        (self.min_network_download_passes <= self.last_network_download_passes
        // a network inv pass took place
        && self.min_network_download_passes <= self.last_network_download_passes)
        // we waited long enough for a download pass, but timed out waiting
        || self.last_network_block_height_ts + (self.config.node.wait_time_for_blocks as u128) < get_epoch_time_ms()
        // we're not supposed to wait at all
        || !self.config.miner.wait_for_block_download
    }

    /// Return debug string for waiting for latest blocks
    pub fn debug_waited_for_latest_blocks(&self) -> String {
        format!(
            "({} <= {} && {} <= {}) || {} + {} < {} || {}",
            self.min_network_download_passes,
            self.last_network_download_passes,
            self.min_network_inv_passes,
            self.last_network_inv_passes,
            self.last_network_block_height_ts,
            self.config.node.wait_time_for_blocks,
            get_epoch_time_ms(),
            self.config.miner.wait_for_block_download
        )
    }

    /// Handle a NetworkResult from the p2p/http state machine.  Usually this is the act of
    /// * preprocessing and storing new blocks and microblocks
    /// * relaying blocks, microblocks, and transacctions
    /// * updating unconfirmed state views
    pub fn process_network_result(&mut self, mut net_result: NetworkResult) {
        debug!(
            "Relayer: Handle network result (from {})",
            net_result.burn_height
        );

        if self.last_network_block_height != net_result.burn_height {
            // burnchain advanced; disable mining until we also do a download pass.
            self.last_network_block_height = net_result.burn_height;
            self.min_network_download_passes = net_result.num_download_passes + 1;
            self.min_network_inv_passes = net_result.num_inv_sync_passes + 1;
            self.last_network_block_height_ts = get_epoch_time_ms();
            debug!(
                "Relayer: block mining until the next download pass {}",
                self.min_network_download_passes
            );
            signal_mining_blocked(self.globals.get_miner_status());
        }

        let net_receipts = self.with_chainstate(|relayer_thread, sortdb, chainstate, mempool| {
            relayer_thread
                .relayer
                .process_network_result(
                    &relayer_thread.local_peer,
                    &mut net_result,
                    sortdb,
                    chainstate,
                    mempool,
                    relayer_thread.globals.sync_comms.get_ibd(),
                    Some(&relayer_thread.globals.coord_comms),
                    Some(&relayer_thread.event_dispatcher),
                )
                .expect("BUG: failure processing network results")
        });

        if net_receipts.num_new_blocks > 0 || net_receipts.num_new_confirmed_microblocks > 0 {
            // if we received any new block data that could invalidate our view of the chain tip,
            // then stop mining until we process it
            debug!("Relayer: block mining to process newly-arrived blocks or microblocks");
            signal_mining_blocked(self.globals.get_miner_status());
        }

        let mempool_txs_added = net_receipts.mempool_txs_added.len();
        if mempool_txs_added > 0 {
            self.event_dispatcher
                .process_new_mempool_txs(net_receipts.mempool_txs_added);
        }

        let num_unconfirmed_microblock_tx_receipts =
            net_receipts.processed_unconfirmed_state.receipts.len();
        if num_unconfirmed_microblock_tx_receipts > 0 {
            if let Some(unconfirmed_state) = self.chainstate_ref().unconfirmed_state.as_ref() {
                let canonical_tip = unconfirmed_state.confirmed_chain_tip.clone();
                self.event_dispatcher.process_new_microblocks(
                    canonical_tip,
                    net_receipts.processed_unconfirmed_state,
                );
            } else {
                warn!("Relayer: oops, unconfirmed state is uninitialized but there are microblock events");
            }
        }

        // Dispatch retrieved attachments, if any.
        if net_result.has_attachments() {
            self.event_dispatcher
                .process_new_attachments(&net_result.attachments);
        }

        // synchronize unconfirmed tx index to p2p thread
        self.with_chainstate(|relayer_thread, _sortdb, chainstate, _mempool| {
            relayer_thread.globals.send_unconfirmed_txs(chainstate);
        });

        // resume mining if we blocked it, and if we've done the requisite download
        // passes
        self.last_network_download_passes = net_result.num_download_passes;
        self.last_network_inv_passes = net_result.num_inv_sync_passes;
        if self.has_waited_for_latest_blocks() {
            debug!("Relayer: did a download pass, so unblocking mining");
            signal_mining_ready(self.globals.get_miner_status());
        }
    }

    /// Process the block and microblocks from a sortition that we won.
    /// At this point, we're modifying the chainstate, and merging the artifacts from the previous tenure.
    /// Blocks until the given stacks block is processed.
    /// Returns true if we accepted this block as new.
    /// Returns false if we already processed this block.
    fn accept_winning_tenure(
        &mut self,
        anchored_block: &StacksBlock,
        consensus_hash: &ConsensusHash,
        parent_consensus_hash: &ConsensusHash,
    ) -> Result<bool, ChainstateError> {
        if StacksChainState::has_stored_block(
            self.chainstate_ref().db(),
            &self.chainstate_ref().blocks_path,
            consensus_hash,
            &anchored_block.block_hash(),
        )? {
            // already processed my tenure
            return Ok(false);
        }
        let burn_height =
            SortitionDB::get_block_snapshot_consensus(self.sortdb_ref().conn(), consensus_hash)
                .map_err(|e| {
                    error!("Failed to find block snapshot for mined block: {}", e);
                    e
                })?
                .ok_or_else(|| {
                    error!("Failed to find block snapshot for mined block");
                    ChainstateError::NoSuchBlockError
                })?
                .block_height;

        let ast_rules = SortitionDB::get_ast_rules(self.sortdb_ref().conn(), burn_height)?;

        // failsafe
        if !Relayer::static_check_problematic_relayed_block(
            self.chainstate_ref().mainnet,
            &anchored_block,
            ASTRules::PrecheckSize,
        ) {
            // nope!
            warn!(
                "Our mined block {} was problematic",
                &anchored_block.block_hash()
            );
            #[cfg(any(test, feature = "testing"))]
            {
                use std::fs;
                use std::io::Write;
                use std::path::Path;
                if let Ok(path) = std::env::var("STACKS_BAD_BLOCKS_DIR") {
                    // record this block somewhere
                    if !fs::metadata(&path).is_ok() {
                        fs::create_dir_all(&path)
                            .expect(&format!("FATAL: could not create '{}'", &path));
                    }

                    let path = Path::new(&path);
                    let path = path.join(Path::new(&format!("{}", &anchored_block.block_hash())));
                    let mut file = fs::File::create(&path)
                        .expect(&format!("FATAL: could not create '{:?}'", &path));

                    let block_bits = anchored_block.serialize_to_vec();
                    let block_bits_hex = to_hex(&block_bits);
                    let block_json = format!(
                        r#"{{"block":"{}","consensus":"{}"}}"#,
                        &block_bits_hex, &consensus_hash
                    );
                    file.write_all(&block_json.as_bytes()).expect(&format!(
                        "FATAL: failed to write block bits to '{:?}'",
                        &path
                    ));
                    info!(
                        "Fault injection: bad block {} saved to {}",
                        &anchored_block.block_hash(),
                        &path.to_str().unwrap()
                    );
                }
            }
            if !Relayer::process_mined_problematic_blocks(ast_rules, ASTRules::PrecheckSize) {
                // don't process it
                warn!(
                    "Will NOT process our problematic mined block {}",
                    &anchored_block.block_hash()
                );
                return Err(ChainstateError::NoTransactionsToMine);
            } else {
                warn!(
                    "Will process our problematic mined block {}",
                    &anchored_block.block_hash()
                )
            }
        }

        // Preprocess the anchored block
        self.with_chainstate(|_relayer_thread, sort_db, chainstate, _mempool| {
            let ic = sort_db.index_conn();
            chainstate.preprocess_anchored_block(
                &ic,
                consensus_hash,
                &anchored_block,
                &parent_consensus_hash,
                0,
            )
        })?;

        Ok(true)
    }

    /// Process a new block we mined
    /// Return true if we processed it
    /// Return false if we timed out waiting for it
    /// Return Err(..) if we couldn't reach the chains coordiantor thread
    fn process_new_block(&self) -> Result<bool, Error> {
        // process the block
        if !self.globals.coord_comms.announce_new_stacks_block() {
            return Err(Error::CoordinatorClosed);
        }
        let stacks_blocks_processed = self.globals.coord_comms.get_stacks_blocks_processed();
        if !self
            .globals
            .coord_comms
            .wait_for_stacks_blocks_processed(stacks_blocks_processed, u64::MAX)
        {
            // basically unreachable
            warn!("ChainsCoordinator timed out while waiting for new stacks block to be processed");
            return Ok(false);
        }
        Ok(true)
    }

    /// Given the two miner tips, return the newer tip.
    fn pick_higher_tip(cur: Option<MinerTip>, new: Option<MinerTip>) -> Option<MinerTip> {
        match (cur, new) {
            (Some(cur), None) => Some(cur),
            (None, Some(new)) => Some(new),
            (None, None) => None,
            (Some(cur), Some(new)) => {
                if cur.stacks_height < new.stacks_height {
                    Some(new)
                } else if cur.stacks_height > new.stacks_height {
                    Some(cur)
                } else if cur.burn_height < new.burn_height {
                    Some(new)
                } else if cur.burn_height > new.burn_height {
                    Some(cur)
                } else {
                    assert_eq!(cur, new);
                    Some(cur)
                }
            }
        }
    }

<<<<<<< HEAD
        let coinbase_recipient_id = get_coinbase_with_recipient(&config, stacks_epoch.epoch_id);
        if let Some(id) = coinbase_recipient_id.as_ref() {
            debug!("Send coinbase rewards to {}", &id);
        }

        let coinbase_tx = inner_generate_coinbase_tx(
            keychain,
            coinbase_nonce,
            config.is_mainnet(),
            config.burnchain.chain_id,
            coinbase_recipient_id,
=======
    /// Given the pointer to a recently-discovered tenure, see if we won the sortition and if so,
    /// store it, preprocess it, and forward it to our neighbors.  All the while, keep track of the
    /// latest Stacks mining tip we have produced so far.
    ///
    /// Returns (true, Some(tip)) if the coordinator is still running and we have a miner tip to
    /// build on (i.e. we won this last sortition).
    ///
    /// Returns (true, None) if the coordinator is still running, and we do NOT have a miner tip to
    /// build on (i.e. we did not win this last sortition)
    ///
    /// Returns (false, _) if the coordinator could not be reached, meaning this thread should die.
    pub fn process_one_tenure(
        &mut self,
        consensus_hash: ConsensusHash,
        block_header_hash: BlockHeaderHash,
        burn_hash: BurnchainHeaderHash,
    ) -> (bool, Option<MinerTip>) {
        let mut miner_tip = None;
        let sn =
            SortitionDB::get_block_snapshot_consensus(self.sortdb_ref().conn(), &consensus_hash)
                .expect("FATAL: failed to query sortition DB")
                .expect("FATAL: unknown consensus hash");

        debug!(
            "Relayer: Process tenure {}/{} in {} burn height {}",
            &consensus_hash, &block_header_hash, &burn_hash, sn.block_height
>>>>>>> 9d897256
        );

        if let Some((last_mined_block_data, microblock_privkey)) =
            self.last_mined_blocks.remove(&block_header_hash)
        {
            // we won!
            let AssembledAnchorBlock {
                parent_consensus_hash,
                anchored_block: mined_block,
                my_burn_hash: mined_burn_hash,
                attempt: _,
                ..
            } = last_mined_block_data;

            let reward_block_height = mined_block.header.total_work.work + MINER_REWARD_MATURITY;
            info!(
                "Relayer: Won sortition! Mining reward will be received in {} blocks (block #{})",
                MINER_REWARD_MATURITY, reward_block_height
            );
            debug!("Relayer: Won sortition!";
                  "stacks_header" => %block_header_hash,
                  "burn_hash" => %mined_burn_hash,
            );

            increment_stx_blocks_mined_counter();
            let has_new_data = match self.accept_winning_tenure(
                &mined_block,
                &consensus_hash,
                &parent_consensus_hash,
            ) {
                Ok(accepted) => accepted,
                Err(ChainstateError::ChannelClosed(_)) => {
                    warn!("Coordinator stopped, stopping relayer thread...");
                    return (false, None);
                }
                Err(e) => {
                    warn!("Error processing my tenure, bad block produced: {}", e);
                    warn!(
                        "Bad block";
                        "stacks_header" => %block_header_hash,
                        "data" => %to_hex(&mined_block.serialize_to_vec()),
                    );
                    return (true, None);
                }
            };

            // advertize _and_ push blocks for now
            let blocks_available = Relayer::load_blocks_available_data(
                self.sortdb_ref(),
                vec![consensus_hash.clone()],
            )
            .expect("Failed to obtain block information for a block we mined.");

            let block_data = {
                let mut bd = HashMap::new();
                bd.insert(consensus_hash.clone(), mined_block.clone());
                bd
            };

            if let Err(e) = self.relayer.advertize_blocks(blocks_available, block_data) {
                warn!("Failed to advertise new block: {}", e);
            }

            let snapshot = SortitionDB::get_block_snapshot_consensus(
                self.sortdb_ref().conn(),
                &consensus_hash,
            )
            .expect("Failed to obtain snapshot for block")
            .expect("Failed to obtain snapshot for block");

            if !snapshot.pox_valid {
                warn!(
                    "Snapshot for {} is no longer valid; discarding {}...",
                    &consensus_hash,
                    &mined_block.block_hash()
                );
                miner_tip = Self::pick_higher_tip(miner_tip, None);
            } else {
                let ch = snapshot.consensus_hash.clone();
                let bh = mined_block.block_hash();
                let height = mined_block.header.total_work.work;

                if let Err(e) = self
                    .relayer
                    .broadcast_block(snapshot.consensus_hash, mined_block)
                {
                    warn!("Failed to push new block: {}", e);
                }

                // proceed to mine microblocks
                miner_tip = Some(MinerTip::new(
                    ch,
                    bh,
                    microblock_privkey,
                    height,
                    snapshot.block_height,
                ));
            }

            if has_new_data {
                // process the block, now that we've advertized it
                if let Err(Error::CoordinatorClosed) = self.process_new_block() {
                    // coordiantor stopped
                    return (false, None);
                }
            }
        } else {
            debug!(
                "Relayer: Did not win sortition in {}, winning block was {}/{}",
                &burn_hash, &consensus_hash, &block_header_hash
            );
            miner_tip = None;
        }

        (true, miner_tip)
    }

    /// Process all new tenures that we're aware of.
    /// Clear out stale tenure artifacts as well.
    /// Update the miner tip if we won the highest tenure (or clear it if we didn't).
    /// If we won any sortitions, send the block and microblock data to the p2p thread.
    /// Return true if we can still continue to run; false if not.
    pub fn process_new_tenures(
        &mut self,
        consensus_hash: ConsensusHash,
        burn_hash: BurnchainHeaderHash,
        block_header_hash: BlockHeaderHash,
    ) -> bool {
        let mut miner_tip = None;

        // process all sortitions between the last-processed consensus hash and this
        // one.  ProcessTenure(..) messages can get lost.
        let burn_tip = SortitionDB::get_canonical_burn_chain_tip(self.sortdb_ref().conn())
            .expect("FATAL: failed to read current burnchain tip");

        let tenures = if let Some(last_ch) = self.last_tenure_consensus_hash.as_ref() {
            let mut tenures = vec![];
            let last_sn =
                SortitionDB::get_block_snapshot_consensus(self.sortdb_ref().conn(), &last_ch)
                    .expect("FATAL: failed to query sortition DB")
                    .expect("FATAL: unknown prior consensus hash");

            debug!(
                "Relayer: query tenures between burn block heights {} and {}",
                last_sn.block_height + 1,
                burn_tip.block_height + 1
            );
            for block_to_process in (last_sn.block_height + 1)..(burn_tip.block_height + 1) {
                let sn = {
                    let ic = self.sortdb_ref().index_conn();
                    SortitionDB::get_ancestor_snapshot(
                        &ic,
                        block_to_process,
                        &burn_tip.sortition_id,
                    )
                    .expect("FATAL: failed to read ancestor snapshot from sortition DB")
                    .expect("Failed to find block in fork processed by burnchain indexer")
                };
                if !sn.sortition {
                    debug!(
                        "Relayer: Skipping tenure {}/{} at burn hash/height {},{} -- no sortition",
                        &sn.consensus_hash,
                        &sn.winning_stacks_block_hash,
                        &sn.burn_header_hash,
                        sn.block_height
                    );
                    continue;
                }
                debug!(
                    "Relayer: Will process tenure {}/{} at burn hash/height {},{}",
                    &sn.consensus_hash,
                    &sn.winning_stacks_block_hash,
                    &sn.burn_header_hash,
                    sn.block_height
                );
                tenures.push((
                    sn.consensus_hash,
                    sn.burn_header_hash,
                    sn.winning_stacks_block_hash,
                ));
            }
            tenures
        } else {
            // first-ever tenure processed
            vec![(consensus_hash, burn_hash, block_header_hash)]
        };

        debug!("Relayer: will process {} tenures", &tenures.len());
        let num_tenures = tenures.len();
        if num_tenures > 0 {
            // temporarily halt mining
            signal_mining_blocked(self.globals.get_miner_status());
        }

        for (consensus_hash, burn_hash, block_header_hash) in tenures.into_iter() {
            self.miner_thread_try_join();
            let (continue_thread, new_miner_tip) =
                self.process_one_tenure(consensus_hash, block_header_hash, burn_hash);
            if !continue_thread {
                // coordinator thread hang-up
                return false;
            }
            miner_tip = Self::pick_higher_tip(miner_tip, new_miner_tip);

            // clear all blocks up to this consensus hash
            let this_burn_tip = SortitionDB::get_block_snapshot_consensus(
                self.sortdb_ref().conn(),
                &consensus_hash,
            )
            .expect("FATAL: failed to query sortition DB")
            .expect("FATAL: no snapshot for consensus hash");

            let old_last_mined_blocks =
                mem::replace(&mut self.last_mined_blocks, MinedBlocks::new());
            self.last_mined_blocks =
                Self::clear_stale_mined_blocks(this_burn_tip.block_height, old_last_mined_blocks);

            // update last-tenure pointer
            self.last_tenure_consensus_hash = Some(consensus_hash);
        }

        if let Some(miner_tip) = miner_tip.as_ref() {
            debug!(
                "Relayer: Microblock miner tip is now {}/{} ({})",
                miner_tip.consensus_hash,
                miner_tip.block_hash,
                StacksBlockHeader::make_index_block_hash(
                    &miner_tip.consensus_hash,
                    &miner_tip.block_hash
                )
            );

            self.with_chainstate(|relayer_thread, sortdb, chainstate, _mempool| {
                Relayer::refresh_unconfirmed(chainstate, sortdb);
                relayer_thread.globals.send_unconfirmed_txs(chainstate);
            });
        }

        // update state for microblock mining
        self.setup_microblock_mining_state(miner_tip);

        // resume mining if we blocked it
        if num_tenures > 0 {
            if self.miner_tip.is_some() {
                // we won the highest tenure
                if self.config.node.mine_microblocks {
                    // mine a microblock first
                    self.mined_stacks_block = true;
                } else {
                    // mine a Stacks block first -- we won't build microblocks
                    self.mined_stacks_block = false;
                }
            } else {
                // mine a Stacks block first -- we didn't win
                self.mined_stacks_block = false;
            }
            signal_mining_ready(self.globals.get_miner_status());
        }
        true
    }

    /// Update the miner tip with a new tip.  If it's changed, then clear out the microblock stream
    /// cost since we won't be mining it anymore.
    fn setup_microblock_mining_state(&mut self, new_miner_tip: Option<MinerTip>) {
        // update state
        let my_miner_tip = std::mem::replace(&mut self.miner_tip, None);
        let best_tip = Self::pick_higher_tip(my_miner_tip.clone(), new_miner_tip.clone());
        if best_tip == new_miner_tip && best_tip != my_miner_tip {
            // tip has changed
            debug!(
                "Relayer: Best miner tip went from {:?} to {:?}",
                &my_miner_tip, &new_miner_tip
            );
            self.microblock_stream_cost = ExecutionCost::zero();
        }
        self.miner_tip = best_tip;
    }

    /// Try to resume microblock mining if we don't need to build an anchored block
    fn try_resume_microblock_mining(&mut self) {
        if self.miner_tip.is_some() {
            // we won the highest tenure
            if self.config.node.mine_microblocks {
                // mine a microblock first
                self.mined_stacks_block = true;
            } else {
                // mine a Stacks block first -- we won't build microblocks
                self.mined_stacks_block = false;
            }
        } else {
            // mine a Stacks block first -- we didn't win
            self.mined_stacks_block = false;
        }
    }

    /// Constructs and returns a LeaderKeyRegisterOp out of the provided params
    fn inner_generate_leader_key_register_op(
        address: StacksAddress,
        vrf_public_key: VRFPublicKey,
        consensus_hash: &ConsensusHash,
    ) -> BlockstackOperationType {
        BlockstackOperationType::LeaderKeyRegister(LeaderKeyRegisterOp {
            public_key: vrf_public_key,
            memo: vec![],
            address,
            consensus_hash: consensus_hash.clone(),
            vtxindex: 0,
            txid: Txid([0u8; 32]),
            block_height: 0,
            burn_header_hash: BurnchainHeaderHash::zero(),
        })
    }

    /// Create and broadcast a VRF public key registration transaction.
    /// Returns true if we succeed in doing so; false if not.
    pub fn rotate_vrf_and_register(&mut self, burn_block: &BlockSnapshot) -> bool {
        let is_mainnet = self.config.is_mainnet();
        let vrf_pk = self.keychain.rotate_vrf_keypair(burn_block.block_height);
        let burnchain_tip_consensus_hash = &burn_block.consensus_hash;
        let op = Self::inner_generate_leader_key_register_op(
            self.keychain.get_address(is_mainnet),
            vrf_pk,
            burnchain_tip_consensus_hash,
        );

        let mut one_off_signer = self.keychain.generate_op_signer();
        self.bitcoin_controller
            .submit_operation(op, &mut one_off_signer, 1)
    }

    /// Remove any block state we've mined for the given burnchain height.
    /// Return the filtered `last_mined_blocks`
    fn clear_stale_mined_blocks(burn_height: u64, last_mined_blocks: MinedBlocks) -> MinedBlocks {
        let mut ret = HashMap::new();
        for (stacks_bhh, (assembled_block, microblock_privkey)) in last_mined_blocks.into_iter() {
            if assembled_block.my_block_height < burn_height {
                debug!(
                    "Stale mined block: {} (as of {},{})",
                    &stacks_bhh, &assembled_block.my_burn_hash, assembled_block.my_block_height
                );
                continue;
            }
            debug!(
                "Mined block in-flight: {} (as of {},{})",
                &stacks_bhh, &assembled_block.my_burn_hash, assembled_block.my_block_height
            );
            ret.insert(stacks_bhh, (assembled_block, microblock_privkey));
        }
        ret
    }

    /// Create the block miner thread state.
    /// Only proceeds if all of the following are true:
    /// * the miner is not blocked
    /// * last_burn_block corresponds to the canonical sortition DB's chain tip
    /// * the time of issuance is sufficiently recent
    /// * there are no unprocessed stacks blocks in the staging DB
    /// * the relayer has already tried a download scan that included this sortition (which, if a
    /// block was found, would have placed it into the staging DB and marked it as
    /// unprocessed)
    /// * a miner thread is not running already
    fn create_block_miner(
        &mut self,
        registered_key: RegisteredKey,
        last_burn_block: BlockSnapshot,
        issue_timestamp_ms: u128,
    ) -> Option<BlockMinerThread> {
        if self
            .globals
            .get_miner_status()
            .lock()
            .expect("FATAL: mutex poisoned")
            .is_blocked()
        {
            debug!(
                "Relayer: miner is blocked as of {}; cannot mine Stacks block at this time",
                &last_burn_block.burn_header_hash
            );
            return None;
        }

        // start a new tenure
        if let Some(cur_sortition) = self.globals.get_last_sortition() {
            if last_burn_block.sortition_id != cur_sortition.sortition_id {
                debug!(
                    "Relayer: Drop stale RunTenure for {}: current sortition is for {}",
                    &last_burn_block.burn_header_hash, &cur_sortition.burn_header_hash
                );
                self.globals.counters.bump_missed_tenures();
                return None;
            }
        }

        let burn_header_hash = last_burn_block.burn_header_hash.clone();
        let burn_chain_sn = SortitionDB::get_canonical_burn_chain_tip(self.sortdb_ref().conn())
            .expect("FATAL: failed to query sortition DB for canonical burn chain tip");

        let burn_chain_tip = burn_chain_sn.burn_header_hash.clone();

        if burn_chain_tip != burn_header_hash {
            debug!(
                "Relayer: Drop stale RunTenure for {}: current sortition is for {}",
                &burn_header_hash, &burn_chain_tip
            );
            self.globals.counters.bump_missed_tenures();
            return None;
        }

        if let Some(stacks_tip) = self
            .chainstate_ref()
            .get_stacks_chain_tip(self.sortdb_ref())
            .expect("FATAL: could not query chain tip")
        {
            let has_unprocessed = StacksChainState::has_higher_unprocessed_blocks(
                self.chainstate_ref().db(),
                stacks_tip.height,
            )
            .expect("FATAL: failed to query staging blocks");
            if has_unprocessed {
                debug!(
                    "Relayer: Drop RunTenure for {} because there are pending blocks",
                    &burn_header_hash
                );
                return None;
            }
        }

        if burn_chain_sn.block_height != self.last_network_block_height
            || !self.has_waited_for_latest_blocks()
        {
            debug!("Relayer: network has not had a chance to process in-flight blocks ({} != {} || !({}))",
                    burn_chain_sn.block_height, self.last_network_block_height, self.debug_waited_for_latest_blocks());
            return None;
        }

        let tenure_cooldown = if self.config.node.mine_microblocks {
            self.config.node.wait_time_for_microblocks as u128
        } else {
            0
        };

        // no burnchain change, so only re-run block tenure every so often in order
        // to give microblocks a chance to collect
        if issue_timestamp_ms < self.last_tenure_issue_time + tenure_cooldown {
            debug!("Relayer: will NOT run tenure since issuance at {} is too fresh (wait until {} + {} = {})",
                    issue_timestamp_ms / 1000, self.last_tenure_issue_time / 1000, tenure_cooldown / 1000, (self.last_tenure_issue_time + tenure_cooldown) / 1000);
            return None;
        }

        // if we're still mining on this burn block, then do nothing
        if self.miner_thread.is_some() {
            debug!("Relayer: will NOT run tenure since miner thread is already running for burn tip {}", &burn_chain_tip);
            return None;
        }

        debug!(
            "Relayer: Spawn tenure thread";
            "height" => last_burn_block.block_height,
            "burn_header_hash" => %burn_header_hash,
        );

        let miner_thread_state =
            BlockMinerThread::from_relayer_thread(self, registered_key, last_burn_block);
        Some(miner_thread_state)
    }

    /// Try to start up a block miner thread with this given VRF key and current burnchain tip.
    /// Returns true if the thread was started; false if it was not (for any reason)
    pub fn block_miner_thread_try_start(
        &mut self,
        registered_key: RegisteredKey,
        last_burn_block: BlockSnapshot,
        issue_timestamp_ms: u128,
    ) -> bool {
        if !self.miner_thread_try_join() {
            return false;
        }

        if !self.config.node.mock_mining {
            // mock miner can't mine microblocks yet, so don't stop it from trying multiple
            // anchored blocks
            if self.mined_stacks_block && self.config.node.mine_microblocks {
                debug!("Relayer: mined a Stacks block already; waiting for microblock miner");
                return false;
            }
        }

        let mut miner_thread_state =
            match self.create_block_miner(registered_key, last_burn_block, issue_timestamp_ms) {
                Some(state) => state,
                None => {
                    return false;
                }
            };

        if let Ok(miner_handle) = thread::Builder::new()
            .name(format!("miner-block-{}", self.local_peer.data_url))
            .spawn(move || miner_thread_state.run_tenure())
            .map_err(|e| {
                error!("Relayer: Failed to start tenure thread: {:?}", &e);
                e
            })
        {
            self.miner_thread = Some(miner_handle);
        }

        true
    }

    /// See if we should run a microblock tenure now.
    /// Return true if so; false if not
    fn can_run_microblock_tenure(&mut self) -> bool {
        if !self.config.node.mine_microblocks {
            // not enabled
            test_debug!("Relayer: not configured to mine microblocks");
            return false;
        }
        if !self.miner_thread_try_join() {
            // already running (for an anchored block or microblock)
            test_debug!("Relayer: miner thread already running so cannot mine microblock");
            return false;
        }
        if self.microblock_deadline > get_epoch_time_ms() {
            debug!(
                "Relayer: Too soon to start a microblock tenure ({} > {})",
                self.microblock_deadline,
                get_epoch_time_ms()
            );
            return false;
        }
        if self.miner_tip.is_none() {
            debug!("Relayer: did not win last block, so cannot mine microblocks");
            return false;
        }
        if !self.mined_stacks_block {
            // have not tried to mine a stacks block yet that confirms previously-mined unconfirmed
            // state (or have not tried to mine a new Stacks block yet for this active tenure);
            debug!("Relayer: Did not mine a block yet, so will not mine a microblock");
            return false;
        }
        if self.globals.get_last_sortition().is_none() {
            debug!("Relayer: no first sortition yet");
            return false;
        }

        // go ahead
        true
    }

    /// Start up a microblock miner thread if we can:
    /// * no miner thread must be running already
    /// * the miner must not be blocked
    /// * we must have won the sortition on the stacks chain tip
    /// Returns true if the thread was started; false if not.
    pub fn microblock_miner_thread_try_start(&mut self) -> bool {
        let miner_tip = match self.miner_tip.as_ref() {
            Some(tip) => tip.clone(),
            None => {
                debug!("Relayer: did not win last block, so cannot mine microblocks");
                return false;
            }
        };

        let burnchain_tip = match self.globals.get_last_sortition() {
            Some(sn) => sn,
            None => {
                debug!("Relayer: no first sortition yet");
                return false;
            }
        };

        debug!(
            "Relayer: mined Stacks block {}/{} so can mine microblocks",
            &miner_tip.consensus_hash, &miner_tip.block_hash
        );

        if !self.miner_thread_try_join() {
            // already running (for an anchored block or microblock)
            debug!("Relayer: miner thread already running so cannot mine microblock");
            return false;
        }
        if self
            .globals
            .get_miner_status()
            .lock()
            .expect("FATAL: mutex poisoned")
            .is_blocked()
        {
            debug!(
                "Relayer: miner is blocked as of {}; cannot mine microblock at this time",
                &burnchain_tip.burn_header_hash
            );
            self.globals.counters.set_microblocks_processed(0);
            return false;
        }

        let parent_consensus_hash = &miner_tip.consensus_hash;
        let parent_block_hash = &miner_tip.block_hash;

        debug!(
            "Relayer: Run microblock tenure for {}/{}",
            parent_consensus_hash, parent_block_hash
        );

        let mut microblock_thread_state = match MicroblockMinerThread::from_relayer_thread(self) {
            Some(ts) => ts,
            None => {
                return false;
            }
        };

        if let Ok(miner_handle) = thread::Builder::new()
            .name(format!("miner-microblock-{}", self.local_peer.data_url))
            .spawn(move || {
                Some(MinerThreadResult::Microblock(
                    microblock_thread_state.try_mine_microblock(miner_tip.clone()),
                    miner_tip,
                ))
            })
            .map_err(|e| {
                error!("Relayer: Failed to start tenure thread: {:?}", &e);
                e
            })
        {
            // thread started!
            self.miner_thread = Some(miner_handle);
            self.microblock_deadline =
                get_epoch_time_ms() + (self.config.node.microblock_frequency as u128);
        }

        true
    }

    /// Inner body of Self::miner_thread_try_join
    fn inner_miner_thread_try_join(
        &mut self,
        thread_handle: JoinHandle<Option<MinerThreadResult>>,
    ) -> Option<JoinHandle<Option<MinerThreadResult>>> {
        // tenure run already in progress; try and join
        if !thread_handle.is_finished() {
            debug!("Relayer: RunTenure thread not finished / is in-progress");
            return Some(thread_handle);
        }
        let last_mined_block_opt = thread_handle
            .join()
            .expect("FATAL: failed to join miner thread");
        if let Some(miner_result) = last_mined_block_opt {
            match miner_result {
                MinerThreadResult::Block(
                    last_mined_block,
                    modified_keychain,
                    microblock_privkey,
                    ongoing_commit_opt,
                ) => {
                    // finished mining a block
                    if BlockMinerThread::find_inflight_mined_blocks(
                        last_mined_block.my_block_height,
                        &self.last_mined_blocks,
                    )
                    .len()
                        == 0
                    {
                        // first time we've mined a block in this burnchain block
                        self.globals.counters.bump_blocks_processed();
                    }

                    debug!(
                        "Relayer: RunTenure thread joined; got Stacks block {}",
                        &last_mined_block.anchored_block.block_hash()
                    );

                    let bhh = last_mined_block.my_burn_hash.clone();
                    let orig_bhh = last_mined_block.orig_burn_hash.clone();
                    let tenure_begin = last_mined_block.tenure_begin;

                    // keep our keychain up-to-date with the miner's progress
                    self.keychain = modified_keychain;

                    self.last_mined_blocks.insert(
                        last_mined_block.anchored_block.block_hash(),
                        (last_mined_block, microblock_privkey),
                    );

                    self.last_tenure_issue_time = get_epoch_time_ms();
                    self.bitcoin_controller
                        .set_ongoing_commit(ongoing_commit_opt);

                    debug!(
                        "Relayer: RunTenure finished at {} (in {}ms) targeting {} (originally {})",
                        self.last_tenure_issue_time,
                        self.last_tenure_issue_time.saturating_sub(tenure_begin),
                        &bhh,
                        &orig_bhh
                    );

                    // this stacks block confirms all in-flight microblocks we know about,
                    // including the ones we produced.
                    self.mined_stacks_block = true;
                }
                MinerThreadResult::Microblock(microblock_result, miner_tip) => {
                    // finished mining a microblock
                    match microblock_result {
                        Ok(Some((next_microblock, new_cost))) => {
                            // apply it
                            let microblock_hash = next_microblock.block_hash();

                            let (processed_unconfirmed_state, num_mblocks) = self.with_chainstate(
                                |_relayer_thread, sortdb, chainstate, _mempool| {
                                    let processed_unconfirmed_state =
                                        Relayer::refresh_unconfirmed(chainstate, sortdb);
                                    let num_mblocks = chainstate
                                        .unconfirmed_state
                                        .as_ref()
                                        .map(|ref unconfirmed| unconfirmed.num_microblocks())
                                        .unwrap_or(0);

                                    (processed_unconfirmed_state, num_mblocks)
                                },
                            );

                            info!(
                                "Mined one microblock: {} seq {} txs {} (total processed: {})",
                                &microblock_hash,
                                next_microblock.header.sequence,
                                next_microblock.txs.len(),
                                num_mblocks
                            );
                            self.globals.counters.set_microblocks_processed(num_mblocks);

                            let parent_index_block_hash = StacksBlockHeader::make_index_block_hash(
                                &miner_tip.consensus_hash,
                                &miner_tip.block_hash,
                            );
                            self.event_dispatcher.process_new_microblocks(
                                parent_index_block_hash,
                                processed_unconfirmed_state,
                            );

                            // send it off
                            if let Err(e) = self.relayer.broadcast_microblock(
                                &miner_tip.consensus_hash,
                                &miner_tip.block_hash,
                                next_microblock,
                            ) {
                                error!(
                                    "Failure trying to broadcast microblock {}: {}",
                                    microblock_hash, e
                                );
                            }

                            self.last_microblock_tenure_time = get_epoch_time_ms();
                            self.microblock_stream_cost = new_cost;

                            // synchronise state
                            self.with_chainstate(
                                |relayer_thread, _sortdb, chainstate, _mempool| {
                                    relayer_thread.globals.send_unconfirmed_txs(chainstate);
                                },
                            );

                            // have not yet mined a stacks block that confirms this microblock, so
                            // do that on the next run
                            self.mined_stacks_block = false;
                        }
                        Ok(None) => {
                            debug!("Relayer: did not mine microblock in this tenure");

                            // switch back to block mining
                            self.mined_stacks_block = false;
                        }
                        Err(e) => {
                            warn!("Relayer: Failed to mine next microblock: {:?}", &e);

                            // switch back to block mining
                            self.mined_stacks_block = false;
                        }
                    }
                }
            }
        } else {
            // if we tried and failed to make an anchored block (e.g. because there's nothing to
            // do), then resume microblock mining
            if !self.mined_stacks_block {
                self.try_resume_microblock_mining();
            }
        }
        None
    }

    /// Try to join with the miner thread.  If we succeed, join the thread and return true.
    /// Otherwise, if the thread is still running, return false;
    /// Updates internal state gleaned from the miner, such as:
    /// * new stacks block data
    /// * new keychain state
    /// * new metrics
    /// * new unconfirmed state
    /// Returns true if joined; false if not.
    pub fn miner_thread_try_join(&mut self) -> bool {
        if let Some(thread_handle) = self.miner_thread.take() {
            let new_thread_handle = self.inner_miner_thread_try_join(thread_handle);
            self.miner_thread = new_thread_handle;
        }
        self.miner_thread.is_none()
    }

    /// Top-level dispatcher
    pub fn handle_directive(&mut self, directive: RelayerDirective) -> bool {
        debug!("Relayer: received next directive");
        let continue_running = match directive {
            RelayerDirective::HandleNetResult(net_result) => {
                self.process_network_result(net_result);
                true
            }
            RelayerDirective::RegisterKey(last_burn_block) => {
                self.rotate_vrf_and_register(&last_burn_block);
                self.globals.counters.bump_blocks_processed();
                true
            }
            RelayerDirective::ProcessTenure(consensus_hash, burn_hash, block_header_hash) => {
                self.process_new_tenures(consensus_hash, burn_hash, block_header_hash)
            }
            RelayerDirective::RunTenure(registered_key, last_burn_block, issue_timestamp_ms) => {
                self.block_miner_thread_try_start(
                    registered_key,
                    last_burn_block,
                    issue_timestamp_ms,
                );
                true
            }
            RelayerDirective::Exit => false,
        };
        if !continue_running {
            return false;
        }

        // see if we need to run a microblock tenure
        if self.can_run_microblock_tenure() {
            self.microblock_miner_thread_try_start();
        }
        continue_running
    }
}

impl ParentStacksBlockInfo {
    /// Determine where in the set of forks to attempt to mine the next anchored block.
    /// `mine_tip_ch` and `mine_tip_bhh` identify the parent block on top of which to mine.
    /// `check_burn_block` identifies what we believe to be the burn chain's sortition history tip.
    /// This is used to mitigate (but not eliminate) a TOCTTOU issue with mining: the caller's
    /// conception of the sortition history tip may have become stale by the time they call this
    /// method, in which case, mining should *not* happen (since the block will be invalid).
    pub fn lookup(
        chain_state: &mut StacksChainState,
        burn_db: &mut SortitionDB,
        check_burn_block: &BlockSnapshot,
        miner_address: StacksAddress,
        mine_tip_ch: &ConsensusHash,
        mine_tip_bh: &BlockHeaderHash,
    ) -> Result<ParentStacksBlockInfo, Error> {
        let stacks_tip_header = StacksChainState::get_anchored_block_header_info(
            chain_state.db(),
            &mine_tip_ch,
            &mine_tip_bh,
        )
        .unwrap()
        .ok_or_else(|| {
            error!(
                "Could not mine new tenure, since could not find header for known chain tip.";
                "tip_consensus_hash" => %mine_tip_ch,
                "tip_stacks_block_hash" => %mine_tip_bh
            );
            Error::HeaderNotFoundForChainTip
        })?;

        // the stacks block I'm mining off of's burn header hash and vtxindex:
        let parent_snapshot =
            SortitionDB::get_block_snapshot_consensus(burn_db.conn(), mine_tip_ch)
                .expect("Failed to look up block's parent snapshot")
                .expect("Failed to look up block's parent snapshot");

        let parent_sortition_id = &parent_snapshot.sortition_id;
        let parent_winning_vtxindex =
            SortitionDB::get_block_winning_vtxindex(burn_db.conn(), parent_sortition_id)
                .expect("SortitionDB failure.")
                .ok_or_else(|| {
                    error!(
                        "Failed to find winning vtx index for the parent sortition";
                        "parent_sortition_id" => %parent_sortition_id
                    );
                    Error::WinningVtxNotFoundForChainTip
                })?;

        let parent_block = SortitionDB::get_block_snapshot(burn_db.conn(), parent_sortition_id)
            .expect("SortitionDB failure.")
            .ok_or_else(|| {
                error!(
                    "Failed to find block snapshot for the parent sortition";
                    "parent_sortition_id" => %parent_sortition_id
                );
                Error::SnapshotNotFoundForChainTip
            })?;

        // don't mine off of an old burnchain block
        let burn_chain_tip = SortitionDB::get_canonical_burn_chain_tip(burn_db.conn())
            .expect("FATAL: failed to query sortition DB for canonical burn chain tip");

        if burn_chain_tip.consensus_hash != check_burn_block.consensus_hash {
            info!(
                "New canonical burn chain tip detected. Will not try to mine.";
                "new_consensus_hash" => %burn_chain_tip.consensus_hash,
                "old_consensus_hash" => %check_burn_block.consensus_hash,
                "new_burn_height" => burn_chain_tip.block_height,
                "old_burn_height" => check_burn_block.block_height
            );
            return Err(Error::BurnchainTipChanged);
        }

        debug!("Mining tenure's last consensus hash: {} (height {} hash {}), stacks tip consensus hash: {} (height {} hash {})",
               &check_burn_block.consensus_hash, check_burn_block.block_height, &check_burn_block.burn_header_hash,
               mine_tip_ch, parent_snapshot.block_height, &parent_snapshot.burn_header_hash);

        let coinbase_nonce = {
            let principal = miner_address.into();
            let account = chain_state
                .with_read_only_clarity_tx(
                    &burn_db.index_conn(),
                    &StacksBlockHeader::make_index_block_hash(mine_tip_ch, mine_tip_bh),
                    |conn| StacksChainState::get_account(conn, &principal),
                )
                .expect(&format!(
                    "BUG: stacks tip block {}/{} no longer exists after we queried it",
                    mine_tip_ch, mine_tip_bh
                ));
            account.nonce
        };

        Ok(ParentStacksBlockInfo {
            stacks_parent_header: stacks_tip_header,
            parent_consensus_hash: mine_tip_ch.clone(),
            parent_block_burn_height: parent_block.block_height,
            parent_block_total_burn: parent_block.total_burn,
            parent_winning_vtxindex,
            coinbase_nonce,
        })
    }
}

/// Thread that runs the network state machine, handling both p2p and http requests.
pub struct PeerThread {
    /// Node config
    config: Config,
    /// instance of the peer network. Made optional in order to trick the borrow checker.
    net: Option<PeerNetwork>,
    /// handle to global inter-thread comms
    globals: Globals,
    /// how long to wait for network messages on each poll, in millis
    poll_timeout: u64,
    /// receiver for attachments discovered by the chains coordinator thread
    attachments_rx: Receiver<HashSet<AttachmentInstance>>,
    /// handle to the sortition DB (optional so we can take/replace it)
    sortdb: Option<SortitionDB>,
    /// handle to the chainstate DB (optional so we can take/replace it)
    chainstate: Option<StacksChainState>,
    /// handle to the mempool DB (optional so we can take/replace it)
    mempool: Option<MemPoolDB>,
    /// buffer of relayer commands with block data that couldn't be sent to the relayer just yet
    /// (i.e. due to backpressure).  We track this separately, instead of just using a bigger
    /// channel, because we need to know when backpressure occurs in order to throttle the p2p
    /// thread's downloader.
    results_with_data: VecDeque<RelayerDirective>,
    /// total number of p2p state-machine passes so far. Used to signal when to download the next
    /// reward cycle of blocks
    num_p2p_state_machine_passes: u64,
    /// total number of inventory state-machine passes so far. Used to signal when to download the
    /// next reward cycle of blocks.
    num_inv_sync_passes: u64,
    /// total number of download state-machine passes so far. Used to signal when to download the
    /// next reward cycle of blocks.
    num_download_passes: u64,
    /// last burnchain block seen in the PeerNetwork's chain view since the last run
    last_burn_block_height: u64,
}

impl PeerThread {
    /// set up the mempool DB connection
    fn connect_mempool_db(config: &Config) -> MemPoolDB {
        // create estimators, metric instances for RPC handler
        let cost_estimator = config
            .make_cost_estimator()
            .unwrap_or_else(|| Box::new(UnitEstimator));
        let metric = config
            .make_cost_metric()
            .unwrap_or_else(|| Box::new(UnitMetric));

        let mempool = MemPoolDB::open(
            config.is_mainnet(),
            config.burnchain.chain_id,
            &config.get_chainstate_path_str(),
            cost_estimator,
            metric,
        )
        .expect("Database failure opening mempool");

        mempool
    }

    /// Instantiate the p2p thread.
    /// Binds the addresses in the config (which may panic if the port is blocked).
    /// This is so the node will crash "early" before any new threads start if there's going to be
    /// a bind error anyway.
    pub fn new(
        runloop: &RunLoop,
        mut net: PeerNetwork,
        attachments_rx: Receiver<HashSet<AttachmentInstance>>,
    ) -> PeerThread {
        let config = runloop.config().clone();
        let mempool = Self::connect_mempool_db(&config);
        let burn_db_path = config.get_burn_db_file_path();
        let stacks_chainstate_path = config.get_chainstate_path_str();

        let sortdb =
            SortitionDB::open(&burn_db_path, false).expect("FATAL: could not open sortition DB");
        let (chainstate, _) = StacksChainState::open(
            config.is_mainnet(),
            config.burnchain.chain_id,
            &stacks_chainstate_path,
            Some(config.node.get_marf_opts()),
        )
        .expect("FATAL: could not open chainstate DB");

        let p2p_sock: SocketAddr = config.node.p2p_bind.parse().expect(&format!(
            "Failed to parse socket: {}",
            &config.node.p2p_bind
        ));
        let rpc_sock = config.node.rpc_bind.parse().expect(&format!(
            "Failed to parse socket: {}",
            &config.node.rpc_bind
        ));

        net.bind(&p2p_sock, &rpc_sock)
            .expect("BUG: PeerNetwork could not bind or is already bound");

        let poll_timeout = cmp::min(5000, config.miner.first_attempt_time_ms / 2);

        PeerThread {
            config,
            net: Some(net),
            globals: runloop.get_globals(),
            poll_timeout,
            attachments_rx,
            sortdb: Some(sortdb),
            chainstate: Some(chainstate),
            mempool: Some(mempool),
            results_with_data: VecDeque::new(),
            num_p2p_state_machine_passes: 0,
            num_inv_sync_passes: 0,
            num_download_passes: 0,
            last_burn_block_height: 0,
        }
    }

    /// Do something with mutable references to the mempool, sortdb, and chainstate
    /// Fools the borrow checker.
    /// NOT COMPOSIBLE
    fn with_chainstate<F, R>(&mut self, func: F) -> R
    where
        F: FnOnce(&mut PeerThread, &mut SortitionDB, &mut StacksChainState, &mut MemPoolDB) -> R,
    {
        let mut sortdb = self.sortdb.take().expect("BUG: sortdb already taken");
        let mut chainstate = self
            .chainstate
            .take()
            .expect("BUG: chainstate already taken");
        let mut mempool = self.mempool.take().expect("BUG: mempool already taken");

        let res = func(self, &mut sortdb, &mut chainstate, &mut mempool);

        self.sortdb = Some(sortdb);
        self.chainstate = Some(chainstate);
        self.mempool = Some(mempool);

        res
    }

    /// Get an immutable ref to the inner network.
    /// DO NOT USE WITHIN with_network()
    fn get_network(&self) -> &PeerNetwork {
        self.net.as_ref().expect("BUG: did not replace net")
    }

    /// Do something with mutable references to the network.
    /// Fools the borrow checker.
    /// NOT COMPOSIBLE. DO NOT CALL THIS OR get_network() IN func
    fn with_network<F, R>(&mut self, func: F) -> R
    where
        F: FnOnce(&mut PeerThread, &mut PeerNetwork) -> R,
    {
        let mut net = self.net.take().expect("BUG: net already taken");

        let res = func(self, &mut net);

        self.net = Some(net);
        res
    }

    /// Run one pass of the p2p/http state machine
    /// Return true if we should continue running passes; false if not
    pub fn run_one_pass(
        &mut self,
        dns_client_opt: Option<&mut DNSClient>,
        event_dispatcher: &EventDispatcher,
        cost_estimator: &Box<dyn CostEstimator>,
        cost_metric: &Box<dyn CostMetric>,
        fee_estimator: Option<&Box<dyn FeeEstimator>>,
    ) -> bool {
        // initial block download?
        let ibd = self.globals.sync_comms.get_ibd();
        let download_backpressure = self.results_with_data.len() > 0;
        let poll_ms = if !download_backpressure && self.get_network().has_more_downloads() {
            // keep getting those blocks -- drive the downloader state-machine
            debug!(
                "P2P: backpressure: {}, more downloads: {}",
                download_backpressure,
                self.get_network().has_more_downloads()
            );
            1
        } else {
            self.poll_timeout
        };

        let mut expected_attachments = match self.attachments_rx.try_recv() {
            Ok(expected_attachments) => {
                debug!("Atlas: received attachments: {:?}", &expected_attachments);
                expected_attachments
            }
            _ => {
                debug!("Atlas: attachment channel is empty");
                HashSet::new()
            }
        };

        // move over unconfirmed state obtained from the relayer
        self.with_chainstate(|p2p_thread, sortdb, chainstate, _mempool| {
            let _ = Relayer::setup_unconfirmed_state_readonly(chainstate, sortdb);
            p2p_thread.globals.recv_unconfirmed_txs(chainstate);
        });

        // do one pass
        let p2p_res = self.with_chainstate(|p2p_thread, sortdb, chainstate, mempool| {
            // NOTE: handler_args must be created such that it outlives the inner net.run() call and
            // doesn't ref anything within p2p_thread.
            let handler_args = RPCHandlerArgs {
                exit_at_block_height: p2p_thread
                    .config
                    .burnchain
                    .process_exit_at_block_height
                    .clone(),
                genesis_chainstate_hash: Sha256Sum::from_hex(stx_genesis::GENESIS_CHAINSTATE_HASH)
                    .unwrap(),
                event_observer: Some(event_dispatcher),
                cost_estimator: Some(cost_estimator.as_ref()),
                cost_metric: Some(cost_metric.as_ref()),
                fee_estimator: fee_estimator.map(|boxed_estimator| boxed_estimator.as_ref()),
                ..RPCHandlerArgs::default()
            };
            p2p_thread.with_network(|_, net| {
                net.run(
                    sortdb,
                    chainstate,
                    mempool,
                    dns_client_opt,
                    download_backpressure,
                    ibd,
                    poll_ms,
                    &handler_args,
                    &mut expected_attachments,
                )
            })
        });

        match p2p_res {
            Ok(network_result) => {
                let mut have_update = false;
                if self.num_p2p_state_machine_passes < network_result.num_state_machine_passes {
                    // p2p state-machine did a full pass. Notify anyone listening.
                    self.globals.sync_comms.notify_p2p_state_pass();
                    self.num_p2p_state_machine_passes = network_result.num_state_machine_passes;
                }

                if self.num_inv_sync_passes < network_result.num_inv_sync_passes {
                    // inv-sync state-machine did a full pass. Notify anyone listening.
                    self.globals.sync_comms.notify_inv_sync_pass();
                    self.num_inv_sync_passes = network_result.num_inv_sync_passes;

                    // the relayer cares about the number of inventory passes, so pass this along
                    have_update = true;
                }

                if self.num_download_passes < network_result.num_download_passes {
                    // download state-machine did a full pass.  Notify anyone listening.
                    self.globals.sync_comms.notify_download_pass();
                    self.num_download_passes = network_result.num_download_passes;

                    // the relayer cares about the number of download passes, so pass this along
                    have_update = true;
                }

                if network_result.has_data_to_store()
                    || self.last_burn_block_height != network_result.burn_height
                    || have_update
                {
                    // pass along if we have blocks, microblocks, or transactions, or a status
                    // update on the network's view of the burnchain
                    self.last_burn_block_height = network_result.burn_height;
                    self.results_with_data
                        .push_back(RelayerDirective::HandleNetResult(network_result));
                }
            }
            Err(e) => {
                // this is only reachable if the network is not instantiated correctly --
                // i.e. you didn't connect it
                panic!("P2P: Failed to process network dispatch: {:?}", &e);
            }
        };

        while let Some(next_result) = self.results_with_data.pop_front() {
            // have blocks, microblocks, and/or transactions (don't care about anything else),
            // or a directive to mine microblocks
            if let Err(e) = self.globals.relay_send.try_send(next_result) {
                debug!(
                    "P2P: {:?}: download backpressure detected (bufferred {})",
                    &self.get_network().local_peer,
                    self.results_with_data.len()
                );
                match e {
                    TrySendError::Full(directive) => {
                        if let RelayerDirective::RunTenure(..) = directive {
                            // can drop this
                        } else {
                            // don't lose this data -- just try it again
                            self.results_with_data.push_front(directive);
                        }
                        break;
                    }
                    TrySendError::Disconnected(_) => {
                        info!("P2P: Relayer hang up with p2p channel");
                        self.globals.signal_stop();
                        return false;
                    }
                }
            } else {
                debug!("P2P: Dispatched result to Relayer!");
            }
        }

        true
    }
}

impl StacksNode {
    /// Create a StacksPrivateKey from a given seed buffer
    pub fn make_node_private_key_from_seed(seed: &[u8]) -> StacksPrivateKey {
        let node_privkey = {
            let mut re_hashed_seed = seed.to_vec();
            let my_private_key = loop {
                match Secp256k1PrivateKey::from_slice(&re_hashed_seed[..]) {
                    Ok(sk) => break sk,
                    Err(_) => {
                        re_hashed_seed = Sha256Sum::from_data(&re_hashed_seed[..])
                            .as_bytes()
                            .to_vec()
                    }
                }
            };
            my_private_key
        };
        node_privkey
    }

    /// Set up the AST size-precheck height, if configured
    fn setup_ast_size_precheck(config: &Config, sortdb: &mut SortitionDB) {
        if let Some(ast_precheck_size_height) = config.burnchain.ast_precheck_size_height {
            info!(
                "Override burnchain height of {:?} to {}",
                ASTRules::PrecheckSize,
                ast_precheck_size_height
            );
            let mut tx = sortdb
                .tx_begin()
                .expect("FATAL: failed to begin tx on sortition DB");
            SortitionDB::override_ast_rule_height(
                &mut tx,
                ASTRules::PrecheckSize,
                ast_precheck_size_height,
            )
            .expect("FATAL: failed to override AST PrecheckSize rule height");
            tx.commit()
                .expect("FATAL: failed to commit sortition DB transaction");
        }
    }

    /// Set up the mempool DB by making sure it exists.
    /// Panics on failure.
    fn setup_mempool_db(config: &Config) -> MemPoolDB {
        // force early mempool instantiation
        let cost_estimator = config
            .make_cost_estimator()
            .unwrap_or_else(|| Box::new(UnitEstimator));
        let metric = config
            .make_cost_metric()
            .unwrap_or_else(|| Box::new(UnitMetric));

        let mempool = MemPoolDB::open(
            config.is_mainnet(),
            config.burnchain.chain_id,
            &config.get_chainstate_path_str(),
            cost_estimator,
            metric,
        )
        .expect("BUG: failed to instantiate mempool");

        mempool
    }

    /// Set up the Peer DB and update any soft state from the config file.  This includes:
    /// * blacklisted/whitelisted nodes
    /// * node keys
    /// * bootstrap nodes
    /// Returns the instantiated PeerDB
    /// Panics on failure.
    fn setup_peer_db(config: &Config, burnchain: &Burnchain) -> PeerDB {
        let data_url = UrlString::try_from(format!("{}", &config.node.data_url)).unwrap();
        let initial_neighbors = config.node.bootstrap_node.clone();
        if initial_neighbors.len() > 0 {
            info!(
                "Will bootstrap from peers {}",
                VecDisplay(&initial_neighbors)
            );
        } else {
            warn!("Without a peer to bootstrap from, the node will start mining a new chain");
        }

        let p2p_sock: SocketAddr = config.node.p2p_bind.parse().expect(&format!(
            "Failed to parse socket: {}",
            &config.node.p2p_bind
        ));
        let p2p_addr: SocketAddr = config.node.p2p_address.parse().expect(&format!(
            "Failed to parse socket: {}",
            &config.node.p2p_address
        ));
        let node_privkey =
            StacksNode::make_node_private_key_from_seed(&config.node.local_peer_seed);

        let mut peerdb = PeerDB::connect(
            &config.get_peer_db_file_path(),
            true,
            config.burnchain.chain_id,
            burnchain.network_id,
            Some(node_privkey),
            config.connection_options.private_key_lifetime.clone(),
            PeerAddress::from_socketaddr(&p2p_addr),
            p2p_sock.port(),
            data_url,
            &vec![],
            Some(&initial_neighbors),
        )
        .map_err(|e| {
            eprintln!(
                "Failed to open {}: {:?}",
                &config.get_peer_db_file_path(),
                &e
            );
            panic!();
        })
        .unwrap();

        // allow all bootstrap nodes
        {
            let mut tx = peerdb.tx_begin().unwrap();
            for initial_neighbor in initial_neighbors.iter() {
                // update peer in case public key changed
                PeerDB::update_peer(&mut tx, &initial_neighbor).unwrap();
                PeerDB::set_allow_peer(
                    &mut tx,
                    initial_neighbor.addr.network_id,
                    &initial_neighbor.addr.addrbytes,
                    initial_neighbor.addr.port,
                    -1,
                )
                .unwrap();
            }
            tx.commit().unwrap();
        }

        if !config.node.deny_nodes.is_empty() {
            warn!("Will ignore nodes {:?}", &config.node.deny_nodes);
        }

        // deny all config-denied peers
        {
            let mut tx = peerdb.tx_begin().unwrap();
            for denied in config.node.deny_nodes.iter() {
                PeerDB::set_deny_peer(
                    &mut tx,
                    denied.addr.network_id,
                    &denied.addr.addrbytes,
                    denied.addr.port,
                    get_epoch_time_secs() + 24 * 365 * 3600,
                )
                .unwrap();
            }
            tx.commit().unwrap();
        }

        // update services to indicate we can support mempool sync
        {
            let mut tx = peerdb.tx_begin().unwrap();
            PeerDB::set_local_services(
                &mut tx,
                (ServiceFlags::RPC as u16) | (ServiceFlags::RELAY as u16),
            )
            .unwrap();
            tx.commit().unwrap();
        }

        peerdb
    }

    /// Set up the PeerNetwork, but do not bind it.
    pub fn setup_peer_network(
        config: &Config,
        atlas_config: &AtlasConfig,
        burnchain: Burnchain,
    ) -> PeerNetwork {
        let sortdb = SortitionDB::open(&config.get_burn_db_file_path(), true)
            .expect("Error while instantiating sor/tition db");

        let epochs = SortitionDB::get_stacks_epochs(sortdb.conn())
            .expect("Error while loading stacks epochs");

        let view = {
            let sortition_tip = SortitionDB::get_canonical_burn_chain_tip(&sortdb.conn())
                .expect("Failed to get sortition tip");
            SortitionDB::get_burnchain_view(&sortdb.conn(), &burnchain, &sortition_tip).unwrap()
        };

        let peerdb = Self::setup_peer_db(config, &burnchain);

        let atlasdb =
            AtlasDB::connect(atlas_config.clone(), &config.get_atlas_db_file_path(), true).unwrap();

        let local_peer = match PeerDB::get_local_peer(peerdb.conn()) {
            Ok(local_peer) => local_peer,
            _ => panic!("Unable to retrieve local peer"),
        };

        let p2p_net = PeerNetwork::new(
            peerdb,
            atlasdb,
            local_peer,
            config.burnchain.peer_version,
            burnchain,
            view,
            config.connection_options.clone(),
            epochs,
        );

        p2p_net
    }

<<<<<<< HEAD
                // submit the poison payload, privately, so we'll mine it when building the
                // anchored block.
                if let Err(e) = mem_pool.submit(
                    chain_state,
                    &parent_consensus_hash,
                    &stacks_parent_header.anchored_header.block_hash(),
                    &poison_microblock_tx,
                    Some(event_dispatcher),
                    &stacks_epoch.block_limit,
                    &stacks_epoch.epoch_id,
                ) {
                    warn!(
                        "Detected but failed to mine poison-microblock transaction: {:?}",
                        &e
                    );
                }
=======
    /// Main loop of the relayer.
    /// Runs in a separate thread.
    /// Continuously receives
    pub fn relayer_main(mut relayer_thread: RelayerThread, relay_recv: Receiver<RelayerDirective>) {
        while let Ok(directive) = relay_recv.recv() {
            if !relayer_thread.globals.keep_running() {
                break;
            }

            if !relayer_thread.handle_directive(directive) {
                break;
>>>>>>> 9d897256
            }
        }

        // kill miner if it's running
        signal_mining_blocked(relayer_thread.globals.get_miner_status());

        // set termination flag so other threads die
        relayer_thread.globals.signal_stop();

        debug!("Relayer exit!");
    }

    /// Main loop of the p2p thread.
    /// Runs in a separate thread.
    /// Continuously receives, until told otherwise.
    pub fn p2p_main(mut p2p_thread: PeerThread, event_dispatcher: EventDispatcher) {
        let (mut dns_resolver, mut dns_client) = DNSResolver::new(10);
        // spawn a daemon thread that runs the DNS resolver.
        // It will die when the rest of the system dies.
        {
            let _jh = thread::Builder::new()
                .name("dns-resolver".to_string())
                .spawn(move || {
                    dns_resolver.thread_main();
                })
                .unwrap();
        }

        // NOTE: these must be instantiated in the thread context, since it can't be safely sent
        // between threads
        let fee_estimator_opt = p2p_thread.config.make_fee_estimator();
        let cost_estimator = p2p_thread
            .config
            .make_cost_estimator()
            .unwrap_or_else(|| Box::new(UnitEstimator));
        let cost_metric = p2p_thread
            .config
            .make_cost_metric()
            .unwrap_or_else(|| Box::new(UnitMetric));

        // receive until we can't reach the receiver thread
        loop {
            if !p2p_thread.globals.keep_running() {
                break;
            }
            if !p2p_thread.run_one_pass(
                Some(&mut dns_client),
                &event_dispatcher,
                &cost_estimator,
                &cost_metric,
                fee_estimator_opt.as_ref(),
            ) {
                break;
            }
        }

        // kill miner
        signal_mining_blocked(p2p_thread.globals.get_miner_status());

<<<<<<< HEAD
        let commit_outs = if !burnchain.is_in_prepare_phase(burn_block.block_height + 1) {
            RewardSetInfo::into_commit_outs(recipients, config.is_mainnet())
        } else {
            vec![PoxAddress::standard_burn_address(config.is_mainnet())]
        };

        // let's commit
        let op = inner_generate_block_commit_op(
            keychain.get_burnchain_signer(),
            anchored_block.block_hash(),
            burn_fee_cap,
            &registered_key,
            parent_block_burn_height
                .try_into()
                .expect("Could not convert parent block height into u32"),
            parent_winning_vtxindex,
            VRFSeed::from_proof(&vrf_proof),
            commit_outs,
            burn_block.block_height,
        );
=======
        // set termination flag so other threads die
        p2p_thread.globals.signal_stop();

        // thread exited, so signal to the relayer thread to die.
        while let Err(TrySendError::Full(_)) = p2p_thread
            .globals
            .relay_send
            .try_send(RelayerDirective::Exit)
        {
            warn!("Failed to direct relayer thread to exit, sleeping and trying again");
            thread::sleep(Duration::from_secs(5));
        }
        info!("P2P thread exit!");
    }

    pub fn spawn(
        runloop: &RunLoop,
        globals: Globals,
        // relay receiver endpoint for the p2p thread, so the relayer can feed it data to push
        relay_recv: Receiver<RelayerDirective>,
        // attachments receiver endpoint for the p2p thread, so the chains coordinator can feed it
        // attachments it discovers
        attachments_receiver: Receiver<HashSet<AttachmentInstance>>,
    ) -> StacksNode {
        let config = runloop.config().clone();
        let is_miner = runloop.is_miner();
        let burnchain = runloop.get_burnchain();
        let atlas_config = AtlasConfig::default(config.is_mainnet());
        let mut keychain = Keychain::default(config.node.seed.clone());

        // we can call _open_ here rather than _connect_, since connect is first called in
        //   make_genesis_block
        let mut sortdb = SortitionDB::open(&config.get_burn_db_file_path(), true)
            .expect("Error while instantiating sor/tition db");

        Self::setup_ast_size_precheck(&config, &mut sortdb);

        let _ = Self::setup_mempool_db(&config);

        let mut p2p_net = Self::setup_peer_network(&config, &atlas_config, burnchain.clone());
        let relayer = Relayer::from_p2p(&mut p2p_net);

        let local_peer = p2p_net.local_peer.clone();

        let burnchain_signer = keychain.get_burnchain_signer();
        match monitoring::set_burnchain_signer(burnchain_signer.clone()) {
            Err(e) => {
                warn!("Failed to set global burnchain signer: {:?}", &e);
            }
            _ => {}
        }

        let leader_key_registration_state = if config.node.mock_mining {
            // mock mining, pretend to have a registered key
            let vrf_public_key = keychain.rotate_vrf_keypair(VRF_MOCK_MINER_KEY);
            LeaderKeyRegistrationState::Active(RegisteredKey {
                block_height: 1,
                op_vtxindex: 1,
                vrf_public_key,
            })
        } else {
            LeaderKeyRegistrationState::Inactive
        };

        let relayer_thread = RelayerThread::new(runloop, local_peer.clone(), relayer);
        let relayer_thread_handle = thread::Builder::new()
            .name(format!("relayer-{}", &local_peer.data_url))
            .spawn(move || {
                Self::relayer_main(relayer_thread, relay_recv);
            })
            .expect("FATAL: failed to start relayer thread");

        let p2p_event_dispatcher = runloop.get_event_dispatcher();
        let p2p_thread = PeerThread::new(runloop, p2p_net, attachments_receiver);
        let p2p_thread_handle = thread::Builder::new()
            .name(format!(
                "p2p-({},{})",
                &config.node.p2p_bind, &config.node.rpc_bind
            ))
            .spawn(move || {
                Self::p2p_main(p2p_thread, p2p_event_dispatcher);
            })
            .expect("FATAL: failed to start p2p thread");
>>>>>>> 9d897256

        info!("Start HTTP server on: {}", &config.node.rpc_bind);
        info!("Start P2P server on: {}", &config.node.p2p_bind);

        StacksNode {
            config,
            atlas_config,
            globals,
            burnchain_signer,
            is_miner,
            leader_key_registration_state,
            p2p_thread_handle,
            relayer_thread_handle,
        }
    }

    /// Manage the VRF public key registration state machine.
    /// Tell the relayer thread to fire off a tenure and a block commit op,
    /// if it is time to do so.
    /// Called from the main thread.
    /// Return true if we succeeded in carrying out the next task of the operation.
    pub fn relayer_issue_tenure(&mut self) -> bool {
        if !self.is_miner {
            // node is a follower, don't try to issue a tenure
            return true;
        }

<<<<<<< HEAD
        let send_tx = fault_injection_delay_transactions(
            bitcoin_controller,
            cur_burn_chain_tip.block_height,
            burn_block.block_height,
            &op,
            &mut op_signer,
            attempt,
        );
        if send_tx {
            let res = bitcoin_controller.submit_operation(op, &mut op_signer, attempt);
            if !res {
                if !config.node.mock_mining {
                    warn!("Failed to submit Bitcoin transaction");
                    return None;
                } else {
                    debug!("Mock-mining enabled; not sending Bitcoin transaction");
                }
=======
        if let Some(burnchain_tip) = self.globals.get_last_sortition() {
            match self.leader_key_registration_state {
                LeaderKeyRegistrationState::Active(ref key) => {
                    debug!(
                        "Tenure: Using key {:?} off of {}",
                        &key.vrf_public_key, &burnchain_tip.burn_header_hash
                    );

                    self.globals
                        .relay_send
                        .send(RelayerDirective::RunTenure(
                            key.clone(),
                            burnchain_tip,
                            get_epoch_time_ms(),
                        ))
                        .is_ok()
                }
                LeaderKeyRegistrationState::Inactive => {
                    warn!(
                        "Tenure: skipped tenure because no active VRF key. Trying to register one."
                    );
                    self.leader_key_registration_state = LeaderKeyRegistrationState::Pending;
                    self.globals
                        .relay_send
                        .send(RelayerDirective::RegisterKey(burnchain_tip))
                        .is_ok()
                }
                LeaderKeyRegistrationState::Pending => true,
>>>>>>> 9d897256
            }
        } else {
            warn!("Tenure: Do not know the last burn block. As a miner, this is bad.");
            true
        }
    }

    /// Notify the relayer of a sortition, telling it to process the block
    ///  and advertize it if it was mined by the node.
    /// returns _false_ if the relayer hung up the channel.
    /// Called from the main thread.
    pub fn relayer_sortition_notify(&self) -> bool {
        if !self.is_miner {
            // node is a follower, don't try to process my own tenure.
            return true;
        }

        if let Some(snapshot) = self.globals.get_last_sortition() {
            debug!(
                "Tenure: Notify sortition!";
                "consensus_hash" => %snapshot.consensus_hash,
                "burn_block_hash" => %snapshot.burn_header_hash,
                "winning_stacks_block_hash" => %snapshot.winning_stacks_block_hash,
                "burn_block_height" => &snapshot.block_height,
                "sortition_id" => %snapshot.sortition_id
            );
            if snapshot.sortition {
                return self
                    .globals
                    .relay_send
                    .send(RelayerDirective::ProcessTenure(
                        snapshot.consensus_hash.clone(),
                        snapshot.parent_burn_header_hash.clone(),
                        snapshot.winning_stacks_block_hash.clone(),
                    ))
                    .is_ok();
            }
        } else {
            debug!("Tenure: Notify sortition! No last burn block");
        }
        true
    }

    /// Process a state coming from the burnchain, by extracting the validated KeyRegisterOp
    /// and inspecting if a sortition was won.
    /// `ibd`: boolean indicating whether or not we are in the initial block download
    /// Called from the main thread.
    pub fn process_burnchain_state(
        &mut self,
        sortdb: &SortitionDB,
        sort_id: &SortitionId,
        ibd: bool,
    ) -> Option<BlockSnapshot> {
        let mut last_sortitioned_block = None;

        let ic = sortdb.index_conn();

        let block_snapshot = SortitionDB::get_block_snapshot(&ic, sort_id)
            .expect("Failed to obtain block snapshot for processed burn block.")
            .expect("Failed to obtain block snapshot for processed burn block.");
        let block_height = block_snapshot.block_height;

        let block_commits =
            SortitionDB::get_block_commits_by_block(&ic, &block_snapshot.sortition_id)
                .expect("Unexpected SortitionDB error fetching block commits");

        update_active_miners_count_gauge(block_commits.len() as i64);

        let (_, network) = self.config.burnchain.get_bitcoin_network();

        for op in block_commits.into_iter() {
            if op.txid == block_snapshot.winning_block_txid {
                info!(
                    "Received burnchain block #{} including block_commit_op (winning) - {} ({})",
                    block_height,
                    op.apparent_sender.to_bitcoin_address(network),
                    &op.block_header_hash
                );
                last_sortitioned_block = Some((block_snapshot.clone(), op.vtxindex));
            } else {
                if self.is_miner {
                    info!(
                        "Received burnchain block #{} including block_commit_op - {} ({})",
                        block_height,
                        op.apparent_sender.to_bitcoin_address(network),
                        &op.block_header_hash
                    );
                }
            }
        }

        let key_registers =
            SortitionDB::get_leader_keys_by_block(&ic, &block_snapshot.sortition_id)
                .expect("Unexpected SortitionDB error fetching key registers");

        let node_address = Keychain::address_from_burnchain_signer(
            &self.burnchain_signer,
            self.config.is_mainnet(),
        );

        for op in key_registers.into_iter() {
            if op.address == node_address {
                if self.is_miner {
                    info!(
                        "Received burnchain block #{} including key_register_op - {}",
                        block_height, op.address
                    );
                }
                if !ibd {
                    // not in initial block download, so we're not just replaying an old key.
                    // Registered key has been mined
                    if let LeaderKeyRegistrationState::Pending = self.leader_key_registration_state
                    {
                        self.leader_key_registration_state =
                            LeaderKeyRegistrationState::Active(RegisteredKey {
                                vrf_public_key: op.public_key,
                                block_height: op.block_height as u64,
                                op_vtxindex: op.vtxindex as u32,
                            });
                    }
                }
            }
        }

        self.globals.set_last_sortition(block_snapshot);
        last_sortitioned_block.map(|x| x.0)
    }

    /// Join all inner threads
    pub fn join(self) {
        self.relayer_thread_handle.join().unwrap();
        self.p2p_thread_handle.join().unwrap();
    }
}<|MERGE_RESOLUTION|>--- conflicted
+++ resolved
@@ -204,27 +204,13 @@
 use stacks::vm::costs::ExecutionCost;
 
 use crate::burnchains::bitcoin_regtest_controller::BitcoinRegtestController;
-<<<<<<< HEAD
-use crate::burnchains::bitcoin_regtest_controller::SerializedTx;
-=======
 use crate::burnchains::bitcoin_regtest_controller::OngoingBlockCommit;
->>>>>>> 9d897256
 use crate::run_loop::neon::Counters;
 use crate::run_loop::neon::RunLoop;
 use crate::run_loop::RegisteredKey;
 use crate::ChainTip;
 
 use super::{BurnchainController, Config, EventDispatcher, Keychain};
-<<<<<<< HEAD
-use crate::stacks::vm::database::BurnStateDB;
-use stacks::monitoring;
-
-use clarity::vm::types::PrincipalData;
-
-use crate::operations::BurnchainOpSigner;
-
-use stacks_common::types::StacksEpochId;
-=======
 use crate::syncctl::PoxSyncWatchdogComms;
 use stacks::monitoring;
 
@@ -232,28 +218,12 @@
 use stacks_common::util::vrf::VRFProof;
 
 use clarity::vm::ast::ASTRules;
->>>>>>> 9d897256
+use clarity::vm::types::PrincipalData;
 
 pub const RELAYER_MAX_BUFFER: usize = 100;
 const VRF_MOCK_MINER_KEY: u64 = 1;
 
-type MinedBlocks = HashMap<BlockHeaderHash, (AssembledAnchorBlock, Secp256k1PrivateKey)>;
-
-/// Result of running the miner thread.  It could produce a Stacks block or a microblock.
-enum MinerThreadResult {
-    Block(
-        AssembledAnchorBlock,
-        Keychain,
-        Secp256k1PrivateKey,
-        Option<OngoingBlockCommit>,
-    ),
-    Microblock(
-        Result<Option<(StacksMicroblock, ExecutionCost)>, NetError>,
-        MinerTip,
-    ),
-}
-
-<<<<<<< HEAD
+/*
 lazy_static! {
     static ref DELAYED_TXS: Mutex<HashMap<u64, Vec<SerializedTx>>> = Mutex::new(HashMap::new());
 }
@@ -355,22 +325,28 @@
 ) -> bool {
     true
 }
-
-fn get_coinbase_with_recipient(config: &Config, epoch_id: StacksEpochId) -> Option<PrincipalData> {
-    if epoch_id < StacksEpochId::Epoch21 && config.miner.block_reward_recipient.is_some() {
-        warn!("Coinbase pay-to-contract is not supported in the current epoch");
-        None
-    } else {
-        config.miner.block_reward_recipient.clone()
-    }
+*/
+
+type MinedBlocks = HashMap<BlockHeaderHash, (AssembledAnchorBlock, Secp256k1PrivateKey)>;
+
+/// Result of running the miner thread.  It could produce a Stacks block or a microblock.
+enum MinerThreadResult {
+    Block(
+        AssembledAnchorBlock,
+        Keychain,
+        Secp256k1PrivateKey,
+        Option<OngoingBlockCommit>,
+    ),
+    Microblock(
+        Result<Option<(StacksMicroblock, ExecutionCost)>, NetError>,
+        MinerTip,
+    ),
 }
 
-=======
 /// Fully-assembled Stacks anchored, block as well as some extra metadata pertaining to how it was
 /// linked to the burnchain and what view(s) the miner had of the burnchain before and after
 /// completing the block.
 #[derive(Clone)]
->>>>>>> 9d897256
 struct AssembledAnchorBlock {
     /// Consensus hash of the parent Stacks block
     parent_consensus_hash: ConsensusHash,
@@ -644,101 +620,6 @@
     coinbase_nonce: u64,
 }
 
-<<<<<<< HEAD
-/// Process artifacts from the tenure.
-/// At this point, we're modifying the chainstate, and merging the artifacts from the previous tenure.
-fn inner_process_tenure(
-    anchored_block: &StacksBlock,
-    consensus_hash: &ConsensusHash,
-    parent_consensus_hash: &ConsensusHash,
-    burn_db: &mut SortitionDB,
-    chain_state: &mut StacksChainState,
-    coord_comms: &CoordinatorChannels,
-) -> Result<bool, ChainstateError> {
-    let stacks_blocks_processed = coord_comms.get_stacks_blocks_processed();
-
-    if StacksChainState::has_stored_block(
-        &chain_state.db(),
-        &chain_state.blocks_path,
-        consensus_hash,
-        &anchored_block.block_hash(),
-    )? {
-        // already processed my tenure
-        return Ok(true);
-    }
-
-    let ic = burn_db.index_conn();
-
-    // Preprocess the anchored block
-    chain_state.preprocess_anchored_block(
-        &ic,
-        consensus_hash,
-        &anchored_block,
-        &parent_consensus_hash,
-        0,
-    )?;
-
-    if !coord_comms.announce_new_stacks_block() {
-        return Ok(false);
-    }
-    if !coord_comms.wait_for_stacks_blocks_processed(stacks_blocks_processed, 15000) {
-        warn!("ChainsCoordinator timed out while waiting for new stacks block to be processed");
-    }
-
-    Ok(true)
-}
-
-fn inner_generate_coinbase_tx(
-    keychain: &mut Keychain,
-    nonce: u64,
-    is_mainnet: bool,
-    chain_id: u32,
-    alt_recipient: Option<PrincipalData>,
-) -> StacksTransaction {
-    let mut tx_auth = keychain.get_transaction_auth().unwrap();
-    tx_auth.set_origin_nonce(nonce);
-
-    let version = if is_mainnet {
-        TransactionVersion::Mainnet
-    } else {
-        TransactionVersion::Testnet
-    };
-    let mut tx = StacksTransaction::new(
-        version,
-        tx_auth,
-        TransactionPayload::Coinbase(CoinbasePayload([0u8; 32]), alt_recipient),
-    );
-    tx.chain_id = chain_id;
-    tx.anchor_mode = TransactionAnchorMode::OnChainOnly;
-    let mut tx_signer = StacksTransactionSigner::new(&tx);
-    keychain.sign_as_origin(&mut tx_signer);
-
-    tx_signer.get_tx().unwrap()
-}
-
-fn inner_generate_poison_microblock_tx(
-    keychain: &mut Keychain,
-    nonce: u64,
-    poison_payload: TransactionPayload,
-    is_mainnet: bool,
-    chain_id: u32,
-) -> StacksTransaction {
-    let mut tx_auth = keychain.get_transaction_auth().unwrap();
-    tx_auth.set_origin_nonce(nonce);
-
-    let version = if is_mainnet {
-        TransactionVersion::Mainnet
-    } else {
-        TransactionVersion::Testnet
-    };
-    let mut tx = StacksTransaction::new(version, tx_auth, poison_payload);
-    tx.chain_id = chain_id;
-    tx.anchor_mode = TransactionAnchorMode::OnChainOnly;
-    let mut tx_signer = StacksTransactionSigner::new(&tx);
-    keychain.sign_as_origin(&mut tx_signer);
-
-    tx_signer.get_tx().unwrap()
-=======
 /// States we can be in when registering a leader VRF key
 enum LeaderKeyRegistrationState {
     /// Not started yet
@@ -747,7 +628,6 @@
     Pending,
     /// Ready to go!
     Active(RegisteredKey),
->>>>>>> 9d897256
 }
 
 /// Relayer thread
@@ -776,7 +656,6 @@
     bitcoin_controller: BitcoinRegtestController,
     /// client to the event dispatcher
     event_dispatcher: EventDispatcher,
-
     /// copy of the local peer state
     local_peer: LocalPeer,
     /// last time we tried to mine a block (in millis)
@@ -799,7 +678,6 @@
     /// is used to ensure that the p2p thread attempts to download new Stacks block data before
     /// this thread tries to mine a block)
     min_network_inv_passes: u64,
-
     /// consensus hash of the last sortition we saw, even if we weren't the winner
     last_tenure_consensus_hash: Option<ConsensusHash>,
     /// tip of last tenure we won (used for mining microblocks)
@@ -845,42 +723,6 @@
     event_dispatcher: EventDispatcher,
 }
 
-<<<<<<< HEAD
-/// Constructs and returns a LeaderBlockCommitOp out of the provided params
-fn inner_generate_block_commit_op(
-    sender: BurnchainSigner,
-    block_header_hash: BlockHeaderHash,
-    burn_fee: u64,
-    key: &RegisteredKey,
-    parent_burnchain_height: u32,
-    parent_winning_vtx: u16,
-    vrf_seed: VRFSeed,
-    commit_outs: Vec<PoxAddress>,
-    current_burn_height: u64,
-) -> BlockstackOperationType {
-    let (parent_block_ptr, parent_vtxindex) = (parent_burnchain_height, parent_winning_vtx);
-
-    let burn_parent_modulus = (current_burn_height % BURN_BLOCK_MINED_AT_MODULUS) as u8;
-
-    BlockstackOperationType::LeaderBlockCommit(LeaderBlockCommitOp {
-        block_header_hash,
-        burn_fee,
-        input: (Txid([0; 32]), 0),
-        apparent_sender: sender,
-        key_block_ptr: key.block_height as u32,
-        key_vtxindex: key.op_vtxindex as u16,
-        memo: vec![STACKS_EPOCH_2_05_MARKER],
-        new_seed: vrf_seed,
-        parent_block_ptr,
-        parent_vtxindex,
-        vtxindex: 0,
-        txid: Txid([0u8; 32]),
-        block_height: 0,
-        burn_header_hash: BurnchainHeaderHash::zero(),
-        burn_parent_modulus,
-        commit_outs,
-    })
-=======
 /// State representing the microblock miner.
 struct MicroblockMinerThread {
     /// handle to global state
@@ -910,7 +752,6 @@
     cost_so_far: ExecutionCost,
     /// Block builder settings for the microblock miner.
     settings: BlockBuilderSettings,
->>>>>>> 9d897256
 }
 
 impl MicroblockMinerThread {
@@ -922,6 +763,7 @@
     pub fn from_relayer_thread(relayer_thread: &RelayerThread) -> Option<MicroblockMinerThread> {
         let globals = relayer_thread.globals.clone();
         let config = relayer_thread.config.clone();
+        let burnchain = relayer_thread.burnchain.clone();
         let miner_tip = match relayer_thread.miner_tip.clone() {
             Some(tip) => tip,
             None => {
@@ -941,7 +783,7 @@
 
         // NOTE: read-write access is needed in order to be able to query the recipient set.
         // This is an artifact of the way the MARF is built (see #1449)
-        let sortdb = SortitionDB::open(&burn_db_path, true)
+        let sortdb = SortitionDB::open(&burn_db_path, true, burnchain.pox_constants.clone())
             .map_err(|e| {
                 error!(
                     "Relayer: Could not open sortdb '{}' ({:?}); skipping tenure",
@@ -1109,6 +951,13 @@
             error!("Failed to get AST rules for microblock: {}", e);
             e
         })?;
+        
+        let epoch_id = SortitionDB::get_stacks_epoch(sortdb.conn(), burn_height).map_err(|e| {
+            error!("Failed to get epoch for microblock: {}", e);
+            e
+        })?
+        .expect("FATAL: no epoch defined")
+        .epoch_id;
 
         let mint_result = {
             let ic = sortdb.index_conn();
@@ -1158,69 +1007,10 @@
             }
         };
 
-<<<<<<< HEAD
-fn spawn_peer(
-    runloop: &RunLoop,
-    mut this: PeerNetwork,
-    p2p_sock: &SocketAddr,
-    rpc_sock: &SocketAddr,
-    poll_timeout: u64,
-    relay_channel: SyncSender<RelayerDirective>,
-    attachments_rx: Receiver<HashSet<AttachmentInstance>>,
-    unconfirmed_txs: Arc<Mutex<UnconfirmedTxMap>>,
-) -> Result<JoinHandle<()>, NetError> {
-    let config = runloop.config().clone();
-    let mut sync_comms = runloop.get_pox_sync_comms();
-    let event_dispatcher = runloop.get_event_dispatcher();
-    let should_keep_running = runloop.get_termination_switch();
-    let burnchain = runloop.get_burnchain();
-    let pox_constants = burnchain.pox_constants;
-
-    let is_mainnet = config.is_mainnet();
-    let burn_db_path = config.get_burn_db_file_path();
-    let stacks_chainstate_path = config.get_chainstate_path_str();
-    let exit_at_block_height = config.burnchain.process_exit_at_block_height;
-
-    this.bind(p2p_sock, rpc_sock).unwrap();
-    let (mut dns_resolver, mut dns_client) = DNSResolver::new(10);
-    let sortdb =
-        SortitionDB::open(&burn_db_path, false, pox_constants).map_err(NetError::DBError)?;
-
-    let (mut chainstate, _) = StacksChainState::open(
-        is_mainnet,
-        config.burnchain.chain_id,
-        &stacks_chainstate_path,
-        Some(config.node.get_marf_opts()),
-    )
-    .map_err(|e| NetError::ChainstateError(e.to_string()))?;
-
-    // buffer up blocks to store without stalling the p2p thread
-    let mut results_with_data = VecDeque::new();
-
-    let server_thread = thread::Builder::new()
-        .name("p2p".to_string())
-        .spawn(move || {
-            // create estimators, metric instances for RPC handler
-            let cost_estimator = config
-                .make_cost_estimator()
-                .unwrap_or_else(|| Box::new(UnitEstimator));
-            let metric = config
-                .make_cost_metric()
-                .unwrap_or_else(|| Box::new(UnitMetric));
-            let fee_estimator = config.make_fee_estimator();
-
-            let mut mem_pool = MemPoolDB::open(
-                is_mainnet,
-                config.burnchain.chain_id,
-                &stacks_chainstate_path,
-                cost_estimator,
-                metric,
-            )
-            .expect("Database failure opening mempool");
-=======
         // failsafe
         if !Relayer::static_check_problematic_relayed_microblock(
             chainstate.mainnet,
+            epoch_id,
             &mined_microblock,
             ASTRules::PrecheckSize,
         ) {
@@ -1229,7 +1019,6 @@
                 "Our mined microblock {} was problematic",
                 &mined_microblock.block_hash()
             );
->>>>>>> 9d897256
 
             #[cfg(any(test, feature = "testing"))]
             {
@@ -1404,82 +1193,35 @@
             event_dispatcher: rt.event_dispatcher.clone(),
         }
     }
-
-<<<<<<< HEAD
-fn spawn_miner_relayer(
-    runloop: &RunLoop,
-    mut relayer: Relayer,
-    local_peer: LocalPeer,
-    mut keychain: Keychain,
-    relay_channel: Receiver<RelayerDirective>,
-    last_sortition: Arc<Mutex<Option<BlockSnapshot>>>,
-    coord_comms: CoordinatorChannels,
-    unconfirmed_txs: Arc<Mutex<UnconfirmedTxMap>>,
-) -> Result<JoinHandle<()>, NetError> {
-    let config = runloop.config().clone();
-    let event_dispatcher = runloop.get_event_dispatcher();
-    let counters = runloop.get_counters();
-    let sync_comms = runloop.get_pox_sync_comms();
-    let burnchain = runloop.get_burnchain();
-
-    let is_mainnet = config.is_mainnet();
-    let chain_id = config.burnchain.chain_id;
-    let burn_db_path = config.get_burn_db_file_path();
-    let stacks_chainstate_path = config.get_chainstate_path_str();
-
-    // Note: the chainstate coordinator is *the* block processor, it is responsible for writes to
-    // the chainstate -- eventually, no other codepaths should be writing to it.
-    //
-    // the relayer _should not_ be modifying the sortdb,
-    //   however, it needs a mut reference to create read TXs.
-    //   should address via #1449
-    let mut sortdb = SortitionDB::open(&burn_db_path, true, burnchain.pox_constants.clone())
-        .map_err(NetError::DBError)?;
-
-    let (mut chainstate, _) = StacksChainState::open(
-        is_mainnet,
-        chain_id,
-        &stacks_chainstate_path,
-        Some(config.node.get_marf_opts()),
-    )
-    .map_err(|e| NetError::ChainstateError(e.to_string()))?;
-
-    let mut last_mined_blocks: HashMap<
-        BurnchainHeaderHash,
-        Vec<(AssembledAnchorBlock, Secp256k1PrivateKey)>,
-    > = HashMap::new();
-    let burn_fee_cap = config.burnchain.burn_fee_cap;
-
-    let mut bitcoin_controller =
-        BitcoinRegtestController::new_dummy(config.clone(), burnchain.clone());
-    let mut microblock_miner_state: Option<MicroblockMinerState> = None;
-    let mut miner_tip = None; // only set if we won the last sortition
-    let mut last_microblock_tenure_time = 0;
-    let mut last_tenure_issue_time = 0;
-
-    let relayer_handle = thread::Builder::new().name("relayer".to_string()).spawn(move || {
-        let cost_estimator = config.make_cost_estimator()
-            .unwrap_or_else(|| Box::new(UnitEstimator));
-        let metric = config.make_cost_metric()
-            .unwrap_or_else(|| Box::new(UnitMetric));
-=======
+    
+    /// Get the coinbase recipient address, if set in the config and if allowed in this epoch
+    fn get_coinbase_recipient(&self, epoch_id: StacksEpochId) -> Option<PrincipalData> {
+        if epoch_id < StacksEpochId::Epoch21 && self.config.miner.block_reward_recipient.is_some() {
+            warn!("Coinbase pay-to-contract is not supported in the current epoch");
+            None
+        } else {
+            self.config.miner.block_reward_recipient.clone()
+        }
+    }
+
     /// Create a coinbase transaction.
-    fn inner_generate_coinbase_tx(&mut self, nonce: u64) -> StacksTransaction {
+    fn inner_generate_coinbase_tx(&mut self, nonce: u64, epoch_id: StacksEpochId) -> StacksTransaction {
         let is_mainnet = self.config.is_mainnet();
         let chain_id = self.config.burnchain.chain_id;
         let mut tx_auth = self.keychain.get_transaction_auth().unwrap();
         tx_auth.set_origin_nonce(nonce);
->>>>>>> 9d897256
 
         let version = if is_mainnet {
             TransactionVersion::Mainnet
         } else {
             TransactionVersion::Testnet
         };
+
+        let recipient_opt = self.get_coinbase_recipient(epoch_id);
         let mut tx = StacksTransaction::new(
             version,
             tx_auth,
-            TransactionPayload::Coinbase(CoinbasePayload([0u8; 32])),
+            TransactionPayload::Coinbase(CoinbasePayload([0u8; 32]), recipient_opt),
         );
         tx.chain_id = chain_id;
         tx.anchor_mode = TransactionAnchorMode::OnChainOnly;
@@ -1523,7 +1265,7 @@
         parent_burnchain_height: u32,
         parent_winning_vtx: u16,
         vrf_seed: VRFSeed,
-        commit_outs: Vec<StacksAddress>,
+        commit_outs: Vec<PoxAddress>,
         sunset_burn: u64,
         current_burn_height: u64,
     ) -> BlockstackOperationType {
@@ -1810,19 +1552,8 @@
                 .rotate_microblock_keypair(self.burn_block.block_height)
         };
 
-<<<<<<< HEAD
-        // we can call _open_ here rather than _connect_, since connect is first called in
-        //   make_genesis_block
-        let sortdb = SortitionDB::open(
-            &config.get_burn_db_file_path(),
-            false,
-            burnchain.pox_constants.clone(),
-        )
-        .expect("Error while instantiating sortition db");
-=======
         Some(microblock_secret_key)
     }
->>>>>>> 9d897256
 
     /// Load the parent microblock stream and vet it for the absence of forks.
     /// If there is a fork, then mine and relay a poison microblock transaction.
@@ -1963,7 +1694,7 @@
         {
             RewardSetInfo::into_commit_outs(recipients, self.config.is_mainnet())
         } else {
-            vec![StacksAddress::burn_address(self.config.is_mainnet())]
+            vec![PoxAddress::standard_burn_address(self.config.is_mainnet())]
         };
 
         // let's commit, but target the current burnchain tip with our modulus
@@ -2010,7 +1741,7 @@
         // NOTE: read-write access is needed in order to be able to query the recipient set.
         // This is an artifact of the way the MARF is built (see #1449)
         let mut burn_db =
-            SortitionDB::open(&burn_db_path, true).expect("FATAL: could not open sortition DB");
+            SortitionDB::open(&burn_db_path, true, self.burnchain.pox_constants.clone()).expect("FATAL: could not open sortition DB");
 
         let (mut chain_state, _) = StacksChainState::open(
             self.config.is_mainnet(),
@@ -2031,6 +1762,7 @@
 
         let tenure_begin = get_epoch_time_ms();
 
+        let target_epoch_id = SortitionDB::get_stacks_epoch(burn_db.conn(), self.burn_block.block_height + 1).ok()?.expect("FATAL: no epoch defined").epoch_id;
         let mut parent_block_info = self.load_block_parent_info(&mut burn_db, &mut chain_state)?;
         let attempt = self.get_mine_attempt(&chain_state, &parent_block_info)?;
         let vrf_proof = self.make_vrf_proof()?;
@@ -2042,7 +1774,7 @@
             Hash160::from_node_public_key(&StacksPublicKey::from_private(&microblock_private_key));
 
         // create our coinbase
-        let coinbase_tx = self.inner_generate_coinbase_tx(parent_block_info.coinbase_nonce);
+        let coinbase_tx = self.inner_generate_coinbase_tx(parent_block_info.coinbase_nonce, target_epoch_id);
 
         // find the longest microblock tail we can build off of.
         // target it to the microblock tail in parent_block_info
@@ -2259,7 +1991,7 @@
         let chain_id = config.burnchain.chain_id;
 
         let sortdb =
-            SortitionDB::open(&burn_db_path, true).expect("FATAL: failed to open burnchain DB");
+            SortitionDB::open(&burn_db_path, true, runloop.get_burnchain().pox_constants).expect("FATAL: failed to open burnchain DB");
 
         let (chainstate, _) = StacksChainState::open(
             is_mainnet,
@@ -2322,63 +2054,12 @@
         }
     }
 
-<<<<<<< HEAD
-    /// Return the assembled anchor block info and microblock private key on success.
-    /// Return None if we couldn't build a block for whatever reason
-    fn relayer_run_tenure(
-        config: &Config,
-        registered_key: RegisteredKey,
-        chain_state: &mut StacksChainState,
-        burn_db: &mut SortitionDB,
-        burnchain: &Burnchain,
-        burn_block: BlockSnapshot,
-        keychain: &mut Keychain,
-        mem_pool: &mut MemPoolDB,
-        burn_fee_cap: u64,
-        bitcoin_controller: &mut BitcoinRegtestController,
-        last_mined_blocks: &Vec<&AssembledAnchorBlock>,
-        event_dispatcher: &EventDispatcher,
-    ) -> Option<(AssembledAnchorBlock, Secp256k1PrivateKey)> {
-        let stacks_epoch = burn_db
-            .index_conn()
-            .get_stacks_epoch(burn_block.block_height as u32)
-            .expect("Could not find a stacks epoch.");
-
-        let MiningTenureInformation {
-            mut stacks_parent_header,
-            parent_consensus_hash,
-            parent_block_burn_height,
-            parent_block_total_burn,
-            parent_winning_vtxindex,
-            coinbase_nonce,
-        } = if let Some(stacks_tip) = chain_state
-            .get_stacks_chain_tip(burn_db)
-            .expect("FATAL: could not query chain tip")
-        {
-            let miner_address = keychain.origin_address(config.is_mainnet()).unwrap();
-            Self::get_mining_tenure_information(
-                chain_state,
-                burn_db,
-                &burn_block,
-                miner_address,
-                &stacks_tip.consensus_hash,
-                &stacks_tip.anchored_block_hash,
-            )
-            .ok()?
-        } else {
-            debug!("No Stacks chain tip known, will return a genesis block");
-            let (network, _) = config.burnchain.get_bitcoin_network();
-            let burnchain_params =
-                BurnchainParameters::from_params(&config.burnchain.chain, &network)
-                    .expect("Bitcoin network unsupported");
-=======
     /// Get an immutible ref to the sortdb
     pub fn sortdb_ref(&self) -> &SortitionDB {
         self.sortdb
             .as_ref()
             .expect("FATAL: tried to access sortdb while taken")
     }
->>>>>>> 9d897256
 
     /// Get an immutible ref to the chainstate
     pub fn chainstate_ref(&self) -> &StacksChainState {
@@ -2561,10 +2242,14 @@
                 .block_height;
 
         let ast_rules = SortitionDB::get_ast_rules(self.sortdb_ref().conn(), burn_height)?;
+        let epoch_id = SortitionDB::get_stacks_epoch(self.sortdb_ref().conn(), burn_height)?
+            .expect("FATAL: no epoch defined")
+            .epoch_id;
 
         // failsafe
         if !Relayer::static_check_problematic_relayed_block(
             self.chainstate_ref().mainnet,
+            epoch_id,
             &anchored_block,
             ASTRules::PrecheckSize,
         ) {
@@ -2682,19 +2367,6 @@
         }
     }
 
-<<<<<<< HEAD
-        let coinbase_recipient_id = get_coinbase_with_recipient(&config, stacks_epoch.epoch_id);
-        if let Some(id) = coinbase_recipient_id.as_ref() {
-            debug!("Send coinbase rewards to {}", &id);
-        }
-
-        let coinbase_tx = inner_generate_coinbase_tx(
-            keychain,
-            coinbase_nonce,
-            config.is_mainnet(),
-            config.burnchain.chain_id,
-            coinbase_recipient_id,
-=======
     /// Given the pointer to a recently-discovered tenure, see if we won the sortition and if so,
     /// store it, preprocess it, and forward it to our neighbors.  All the while, keep track of the
     /// latest Stacks mining tip we have produced so far.
@@ -2721,7 +2393,6 @@
         debug!(
             "Relayer: Process tenure {}/{} in {} burn height {}",
             &consensus_hash, &block_header_hash, &burn_hash, sn.block_height
->>>>>>> 9d897256
         );
 
         if let Some((last_mined_block_data, microblock_privkey)) =
@@ -3742,7 +3413,7 @@
         let stacks_chainstate_path = config.get_chainstate_path_str();
 
         let sortdb =
-            SortitionDB::open(&burn_db_path, false).expect("FATAL: could not open sortition DB");
+            SortitionDB::open(&burn_db_path, false, runloop.get_burnchain().pox_constants).expect("FATAL: could not open sortition DB");
         let (chainstate, _) = StacksChainState::open(
             config.is_mainnet(),
             config.burnchain.chain_id,
@@ -4155,7 +3826,7 @@
         atlas_config: &AtlasConfig,
         burnchain: Burnchain,
     ) -> PeerNetwork {
-        let sortdb = SortitionDB::open(&config.get_burn_db_file_path(), true)
+        let sortdb = SortitionDB::open(&config.get_burn_db_file_path(), true, burnchain.pox_constants.clone())
             .expect("Error while instantiating sor/tition db");
 
         let epochs = SortitionDB::get_stacks_epochs(sortdb.conn())
@@ -4191,24 +3862,6 @@
         p2p_net
     }
 
-<<<<<<< HEAD
-                // submit the poison payload, privately, so we'll mine it when building the
-                // anchored block.
-                if let Err(e) = mem_pool.submit(
-                    chain_state,
-                    &parent_consensus_hash,
-                    &stacks_parent_header.anchored_header.block_hash(),
-                    &poison_microblock_tx,
-                    Some(event_dispatcher),
-                    &stacks_epoch.block_limit,
-                    &stacks_epoch.epoch_id,
-                ) {
-                    warn!(
-                        "Detected but failed to mine poison-microblock transaction: {:?}",
-                        &e
-                    );
-                }
-=======
     /// Main loop of the relayer.
     /// Runs in a separate thread.
     /// Continuously receives
@@ -4220,7 +3873,6 @@
 
             if !relayer_thread.handle_directive(directive) {
                 break;
->>>>>>> 9d897256
             }
         }
 
@@ -4280,28 +3932,6 @@
         // kill miner
         signal_mining_blocked(p2p_thread.globals.get_miner_status());
 
-<<<<<<< HEAD
-        let commit_outs = if !burnchain.is_in_prepare_phase(burn_block.block_height + 1) {
-            RewardSetInfo::into_commit_outs(recipients, config.is_mainnet())
-        } else {
-            vec![PoxAddress::standard_burn_address(config.is_mainnet())]
-        };
-
-        // let's commit
-        let op = inner_generate_block_commit_op(
-            keychain.get_burnchain_signer(),
-            anchored_block.block_hash(),
-            burn_fee_cap,
-            &registered_key,
-            parent_block_burn_height
-                .try_into()
-                .expect("Could not convert parent block height into u32"),
-            parent_winning_vtxindex,
-            VRFSeed::from_proof(&vrf_proof),
-            commit_outs,
-            burn_block.block_height,
-        );
-=======
         // set termination flag so other threads die
         p2p_thread.globals.signal_stop();
 
@@ -4334,7 +3964,7 @@
 
         // we can call _open_ here rather than _connect_, since connect is first called in
         //   make_genesis_block
-        let mut sortdb = SortitionDB::open(&config.get_burn_db_file_path(), true)
+        let mut sortdb = SortitionDB::open(&config.get_burn_db_file_path(), true, burnchain.pox_constants.clone())
             .expect("Error while instantiating sor/tition db");
 
         Self::setup_ast_size_precheck(&config, &mut sortdb);
@@ -4385,7 +4015,6 @@
                 Self::p2p_main(p2p_thread, p2p_event_dispatcher);
             })
             .expect("FATAL: failed to start p2p thread");
->>>>>>> 9d897256
 
         info!("Start HTTP server on: {}", &config.node.rpc_bind);
         info!("Start P2P server on: {}", &config.node.p2p_bind);
@@ -4413,25 +4042,6 @@
             return true;
         }
 
-<<<<<<< HEAD
-        let send_tx = fault_injection_delay_transactions(
-            bitcoin_controller,
-            cur_burn_chain_tip.block_height,
-            burn_block.block_height,
-            &op,
-            &mut op_signer,
-            attempt,
-        );
-        if send_tx {
-            let res = bitcoin_controller.submit_operation(op, &mut op_signer, attempt);
-            if !res {
-                if !config.node.mock_mining {
-                    warn!("Failed to submit Bitcoin transaction");
-                    return None;
-                } else {
-                    debug!("Mock-mining enabled; not sending Bitcoin transaction");
-                }
-=======
         if let Some(burnchain_tip) = self.globals.get_last_sortition() {
             match self.leader_key_registration_state {
                 LeaderKeyRegistrationState::Active(ref key) => {
@@ -4460,7 +4070,6 @@
                         .is_ok()
                 }
                 LeaderKeyRegistrationState::Pending => true,
->>>>>>> 9d897256
             }
         } else {
             warn!("Tenure: Do not know the last burn block. As a miner, this is bad.");
