// Copyright (C) 2013-2020 Blockstack PBC, a public benefit corporation
// Copyright (C) 2020-2024 Stacks Open Internet Foundation
//
// This program is free software: you can redistribute it and/or modify
// it under the terms of the GNU General Public License as published by
// the Free Software Foundation, either version 3 of the License, or
// (at your option) any later version.
//
// This program is distributed in the hope that it will be useful,
// but WITHOUT ANY WARRANTY; without even the implied warranty of
// MERCHANTABILITY or FITNESS FOR A PARTICULAR PURPOSE.  See the
// GNU General Public License for more details.
//
// You should have received a copy of the GNU General Public License
// along with this program.  If not, see <http://www.gnu.org/licenses/>.

/// Main body of code for the Stacks node and miner.
///
/// System schematic.
/// Legend:
///    |------|    Thread
///    /------\    Shared memory
///    @------@    Database
///    .------.    Code module
///
///
///                           |------------------|
///                           |  RunLoop thread  |   [1,7]
///                           |   .----------.   |--------------------------------------.
///                           |   .StacksNode.   |                                      |
///                           |---.----------.---|                                      |
///                    [1,12]     |     |    |     [1]                                  |
///              .----------------*     |    *---------------.                          |
///              |                  [3] |                    |                          |
///              V                      |                    V                          V
///      |----------------|             |    [9,10]   |---------------| [11] |--------------------------|
/// .--- | Relayer thread | <-----------|-----------> |   P2P Thread  | <--- | ChainsCoordinator thread | <--.
/// |    |----------------|             V             |---------------|      |--------------------------|    |
/// |            |     |          /-------------\    [2,3]    |    |              |          |               |
/// |        [1] |     *--------> /   Globals   \ <-----------*----|--------------*          | [4]           |
/// |            |     [2,3,7]    /-------------\                  |                         |               |
/// |            V                                                 V [5]                     V               |
/// |    |----------------|                                 @--------------@        @------------------@     |
/// |    |  Miner thread  | <------------------------------ @  Mempool DB  @        @  Chainstate DBs  @     |
/// |    |----------------|             [6]                 @--------------@        @------------------@     |
/// |                                                                                        ^               |
/// |                                               [8]                                      |               |
/// *----------------------------------------------------------------------------------------*               |
/// |                                               [7]                                                      |
/// *--------------------------------------------------------------------------------------------------------*
///
/// [1]  Spawns
/// [2]  Synchronize unconfirmed state
/// [3]  Enable/disable miner
/// [4]  Processes block data
/// [5]  Stores unconfirmed transactions
/// [6]  Reads unconfirmed transactions
/// [7]  Signals block arrival
/// [8]  Store blocks and microblocks
/// [9]  Pushes retrieved blocks and microblocks
/// [10] Broadcasts new blocks, microblocks, and transactions
/// [11] Notifies about new transaction attachment events
/// [12] Signals VRF key registration
///
/// When the node is running, there are 4-5 active threads at once.  They are:
///
/// * **RunLoop Thread**:  This is the main thread, whose code body lives in src/run_loop/neon.rs.
/// This thread is responsible for:
///    * Bootup
///    * Running the burnchain indexer
///    * Notifying the ChainsCoordinator thread when there are new burnchain blocks to process
///
/// * **Relayer Thread**:  This is the thread that stores and relays blocks and microblocks.  Both
/// it and the ChainsCoordinator thread are very I/O-heavy threads, and care has been taken to
/// ensure that neither one attempts to acquire a write-lock in the underlying databases.
/// Specifically, this thread directs the ChainsCoordinator thread when to process new Stacks
/// blocks, and it directs the miner thread (if running) to stop when either it or the
/// ChainsCoordinator thread needs to acquire the write-lock.
/// This thread is responsible for:
///    * Receiving new blocks and microblocks from the P2P thread via a shared channel
///    * (Sychronously) requesting the CoordinatorThread to process newly-stored Stacks blocks and
///    microblocks
///    * Building up the node's unconfirmed microblock stream state, and sharing it with the P2P
///    thread so it can answer queries about the unconfirmed microblock chain
///    * Pushing newly-discovered blocks and microblocks to the P2P thread for broadcast
///    * Registering the VRF public key for the miner
///    * Spawning the block and microblock miner threads, and stopping them if their continued
///    execution would inhibit block or microblock storage or processing.
///    * Submitting the burnchain operation to commit to a freshly-mined block
///
/// * **Miner thread**:  This is the thread that actually produces new blocks and microblocks.  It
/// is spawned only by the Relayer thread to carry out mining activity when the underlying
/// chainstate is not needed by either the Relayer or ChainsCoordinator threeads.
/// This thread does the following:
///    * Walk the mempool DB to build a new block or microblock
///    * Return the block or microblock to the Relayer thread
///
/// * **P2P Thread**:  This is the thread that communicates with the rest of the p2p network, and
/// handles RPC requests.  It is meant to do as little storage-write I/O as possible to avoid lock
/// contention with the Miner, Relayer, and ChainsCoordinator threads.  In particular, it forwards
/// data it receives from the p2p thread to the Relayer thread for I/O-bound processing.  At the
/// time of this writing, it still requires holding a write-lock to handle some RPC request, but
/// future work will remove this so that this thread's execution will not interfere with the
/// others.  This is the only thread that does socket I/O.
/// This thread runs the PeerNetwork state machines, which include the following:
///    * Learning the node's public IP address
///    * Discovering neighbor nodes
///    * Forwarding newly-discovered blocks, microblocks, and transactions from the Relayer thread to
///    other neighbors
///    * Synchronizing block and microblock inventory state with other neighbors
///    * Downloading blocks and microblocks, and passing them to the Relayer for storage and processing
///    * Downloading transaction attachments as their hashes are discovered during block processing
///    * Synchronizing the local mempool database with other neighbors
///    (notifications for new attachments come from a shared channel in the ChainsCoordinator thread)
///    * Handling HTTP requests
///
/// * **ChainsCoordinator Thread**:  This thread process sortitions and Stacks blocks and
/// microblocks, and handles PoX reorgs should they occur (this mainly happens in boot-up).  It,
/// like the Relayer thread, is a very I/O-heavy thread, and it will hold a write-lock on the
/// chainstate DBs while it works.  Its actions are controlled by a CoordinatorComms structure in
/// the Globals shared state, which the Relayer thread and RunLoop thread both drive (the former
/// drives Stacks blocks processing, the latter sortitions).
/// This thread is responsible for:
///    * Responding to requests from other threads to process sortitions
///    * Responding to requests from other threads to process Stacks blocks and microblocks
///    * Processing PoX chain reorgs, should they ever happen
///    * Detecting attachment creation events, and informing the P2P thread of them so it can go
///    and download them
///
/// In addition to the mempool and chainstate databases, these threads share access to a Globals
/// singleton that contains soft state shared between threads.  Mainly, the Globals struct is meant
/// to store inter-thread shared singleton communication media all in one convenient struct.  Each
/// thread has a handle to the struct's shared state handles.  Global state includes:
///    * The global flag as to whether or not the miner thread can be running
///    * The global shutdown flag that, when set, causes all threads to terminate
///    * Sender channel endpoints that can be shared between threads
///    * Metrics about the node's behavior (e.g. number of blocks processed, etc.)
///
/// This file may be refactored in the future into a full-fledged module.
use std::cmp;
use std::cmp::Ordering as CmpOrdering;
use std::collections::{BTreeMap, HashMap, HashSet, VecDeque};
use std::io::{Read, Write};
use std::net::SocketAddr;
use std::sync::mpsc::{Receiver, TrySendError};
use std::thread::JoinHandle;
use std::time::Duration;
use std::{fs, mem, thread};

use clarity::vm::ast::ASTRules;
use clarity::vm::costs::ExecutionCost;
use clarity::vm::types::{PrincipalData, QualifiedContractIdentifier};
use stacks::burnchains::bitcoin::address::{BitcoinAddress, LegacyBitcoinAddressType};
use stacks::burnchains::db::BurnchainHeaderReader;
use stacks::burnchains::{Burnchain, BurnchainParameters, BurnchainSigner, PoxConstants, Txid};
use stacks::chainstate::burn::db::sortdb::SortitionDB;
use stacks::chainstate::burn::operations::leader_block_commit::{
    RewardSetInfo, BURN_BLOCK_MINED_AT_MODULUS,
};
use stacks::chainstate::burn::operations::{
    BlockstackOperationType, LeaderBlockCommitOp, LeaderKeyRegisterOp,
};
use stacks::chainstate::burn::{BlockSnapshot, ConsensusHash};
use stacks::chainstate::coordinator::{get_next_recipients, OnChainRewardSetProvider};
use stacks::chainstate::nakamoto::NakamotoChainState;
use stacks::chainstate::stacks::address::PoxAddress;
use stacks::chainstate::stacks::db::blocks::StagingBlock;
use stacks::chainstate::stacks::db::{StacksChainState, StacksHeaderInfo, MINER_REWARD_MATURITY};
use stacks::chainstate::stacks::miner::{
    signal_mining_blocked, signal_mining_ready, BlockBuilderSettings, StacksMicroblockBuilder,
};
use stacks::chainstate::stacks::{
    CoinbasePayload, Error as ChainstateError, StacksBlock, StacksBlockBuilder, StacksBlockHeader,
    StacksMicroblock, StacksPublicKey, StacksTransaction, StacksTransactionSigner,
    TransactionAnchorMode, TransactionPayload, TransactionVersion,
};
use stacks::core::mempool::MemPoolDB;
use stacks::core::{FIRST_BURNCHAIN_CONSENSUS_HASH, STACKS_EPOCH_3_0_MARKER};
use stacks::cost_estimates::metrics::{CostMetric, UnitMetric};
use stacks::cost_estimates::{CostEstimator, FeeEstimator, UnitEstimator};
use stacks::monitoring;
use stacks::monitoring::{increment_stx_blocks_mined_counter, update_active_miners_count_gauge};
use stacks::net::atlas::{AtlasConfig, AtlasDB};
use stacks::net::db::{LocalPeer, PeerDB};
use stacks::net::dns::{DNSClient, DNSResolver};
use stacks::net::p2p::PeerNetwork;
use stacks::net::relay::Relayer;
use stacks::net::stackerdb::{StackerDBConfig, StackerDBSync, StackerDBs};
use stacks::net::{
    Error as NetError, NetworkResult, PeerNetworkComms, RPCHandlerArgs, ServiceFlags,
};
use stacks::util_lib::strings::{UrlString, VecDisplay};
use stacks_common::codec::StacksMessageCodec;
use stacks_common::types::chainstate::{
    BlockHeaderHash, BurnchainHeaderHash, SortitionId, StacksAddress, StacksBlockId,
    StacksPrivateKey, VRFSeed,
};
use stacks_common::types::net::PeerAddress;
use stacks_common::types::{PublicKey, StacksEpochId};
use stacks_common::util::hash::{to_hex, Hash160, Sha256Sum};
use stacks_common::util::secp256k1::Secp256k1PrivateKey;
use stacks_common::util::vrf::{VRFProof, VRFPublicKey};
use stacks_common::util::{get_epoch_time_ms, get_epoch_time_secs};

use super::{BurnchainController, Config, EventDispatcher, Keychain};
use crate::burnchains::bitcoin_regtest_controller::{
    addr2str, BitcoinRegtestController, OngoingBlockCommit,
};
use crate::burnchains::make_bitcoin_indexer;
use crate::chain_data::MinerStats;
use crate::globals::{NeonGlobals as Globals, RelayerDirective};
use crate::run_loop::neon::RunLoop;
use crate::run_loop::RegisteredKey;
use crate::ChainTip;

pub const RELAYER_MAX_BUFFER: usize = 100;
const VRF_MOCK_MINER_KEY: u64 = 1;

pub const BLOCK_PROCESSOR_STACK_SIZE: usize = 32 * 1024 * 1024; // 32 MB

type MinedBlocks = HashMap<BlockHeaderHash, (AssembledAnchorBlock, Secp256k1PrivateKey)>;

/// Result of running the miner thread.  It could produce a Stacks block or a microblock.
pub(crate) enum MinerThreadResult {
    Block(
        AssembledAnchorBlock,
        Secp256k1PrivateKey,
        Option<OngoingBlockCommit>,
    ),
    Microblock(
        Result<Option<(StacksMicroblock, ExecutionCost)>, NetError>,
        MinerTip,
    ),
}

/// Fully-assembled Stacks anchored, block as well as some extra metadata pertaining to how it was
/// linked to the burnchain and what view(s) the miner had of the burnchain before and after
/// completing the block.
#[derive(Clone)]
pub struct AssembledAnchorBlock {
    /// Consensus hash of the parent Stacks block
    parent_consensus_hash: ConsensusHash,
    /// Burnchain tip's block hash when we finished mining
    my_burn_hash: BurnchainHeaderHash,
    /// Burnchain tip's block height when we finished mining
    my_block_height: u64,
    /// Burnchain tip's block hash when we started mining (could be different)
    orig_burn_hash: BurnchainHeaderHash,
    /// The block we produced
    anchored_block: StacksBlock,
    /// The attempt count of this block (multiple blocks will be attempted per burnchain block)
    attempt: u64,
    /// Epoch timestamp in milliseconds when we started producing the block.
    tenure_begin: u128,
}

/// Miner chain tip, on top of which to build microblocks
#[derive(Debug, Clone, PartialEq)]
pub struct MinerTip {
    /// tip's consensus hash
    consensus_hash: ConsensusHash,
    /// tip's Stacks block header hash
    block_hash: BlockHeaderHash,
    /// Microblock private key to use to sign microblocks
    microblock_privkey: Secp256k1PrivateKey,
    /// Stacks height
    stacks_height: u64,
    /// burnchain height
    burn_height: u64,
}

impl MinerTip {
    pub fn new(
        ch: ConsensusHash,
        bh: BlockHeaderHash,
        pk: Secp256k1PrivateKey,
        stacks_height: u64,
        burn_height: u64,
    ) -> MinerTip {
        MinerTip {
            consensus_hash: ch,
            block_hash: bh,
            microblock_privkey: pk,
            stacks_height,
            burn_height,
        }
    }
}

/// Node implementation for both miners and followers.
/// This struct is used to set up the node proper and launch the p2p thread and relayer thread.
/// It is further used by the main thread to communicate with these two threads.
pub struct StacksNode {
    /// Atlas network configuration
    pub atlas_config: AtlasConfig,
    /// Global inter-thread communication handle
    pub globals: Globals,
    /// True if we're a miner
    is_miner: bool,
    /// handle to the p2p thread
    pub p2p_thread_handle: JoinHandle<()>,
    /// handle to the relayer thread
    pub relayer_thread_handle: JoinHandle<()>,
}

/// Fault injection logic to artificially increase the length of a tenure.
/// Only used in testing
#[cfg(test)]
pub(crate) fn fault_injection_long_tenure() {
    // simulated slow block
    let Ok(tenure_str) = std::env::var("STX_TEST_SLOW_TENURE") else {
        return;
    };
    let Ok(tenure_time) = tenure_str.parse::<u64>() else {
        error!("Parse error for STX_TEST_SLOW_TENURE");
        panic!();
    };
    info!(
        "Fault injection: sleeping for {} milliseconds to simulate a long tenure",
        tenure_time
    );
    stacks_common::util::sleep_ms(tenure_time);
}

#[cfg(not(test))]
pub(crate) fn fault_injection_long_tenure() {}

/// Fault injection to skip mining in this bitcoin block height
/// Only used in testing
#[cfg(test)]
pub(crate) fn fault_injection_skip_mining(rpc_bind: &str, target_burn_height: u64) -> bool {
    let Ok(disable_heights) = std::env::var("STACKS_DISABLE_MINER") else {
        return false;
    };
    let disable_schedule: serde_json::Value = serde_json::from_str(&disable_heights).unwrap();
    let disable_schedule = disable_schedule.as_array().unwrap();
    for disabled in disable_schedule {
        let target_miner_rpc_bind = disabled.get("rpc_bind").unwrap().as_str().unwrap();
        if target_miner_rpc_bind != rpc_bind {
            continue;
        }
        let target_block_heights = disabled.get("blocks").unwrap().as_array().unwrap();
        for target_block_value in target_block_heights {
            let target_block = u64::try_from(target_block_value.as_i64().unwrap()).unwrap();
            if target_block == target_burn_height {
                return true;
            }
        }
    }
    false
}

#[cfg(not(test))]
pub(crate) fn fault_injection_skip_mining(_rpc_bind: &str, _target_burn_height: u64) -> bool {
    false
}

/// Open the chainstate, and inject faults from the config file
pub(crate) fn open_chainstate_with_faults(
    config: &Config,
) -> Result<StacksChainState, ChainstateError> {
    let stacks_chainstate_path = config.get_chainstate_path_str();
    let (mut chainstate, _) = StacksChainState::open(
        config.is_mainnet(),
        config.burnchain.chain_id,
        &stacks_chainstate_path,
        Some(config.node.get_marf_opts()),
    )?;

    chainstate.fault_injection.hide_blocks = config.node.fault_injection_hide_blocks;
    Ok(chainstate)
}

/// Types of errors that can arise during mining
enum Error {
    /// Can't find the header record for the chain tip
    HeaderNotFoundForChainTip,
    /// Can't find the stacks block's offset in the burnchain block
    WinningVtxNotFoundForChainTip,
    /// Can't find the block sortition snapshot for the chain tip
    SnapshotNotFoundForChainTip,
    /// The burnchain tip changed while this operation was in progress
    BurnchainTipChanged,
    /// The coordinator channel closed
    CoordinatorClosed,
}

/// Metadata required for beginning a new tenure
struct ParentStacksBlockInfo {
    /// Header metadata for the Stacks block we're going to build on top of
    stacks_parent_header: StacksHeaderInfo,
    /// the consensus hash of the sortition that selected the Stacks block parent
    parent_consensus_hash: ConsensusHash,
    /// the burn block height of the sortition that selected the Stacks block parent
    parent_block_burn_height: u64,
    /// the total amount burned in the sortition that selected the Stacks block parent
    parent_block_total_burn: u64,
    /// offset in the burnchain block where the parent's block-commit was
    parent_winning_vtxindex: u16,
    /// nonce to use for this new block's coinbase transaction
    coinbase_nonce: u64,
}

#[derive(Clone)]
pub enum LeaderKeyRegistrationState {
    /// Not started yet
    Inactive,
    /// Waiting for burnchain confirmation
    /// `u64` is the target block height in which we intend this key to land
    /// `txid` is the burnchain transaction ID
    Pending(u64, Txid),
    /// Ready to go!
    Active(RegisteredKey),
}

impl LeaderKeyRegistrationState {
    pub fn get_active(&self) -> Option<RegisteredKey> {
        if let Self::Active(registered_key) = self {
            Some(registered_key.clone())
        } else {
            None
        }
    }
}

/// Relayer thread
/// * accepts network results and stores blocks and microblocks
/// * forwards new blocks, microblocks, and transactions to the p2p thread
/// * processes burnchain state
/// * if mining, runs the miner and broadcasts blocks (via a subordinate MinerThread)
pub struct RelayerThread {
    /// Node config
    config: Config,
    /// Handle to the sortition DB (optional so we can take/replace it)
    sortdb: Option<SortitionDB>,
    /// Handle to the chainstate DB (optional so we can take/replace it)
    chainstate: Option<StacksChainState>,
    /// Handle to the mempool DB (optional so we can take/replace it)
    mempool: Option<MemPoolDB>,
    /// Handle to global state and inter-thread communication channels
    globals: Globals,
    /// Authoritative copy of the keychain state
    keychain: Keychain,
    /// Burnchian configuration
    burnchain: Burnchain,
    /// height of last VRF key registration request
    last_vrf_key_burn_height: u64,
    /// Set of blocks that we have mined, but are still potentially-broadcastable
    last_mined_blocks: MinedBlocks,
    /// client to the burnchain (used only for sending block-commits)
    bitcoin_controller: BitcoinRegtestController,
    /// client to the event dispatcher
    event_dispatcher: EventDispatcher,
    /// copy of the local peer state
    local_peer: LocalPeer,
    /// last time we tried to mine a block (in millis)
    last_tenure_issue_time: u128,
    /// last observed burnchain block height from the p2p thread (obtained from network results)
    last_network_block_height: u64,
    /// time at which we observed a change in the network block height (epoch time in millis)
    last_network_block_height_ts: u128,
    /// last observed number of downloader state-machine passes from the p2p thread (obtained from
    /// network results)
    last_network_download_passes: u64,
    /// last observed number of inventory state-machine passes from the p2p thread (obtained from
    /// network results)
    last_network_inv_passes: u64,
    /// minimum number of downloader state-machine passes that must take place before mining (this
    /// is used to ensure that the p2p thread attempts to download new Stacks block data before
    /// this thread tries to mine a block)
    min_network_download_passes: u64,
    /// minimum number of inventory state-machine passes that must take place before mining (this
    /// is used to ensure that the p2p thread attempts to download new Stacks block data before
    /// this thread tries to mine a block)
    min_network_inv_passes: u64,
    /// consensus hash of the last sortition we saw, even if we weren't the winner
    last_tenure_consensus_hash: Option<ConsensusHash>,
    /// tip of last tenure we won (used for mining microblocks)
    miner_tip: Option<MinerTip>,
    /// last time we mined a microblock, in millis
    last_microblock_tenure_time: u128,
    /// when should we run the next microblock tenure, in millis
    microblock_deadline: u128,
    /// cost of the last-produced microblock stream
    microblock_stream_cost: ExecutionCost,

    /// Inner relayer instance for forwarding broadcasted data back to the p2p thread for dispatch
    /// to neighbors
    relayer: Relayer,

    /// handle to the subordinate miner thread
    miner_thread: Option<JoinHandle<Option<MinerThreadResult>>>,
    /// if true, then the last time the miner thread was launched, it was used to mine a Stacks
    /// block (used to alternate between mining microblocks and Stacks blocks that confirm them)
    mined_stacks_block: bool,
}

pub(crate) struct BlockMinerThread {
    /// node config struct
    config: Config,
    /// handle to global state
    globals: Globals,
    /// copy of the node's keychain
    keychain: Keychain,
    /// burnchain configuration
    burnchain: Burnchain,
    /// Set of blocks that we have mined, but are still potentially-broadcastable
    /// (copied from RelayerThread since we need the info to determine the strategy for mining the
    /// next block during this tenure).
    last_mined_blocks: MinedBlocks,
    /// Copy of the node's last ongoing block commit from the last time this thread was run
    ongoing_commit: Option<OngoingBlockCommit>,
    /// Copy of the node's registered VRF key
    registered_key: RegisteredKey,
    /// Burnchain block snapshot at the time this thread was initialized
    burn_block: BlockSnapshot,
    /// Handle to the node's event dispatcher
    event_dispatcher: EventDispatcher,
<<<<<<< HEAD
=======
    /// Failed to submit last attempted block
>>>>>>> d3f1a316
    failed_to_submit_last_attempt: bool,
}

/// State representing the microblock miner.
struct MicroblockMinerThread {
    /// handle to global state
    globals: Globals,
    /// handle to chainstate DB (optional so we can take/replace it)
    chainstate: Option<StacksChainState>,
    /// handle to sortition DB (optional so we can take/replace it)
    sortdb: Option<SortitionDB>,
    /// handle to mempool DB (optional so we can take/replace it)
    mempool: Option<MemPoolDB>,
    /// Handle to the node's event dispatcher
    event_dispatcher: EventDispatcher,
    /// Parent Stacks block's sortition's consensus hash
    parent_consensus_hash: ConsensusHash,
    /// Parent Stacks block's hash
    parent_block_hash: BlockHeaderHash,
    /// Microblock signing key
    miner_key: Secp256k1PrivateKey,
    /// How often to make microblocks, in milliseconds
    frequency: u64,
    /// Epoch timestamp, in milliseconds, when the last microblock was produced
    last_mined: u128,
    /// How many microblocks produced so far
    quantity: u64,
    /// Block budget consumed so far by this tenure (initialized to the cost of the Stacks block
    /// itself; microblocks fill up the remaining budget)
    cost_so_far: ExecutionCost,
    /// Block builder settings for the microblock miner.
    settings: BlockBuilderSettings,
}

impl MicroblockMinerThread {
    /// Instantiate the miner thread state from the relayer thread.
    /// May fail if:
    /// * we didn't win the last sortition
    /// * we couldn't open or read the DBs for some reason
    /// * we couldn't find the anchored block (i.e. it's not processed yet)
    pub fn from_relayer_thread(relayer_thread: &RelayerThread) -> Option<MicroblockMinerThread> {
        let globals = relayer_thread.globals.clone();
        let config = relayer_thread.config.clone();
        let burnchain = relayer_thread.burnchain.clone();
        let miner_tip = match relayer_thread.miner_tip.clone() {
            Some(tip) => tip,
            None => {
                debug!("Relayer: cannot instantiate microblock miner: did not win Stacks tip sortition");
                return None;
            }
        };

        let stacks_chainstate_path = config.get_chainstate_path_str();
        let burn_db_path = config.get_burn_db_file_path();
        let cost_estimator = config
            .make_cost_estimator()
            .unwrap_or_else(|| Box::new(UnitEstimator));
        let metric = config
            .make_cost_metric()
            .unwrap_or_else(|| Box::new(UnitMetric));

        // NOTE: read-write access is needed in order to be able to query the recipient set.
        // This is an artifact of the way the MARF is built (see #1449)
        let sortdb = SortitionDB::open(&burn_db_path, true, burnchain.pox_constants)
            .map_err(|e| {
                error!(
                    "Relayer: Could not open sortdb '{}' ({:?}); skipping tenure",
                    &burn_db_path, &e
                );
                e
            })
            .ok()?;

        let mut chainstate = open_chainstate_with_faults(&config)
            .map_err(|e| {
                error!(
                    "Relayer: Could not open chainstate '{}' ({:?}); skipping microblock tenure",
                    &stacks_chainstate_path, &e
                );
                e
            })
            .ok()?;

        let mempool = MemPoolDB::open(
            config.is_mainnet(),
            config.burnchain.chain_id,
            &stacks_chainstate_path,
            cost_estimator,
            metric,
        )
        .expect("Database failure opening mempool");

        let MinerTip {
            consensus_hash: ch,
            block_hash: bhh,
            microblock_privkey: miner_key,
            ..
        } = miner_tip;

        debug!(
            "Relayer: Instantiate microblock mining state off of {}/{}",
            &ch, &bhh
        );

        // we won a block! proceed to build a microblock tail if we've stored it
        match StacksChainState::get_anchored_block_header_info(chainstate.db(), &ch, &bhh) {
            Ok(Some(_)) => {
                let parent_index_hash = StacksBlockHeader::make_index_block_hash(&ch, &bhh);
                let cost_so_far = if relayer_thread.microblock_stream_cost == ExecutionCost::zero()
                {
                    // unknown cost, or this is idempotent.
                    StacksChainState::get_stacks_block_anchored_cost(
                        chainstate.db(),
                        &parent_index_hash,
                    )
                    .expect("FATAL: failed to get anchored block cost")
                    .expect("FATAL: no anchored block cost stored for processed anchored block")
                } else {
                    relayer_thread.microblock_stream_cost.clone()
                };

                let frequency = config.node.microblock_frequency;
                let settings =
                    config.make_block_builder_settings(0, true, globals.get_miner_status());

                // port over unconfirmed state to this thread
                chainstate.unconfirmed_state = if let Some(unconfirmed_state) =
                    relayer_thread.chainstate_ref().unconfirmed_state.as_ref()
                {
                    Some(unconfirmed_state.make_readonly_owned().ok()?)
                } else {
                    None
                };

                Some(MicroblockMinerThread {
                    globals,
                    chainstate: Some(chainstate),
                    sortdb: Some(sortdb),
                    mempool: Some(mempool),
                    event_dispatcher: relayer_thread.event_dispatcher.clone(),
                    parent_consensus_hash: ch.clone(),
                    parent_block_hash: bhh.clone(),
                    miner_key,
                    frequency,
                    last_mined: 0,
                    quantity: 0,
                    cost_so_far: cost_so_far,
                    settings,
                })
            }
            Ok(None) => {
                warn!(
                    "Relayer: No such anchored block: {}/{}.  Cannot mine microblocks",
                    ch, bhh
                );
                None
            }
            Err(e) => {
                warn!(
                    "Relayer: Failed to get anchored block cost for {}/{}: {:?}",
                    ch, bhh, &e
                );
                None
            }
        }
    }

    /// Do something with the inner chainstate DBs (borrowed mutably).
    /// Used to fool the borrow-checker.
    /// NOT COMPOSIBLE - WILL PANIC IF CALLED FROM WITHIN ITSELF.
    fn with_chainstate<F, R>(&mut self, func: F) -> R
    where
        F: FnOnce(&mut Self, &mut SortitionDB, &mut StacksChainState, &mut MemPoolDB) -> R,
    {
        let mut sortdb = self.sortdb.take().expect("FATAL: already took sortdb");
        let mut chainstate = self
            .chainstate
            .take()
            .expect("FATAL: already took chainstate");
        let mut mempool = self.mempool.take().expect("FATAL: already took mempool");

        let res = func(self, &mut sortdb, &mut chainstate, &mut mempool);

        self.sortdb = Some(sortdb);
        self.chainstate = Some(chainstate);
        self.mempool = Some(mempool);

        res
    }

    /// Unconditionally mine one microblock.
    /// Can fail if the miner thread gets cancelled (most likely cause), or if there's some kind of
    /// DB error.
    fn inner_mine_one_microblock(
        &mut self,
        sortdb: &SortitionDB,
        chainstate: &mut StacksChainState,
        mempool: &mut MemPoolDB,
    ) -> Result<StacksMicroblock, ChainstateError> {
        debug!(
            "Try to mine one microblock off of {}/{} (total: {})",
            &self.parent_consensus_hash,
            &self.parent_block_hash,
            chainstate
                .unconfirmed_state
                .as_ref()
                .map(|us| us.num_microblocks())
                .unwrap_or(0)
        );

        let burn_height =
            SortitionDB::get_block_snapshot_consensus(sortdb.conn(), &self.parent_consensus_hash)
                .map_err(|e| {
                    error!("Failed to find block snapshot for mined block: {}", e);
                    e
                })?
                .ok_or_else(|| {
                    error!("Failed to find block snapshot for mined block");
                    ChainstateError::NoSuchBlockError
                })?
                .block_height;

        let ast_rules = SortitionDB::get_ast_rules(sortdb.conn(), burn_height).map_err(|e| {
            error!("Failed to get AST rules for microblock: {}", e);
            e
        })?;

        let epoch_id = SortitionDB::get_stacks_epoch(sortdb.conn(), burn_height)
            .map_err(|e| {
                error!("Failed to get epoch for microblock: {}", e);
                e
            })?
            .expect("FATAL: no epoch defined")
            .epoch_id;

        let mint_result = {
            let ic = sortdb.index_conn();
            let mut microblock_miner = match StacksMicroblockBuilder::resume_unconfirmed(
                chainstate,
                &ic,
                &self.cost_so_far,
                self.settings.clone(),
            ) {
                Ok(x) => x,
                Err(e) => {
                    let msg = format!(
                        "Failed to create a microblock miner at chaintip {}/{}: {:?}",
                        &self.parent_consensus_hash, &self.parent_block_hash, &e
                    );
                    error!("{}", msg);
                    return Err(e);
                }
            };

            let t1 = get_epoch_time_ms();

            let mblock = microblock_miner.mine_next_microblock(
                mempool,
                &self.miner_key,
                &self.event_dispatcher,
            )?;
            let new_cost_so_far = microblock_miner.get_cost_so_far().expect("BUG: cannot read cost so far from miner -- indicates that the underlying Clarity Tx is somehow in use still.");
            let t2 = get_epoch_time_ms();

            info!(
                "Mined microblock {} ({}) with {} transactions in {}ms",
                mblock.block_hash(),
                mblock.header.sequence,
                mblock.txs.len(),
                t2.saturating_sub(t1)
            );

            Ok((mblock, new_cost_so_far))
        };

        let (mined_microblock, new_cost) = match mint_result {
            Ok(x) => x,
            Err(e) => {
                warn!("Failed to mine microblock: {}", e);
                return Err(e);
            }
        };

        // failsafe
        if !Relayer::static_check_problematic_relayed_microblock(
            chainstate.mainnet,
            epoch_id,
            &mined_microblock,
            ASTRules::PrecheckSize,
        ) {
            // nope!
            warn!(
                "Our mined microblock {} was problematic",
                &mined_microblock.block_hash()
            );

            #[cfg(any(test, feature = "testing"))]
            {
                use std::path::Path;
                if let Ok(path) = std::env::var("STACKS_BAD_BLOCKS_DIR") {
                    // record this microblock somewhere
                    if !fs::metadata(&path).is_ok() {
                        fs::create_dir_all(&path)
                            .unwrap_or_else(|_| panic!("FATAL: could not create '{}'", &path));
                    }

                    let path = Path::new(&path);
                    let path = path.join(Path::new(&format!("{}", &mined_microblock.block_hash())));
                    let mut file = fs::File::create(&path)
                        .unwrap_or_else(|_| panic!("FATAL: could not create '{:?}'", &path));

                    let mblock_bits = mined_microblock.serialize_to_vec();
                    let mblock_bits_hex = to_hex(&mblock_bits);

                    let mblock_json = format!(
                        r#"{{"microblock":"{}","parent_consensus":"{}","parent_block":"{}"}}"#,
                        &mblock_bits_hex, &self.parent_consensus_hash, &self.parent_block_hash
                    );
                    file.write_all(&mblock_json.as_bytes()).unwrap_or_else(|_| {
                        panic!("FATAL: failed to write microblock bits to '{:?}'", &path)
                    });
                    info!(
                        "Fault injection: bad microblock {} saved to {}",
                        &mined_microblock.block_hash(),
                        &path.to_str().unwrap()
                    );
                }
            }
            if !Relayer::process_mined_problematic_blocks(ast_rules, ASTRules::PrecheckSize) {
                // don't process it
                warn!(
                    "Will NOT process our problematic mined microblock {}",
                    &mined_microblock.block_hash()
                );
                return Err(ChainstateError::NoTransactionsToMine);
            } else {
                warn!(
                    "Will process our problematic mined microblock {}",
                    &mined_microblock.block_hash()
                )
            }
        }

        // cancelled?
        let is_miner_blocked = self
            .globals
            .get_miner_status()
            .lock()
            .expect("FATAL: mutex poisoned")
            .is_blocked();
        if is_miner_blocked {
            return Err(ChainstateError::MinerAborted);
        }

        // preprocess the microblock locally
        chainstate.preprocess_streamed_microblock(
            &self.parent_consensus_hash,
            &self.parent_block_hash,
            &mined_microblock,
        )?;

        // update unconfirmed state cost
        self.cost_so_far = new_cost;
        self.quantity += 1;
        return Ok(mined_microblock);
    }

    /// Can this microblock miner mine off of this given tip?
    pub fn can_mine_on_tip(
        &self,
        consensus_hash: &ConsensusHash,
        block_hash: &BlockHeaderHash,
    ) -> bool {
        self.parent_consensus_hash == *consensus_hash && self.parent_block_hash == *block_hash
    }

    /// Body of try_mine_microblock()
    fn inner_try_mine_microblock(
        &mut self,
        miner_tip: MinerTip,
        sortdb: &SortitionDB,
        chainstate: &mut StacksChainState,
        mem_pool: &mut MemPoolDB,
    ) -> Result<Option<(StacksMicroblock, ExecutionCost)>, NetError> {
        if !self.can_mine_on_tip(&self.parent_consensus_hash, &self.parent_block_hash) {
            // not configured to mine on this tip
            return Ok(None);
        }
        if !self.can_mine_on_tip(&miner_tip.consensus_hash, &miner_tip.block_hash) {
            // this tip isn't what this miner is meant to mine on
            return Ok(None);
        }

        if self.last_mined + (self.frequency as u128) >= get_epoch_time_ms() {
            // too soon to mine
            return Ok(None);
        }

        let mut next_microblock_and_runtime = None;

        // opportunistically try and mine, but only if there are no attachable blocks in
        // recent history (i.e. in the last 10 minutes)
        let num_attachable = StacksChainState::count_attachable_staging_blocks(
            chainstate.db(),
            1,
            get_epoch_time_secs() - 600,
        )?;
        if num_attachable == 0 {
            match self.inner_mine_one_microblock(sortdb, chainstate, mem_pool) {
                Ok(microblock) => {
                    // will need to relay this
                    next_microblock_and_runtime = Some((microblock, self.cost_so_far.clone()));
                }
                Err(ChainstateError::NoTransactionsToMine) => {
                    info!("Will keep polling mempool for transactions to include in a microblock");
                }
                Err(e) => {
                    warn!("Failed to mine one microblock: {:?}", &e);
                }
            }
        } else {
            debug!("Will not mine microblocks yet -- have {} attachable blocks that arrived in the last 10 minutes", num_attachable);
        }

        self.last_mined = get_epoch_time_ms();

        Ok(next_microblock_and_runtime)
    }

    /// Try to mine one microblock, given the current chain tip and access to the chain state DBs.
    /// If we succeed, return the microblock and log the tx events to the given event dispatcher.
    /// May return None if any of the following are true:
    /// * `miner_tip` does not match this miner's miner tip
    /// * it's been too soon (less than microblock_frequency milliseconds) since we tried this call
    /// * there are simply no transactions to mine
    /// * there are still stacks blocks to be processed in the staging db
    /// * the miner thread got cancelled
    pub fn try_mine_microblock(
        &mut self,
        cur_tip: MinerTip,
    ) -> Result<Option<(StacksMicroblock, ExecutionCost)>, NetError> {
        debug!("microblock miner thread ID is {:?}", thread::current().id());
        self.with_chainstate(|mblock_miner, sortdb, chainstate, mempool| {
            mblock_miner.inner_try_mine_microblock(cur_tip, sortdb, chainstate, mempool)
        })
    }
}

/// Candidate chain tip
#[derive(Debug, Clone, PartialEq)]
pub struct TipCandidate {
    pub stacks_height: u64,
    pub consensus_hash: ConsensusHash,
    pub anchored_block_hash: BlockHeaderHash,
    pub parent_consensus_hash: ConsensusHash,
    pub parent_anchored_block_hash: BlockHeaderHash,
    /// the block's sortition's burnchain height
    pub burn_height: u64,
    /// the number of Stacks blocks *at the same height* as this one, but from earlier sortitions
    /// than `burn_height`
    pub num_earlier_siblings: u64,
}

impl TipCandidate {
    pub fn id(&self) -> StacksBlockId {
        StacksBlockId::new(&self.consensus_hash, &self.anchored_block_hash)
    }

    pub fn parent_id(&self) -> StacksBlockId {
        StacksBlockId::new(
            &self.parent_consensus_hash,
            &self.parent_anchored_block_hash,
        )
    }

    pub fn new(tip: StagingBlock, burn_height: u64) -> Self {
        Self {
            stacks_height: tip.height,
            consensus_hash: tip.consensus_hash,
            anchored_block_hash: tip.anchored_block_hash,
            parent_consensus_hash: tip.parent_consensus_hash,
            parent_anchored_block_hash: tip.parent_anchored_block_hash,
            burn_height,
            num_earlier_siblings: 0,
        }
    }
}

impl BlockMinerThread {
    /// Instantiate the miner thread from its parent RelayerThread
    pub fn from_relayer_thread(
        rt: &RelayerThread,
        registered_key: RegisteredKey,
        burn_block: BlockSnapshot,
    ) -> BlockMinerThread {
        BlockMinerThread {
            config: rt.config.clone(),
            globals: rt.globals.clone(),
            keychain: rt.keychain.clone(),
            burnchain: rt.burnchain.clone(),
            last_mined_blocks: rt.last_mined_blocks.clone(),
            ongoing_commit: rt.bitcoin_controller.get_ongoing_commit(),
            registered_key,
            burn_block,
            event_dispatcher: rt.event_dispatcher.clone(),
            failed_to_submit_last_attempt: false,
        }
    }

    /// Get the coinbase recipient address, if set in the config and if allowed in this epoch
    fn get_coinbase_recipient(&self, epoch_id: StacksEpochId) -> Option<PrincipalData> {
        let miner_config = self.config.get_miner_config();
        if epoch_id < StacksEpochId::Epoch21 && miner_config.block_reward_recipient.is_some() {
            warn!("Coinbase pay-to-contract is not supported in the current epoch");
            None
        } else {
            miner_config.block_reward_recipient
        }
    }

    /// Create a coinbase transaction.
    fn inner_generate_coinbase_tx(
        &mut self,
        nonce: u64,
        epoch_id: StacksEpochId,
    ) -> StacksTransaction {
        let is_mainnet = self.config.is_mainnet();
        let chain_id = self.config.burnchain.chain_id;
        let mut tx_auth = self.keychain.get_transaction_auth().unwrap();
        tx_auth.set_origin_nonce(nonce);

        let version = if is_mainnet {
            TransactionVersion::Mainnet
        } else {
            TransactionVersion::Testnet
        };

        let recipient_opt = self.get_coinbase_recipient(epoch_id);
        let mut tx = StacksTransaction::new(
            version,
            tx_auth,
            TransactionPayload::Coinbase(CoinbasePayload([0u8; 32]), recipient_opt, None),
        );
        tx.chain_id = chain_id;
        tx.anchor_mode = TransactionAnchorMode::OnChainOnly;
        let mut tx_signer = StacksTransactionSigner::new(&tx);
        self.keychain.sign_as_origin(&mut tx_signer);

        tx_signer.get_tx().unwrap()
    }

    /// Create a poison microblock transaction.
    fn inner_generate_poison_microblock_tx(
        &mut self,
        nonce: u64,
        poison_payload: TransactionPayload,
    ) -> StacksTransaction {
        let is_mainnet = self.config.is_mainnet();
        let chain_id = self.config.burnchain.chain_id;
        let mut tx_auth = self.keychain.get_transaction_auth().unwrap();
        tx_auth.set_origin_nonce(nonce);

        let version = if is_mainnet {
            TransactionVersion::Mainnet
        } else {
            TransactionVersion::Testnet
        };
        let mut tx = StacksTransaction::new(version, tx_auth, poison_payload);
        tx.chain_id = chain_id;
        tx.anchor_mode = TransactionAnchorMode::OnChainOnly;
        let mut tx_signer = StacksTransactionSigner::new(&tx);
        self.keychain.sign_as_origin(&mut tx_signer);

        tx_signer.get_tx().unwrap()
    }

    /// Constructs and returns a LeaderBlockCommitOp out of the provided params.
    fn inner_generate_block_commit_op(
        &self,
        block_header_hash: BlockHeaderHash,
        burn_fee: u64,
        key: &RegisteredKey,
        parent_burnchain_height: u32,
        parent_winning_vtx: u16,
        vrf_seed: VRFSeed,
        commit_outs: Vec<PoxAddress>,
        sunset_burn: u64,
        current_burn_height: u64,
    ) -> BlockstackOperationType {
        let (parent_block_ptr, parent_vtxindex) = (parent_burnchain_height, parent_winning_vtx);
        let burn_parent_modulus = (current_burn_height % BURN_BLOCK_MINED_AT_MODULUS) as u8;
        let sender = self.keychain.get_burnchain_signer();
        BlockstackOperationType::LeaderBlockCommit(LeaderBlockCommitOp {
            sunset_burn,
            block_header_hash,
            burn_fee,
            input: (Txid([0; 32]), 0),
            apparent_sender: sender,
            key_block_ptr: key.block_height as u32,
            key_vtxindex: key.op_vtxindex as u16,
            memo: vec![STACKS_EPOCH_3_0_MARKER],
            new_seed: vrf_seed,
            parent_block_ptr,
            parent_vtxindex,
            vtxindex: 0,
            txid: Txid([0u8; 32]),
            block_height: 0,
            burn_header_hash: BurnchainHeaderHash::zero(),
            burn_parent_modulus,
            commit_outs,
        })
    }

    /// Get references to the inner assembled anchor block data we've produced for a given burnchain block height
    fn find_inflight_mined_blocks(
        burn_height: u64,
        last_mined_blocks: &MinedBlocks,
    ) -> Vec<&AssembledAnchorBlock> {
        let mut ret = vec![];
        for (_, (assembled_block, _)) in last_mined_blocks.iter() {
            if assembled_block.my_block_height >= burn_height {
                ret.push(assembled_block);
            }
        }
        ret
    }

    /// Load all candidate tips upon which to build.  This is all Stacks blocks whose heights are
    /// less than or equal to at `at_stacks_height` (or the canonical chain tip height, if not given),
    /// but greater than or equal to this end height minus `max_depth`.
    /// Returns the list of all Stacks blocks up to max_depth blocks beneath it.
    /// The blocks will be sorted first by stacks height, and then by burnchain height
    pub(crate) fn load_candidate_tips(
        burn_db: &mut SortitionDB,
        chain_state: &mut StacksChainState,
        max_depth: u64,
        at_stacks_height: Option<u64>,
    ) -> Vec<TipCandidate> {
        let stacks_tips = if let Some(start_height) = at_stacks_height {
            chain_state
                .get_stacks_chain_tips_at_height(start_height)
                .expect("FATAL: could not query chain tips at start height")
        } else {
            chain_state
                .get_stacks_chain_tips(burn_db)
                .expect("FATAL: could not query chain tips")
        };

        if stacks_tips.len() == 0 {
            return vec![];
        }

        let mut considered = HashSet::new();
        let mut candidates = vec![];
        let end_height = stacks_tips[0].height;

        for cur_height in end_height.saturating_sub(max_depth)..=end_height {
            let stacks_tips = chain_state
                .get_stacks_chain_tips_at_height(cur_height)
                .expect("FATAL: could not query chain tips at height");

            for tip in stacks_tips {
                let index_block_hash =
                    StacksBlockId::new(&tip.consensus_hash, &tip.anchored_block_hash);

                if !considered.contains(&index_block_hash) {
                    let burn_height = burn_db
                        .get_consensus_hash_height(&tip.consensus_hash)
                        .expect("FATAL: could not query burnchain block height")
                        .expect("FATAL: no burnchain block height for Stacks tip");
                    let candidate = TipCandidate::new(tip, burn_height);
                    candidates.push(candidate);
                    considered.insert(index_block_hash);
                }
            }
        }
        Self::sort_and_populate_candidates(candidates)
    }

    /// Put all tip candidates in order by stacks height, breaking ties with burnchain height.
    /// Also, count up the number of earliersiblings each tip has -- i.e. the number of stacks
    /// blocks that have the same height, but a later burnchain sortition.
    pub(crate) fn sort_and_populate_candidates(
        mut candidates: Vec<TipCandidate>,
    ) -> Vec<TipCandidate> {
        if candidates.len() == 0 {
            return candidates;
        }
        candidates.sort_by(|tip1, tip2| {
            // stacks block height, then burnchain block height
            let ord = tip1.stacks_height.cmp(&tip2.stacks_height);
            if ord == CmpOrdering::Equal {
                return tip1.burn_height.cmp(&tip2.burn_height);
            }
            ord
        });

        // calculate the number of earlier siblings for each block.
        // this is the number of stacks blocks at the same height, but later burnchain heights.
        let mut idx = 0;
        let mut cur_stacks_height = candidates[idx].stacks_height;
        let mut num_siblings = 0;
        loop {
            idx += 1;
            if idx >= candidates.len() {
                break;
            }
            if cur_stacks_height == candidates[idx].stacks_height {
                // same stacks height, so this block has one more earlier sibling than the last
                num_siblings += 1;
                candidates[idx].num_earlier_siblings = num_siblings;
            } else {
                // new stacks height, so no earlier siblings
                num_siblings = 0;
                cur_stacks_height = candidates[idx].stacks_height;
                candidates[idx].num_earlier_siblings = 0;
            }
        }

        candidates
    }

    /// Select the best tip to mine the next block on. Potential tips are all
    /// leaf nodes where the Stacks block height is <= the max height -
    /// max_reorg_depth. Each potential tip is then scored based on the amount
    /// of orphans that its chain has caused -- that is, the number of orphans
    /// that the tip _and all of its ancestors_ (up to `max_depth`) created.
    /// The tip with the lowest score is composed of blocks that collectively made the fewest
    /// orphans, and is thus the "nicest" chain with the least orphaning.  This is the tip that is
    /// selected.
    pub fn pick_best_tip(
        globals: &Globals,
        config: &Config,
        burn_db: &mut SortitionDB,
        chain_state: &mut StacksChainState,
        at_stacks_height: Option<u64>,
    ) -> Option<TipCandidate> {
        info!("Picking best Stacks tip");
        let miner_config = config.get_miner_config();
        let max_depth = miner_config.max_reorg_depth;

        // There could be more than one possible chain tip. Go find them.
        let stacks_tips =
            Self::load_candidate_tips(burn_db, chain_state, max_depth, at_stacks_height);

        let mut previous_best_tips = HashMap::new();
        for tip in stacks_tips.iter() {
            let Some(prev_best_tip) = globals.get_best_tip(tip.stacks_height) else {
                continue;
            };
            previous_best_tips.insert(tip.stacks_height, prev_best_tip);
        }

        let best_tip_opt = Self::inner_pick_best_tip(stacks_tips, previous_best_tips);
        if let Some(best_tip) = best_tip_opt.as_ref() {
            globals.add_best_tip(best_tip.stacks_height, best_tip.clone(), max_depth);
        } else {
            // no best-tip found; revert to old tie-breaker logic
            info!("No best-tips found; using old tie-breaking logic");
            return chain_state
                .get_stacks_chain_tip(burn_db)
                .expect("FATAL: could not load chain tip")
                .map(|staging_block| {
                    let burn_height = burn_db
                        .get_consensus_hash_height(&staging_block.consensus_hash)
                        .expect("FATAL: could not query burnchain block height")
                        .expect("FATAL: no burnchain block height for Stacks tip");
                    TipCandidate::new(staging_block, burn_height)
                });
        }
        best_tip_opt
    }

    /// Given a list of sorted candidate tips, pick the best one.  See `Self::pick_best_tip()`.
    /// Takes the list of stacks tips that are eligible to be built on, and a map of
    /// previously-chosen best tips (so if we chose a tip in the past, we keep confirming it, even
    /// if subsequent stacks blocks show up).  The previous best tips should be from recent Stacks
    /// heights; it's important that older best-tips are forgotten in order to ensure that miners
    /// will eventually (e.g. after `max_reorg_depth` Stacks blocks pass) stop trying to confirm a
    /// now-orphaned previously-chosen best-tip.  If there are multiple best-tips that conflict in
    /// `previosu_best_tips`, then only the highest one which the leaf could confirm will be
    /// considered (since the node updates its understanding of the best-tip on each RunTenure).
    pub(crate) fn inner_pick_best_tip(
        stacks_tips: Vec<TipCandidate>,
        previous_best_tips: HashMap<u64, TipCandidate>,
    ) -> Option<TipCandidate> {
        // identify leaf tips -- i.e. blocks with no children
        let parent_consensus_hashes: HashSet<_> = stacks_tips
            .iter()
            .map(|x| x.parent_consensus_hash.clone())
            .collect();

        let mut leaf_tips: Vec<_> = stacks_tips
            .iter()
            .filter(|x| !parent_consensus_hashes.contains(&x.consensus_hash))
            .collect();

        if leaf_tips.len() == 0 {
            return None;
        }

        // Make scoring deterministic in the case of a tie.
        // Prefer leafs that were mined earlier on the burnchain,
        // but which pass through previously-determined best tips.
        leaf_tips.sort_by(|tip1, tip2| {
            // stacks block height, then burnchain block height
            let ord = tip1.stacks_height.cmp(&tip2.stacks_height);
            if ord == CmpOrdering::Equal {
                return tip1.burn_height.cmp(&tip2.burn_height);
            }
            ord
        });

        let mut scores = BTreeMap::new();
        for (i, leaf_tip) in leaf_tips.iter().enumerate() {
            let leaf_id = leaf_tip.id();
            // Score each leaf tip as the number of preceding Stacks blocks that are _not_ an
            // ancestor.  Because stacks_tips are in order by stacks height, a linear scan of this
            // list will allow us to match all ancestors in the last max_depth Stacks blocks.
            // `ancestor_ptr` tracks the next expected ancestor.
            let mut ancestor_ptr = leaf_tip.parent_id();
            let mut score: u64 = 0;
            let mut score_summaries = vec![];

            // find the highest stacks_tip we must confirm
            let mut must_confirm = None;
            for tip in stacks_tips.iter().rev() {
                if let Some(prev_best_tip) = previous_best_tips.get(&tip.stacks_height) {
                    if leaf_id != prev_best_tip.id() {
                        // the `ancestor_ptr` must pass through this prior best-tip
                        must_confirm = Some(prev_best_tip.clone());
                        break;
                    }
                }
            }

            for tip in stacks_tips.iter().rev() {
                if let Some(required_ancestor) = must_confirm.as_ref() {
                    if tip.stacks_height < required_ancestor.stacks_height
                        && leaf_tip.stacks_height >= required_ancestor.stacks_height
                    {
                        // This leaf does not confirm a previous-best-tip, so assign it the
                        // worst-possible score.
                        info!("Tip #{} {}/{} at {}:{} conflicts with a previous best-tip {}/{} at {}:{}",
                              i,
                              &leaf_tip.consensus_hash,
                              &leaf_tip.anchored_block_hash,
                              leaf_tip.burn_height,
                              leaf_tip.stacks_height,
                              &required_ancestor.consensus_hash,
                              &required_ancestor.anchored_block_hash,
                              required_ancestor.burn_height,
                              required_ancestor.stacks_height
                        );
                        score = u64::MAX;
                        score_summaries.push(format!("{} (best-tip reorged)", u64::MAX));
                        break;
                    }
                }
                if tip.id() == leaf_id {
                    // we can't orphan ourselves
                    continue;
                }
                if leaf_tip.stacks_height < tip.stacks_height {
                    // this tip is further along than leaf_tip, so canonicalizing leaf_tip would
                    // orphan `tip.stacks_height - leaf_tip.stacks_height` blocks.
                    score = score.saturating_add(tip.stacks_height - leaf_tip.stacks_height);
                    score_summaries.push(format!(
                        "{} (stx height diff)",
                        tip.stacks_height - leaf_tip.stacks_height
                    ));
                } else if leaf_tip.stacks_height == tip.stacks_height
                    && leaf_tip.burn_height > tip.burn_height
                {
                    // this tip has the same stacks height as the leaf, but its sortition happened
                    // earlier. This means that the leaf is trying to orphan this block and all
                    // blocks sortition'ed up to this leaf.  The miner should have instead tried to
                    // confirm this existing tip, instead of mine a sibling.
                    score = score.saturating_add(tip.num_earlier_siblings + 1);
                    score_summaries.push(format!("{} (uncles)", tip.num_earlier_siblings + 1));
                }
                if tip.id() == ancestor_ptr {
                    // did we confirm a previous best-tip? If so, then clear this
                    if let Some(required_ancestor) = must_confirm.take() {
                        if required_ancestor.id() != tip.id() {
                            // did not confirm, so restoroe
                            must_confirm = Some(required_ancestor);
                        }
                    }

                    // this stacks tip is the next ancestor.  However, that ancestor may have
                    // earlier-sortition'ed siblings that confirming this tip would orphan, so count those.
                    ancestor_ptr = tip.parent_id();
                    score = score.saturating_add(tip.num_earlier_siblings);
                    score_summaries.push(format!("{} (earlier sibs)", tip.num_earlier_siblings));
                } else {
                    // this stacks tip is not an ancestor, and would be orphaned if leaf_tip is
                    // canonical.
                    score = score.saturating_add(1);
                    score_summaries.push(format!("{} (non-ancestor)", 1));
                }
            }

            info!(
                "Tip #{} {}/{} at {}:{} has score {} ({})",
                i,
                &leaf_tip.consensus_hash,
                &leaf_tip.anchored_block_hash,
                leaf_tip.burn_height,
                leaf_tip.stacks_height,
                score,
                score_summaries.join(" + ").to_string()
            );
            if score < u64::MAX {
                scores.insert(i, score);
            }
        }

        if scores.len() == 0 {
            // revert to prior tie-breaking scheme
            return None;
        }

        // The lowest score is the "nicest" tip (least amount of orphaning)
        let best_tip_idx = scores
            .iter()
            .min_by_key(|(_, score)| *score)
            .expect("FATAL: candidates should not be empty here")
            .0;

        let best_tip = leaf_tips
            .get(*best_tip_idx)
            .expect("FATAL: candidates should not be empty");

        info!(
            "Best tip is #{} {}/{}",
            best_tip_idx, &best_tip.consensus_hash, &best_tip.anchored_block_hash
        );
        Some((*best_tip).clone())
    }

    /// Load up the parent block info for mining.
    /// If there's no parent because this is the first block, then return the genesis block's info.
    /// If we can't find the parent in the DB but we expect one, return None.
    fn load_block_parent_info(
        &self,
        burn_db: &mut SortitionDB,
        chain_state: &mut StacksChainState,
    ) -> (Option<ParentStacksBlockInfo>, bool) {
        if let Some(stacks_tip) = chain_state
            .get_stacks_chain_tip(burn_db)
            .expect("FATAL: could not query chain tip")
        {
            let best_stacks_tip =
                Self::pick_best_tip(&self.globals, &self.config, burn_db, chain_state, None)
                    .expect("FATAL: no best chain tip");
            let miner_address = self
                .keychain
                .origin_address(self.config.is_mainnet())
                .unwrap();
            let parent_info = match ParentStacksBlockInfo::lookup(
                chain_state,
                burn_db,
                &self.burn_block,
                miner_address,
                &best_stacks_tip.consensus_hash,
                &best_stacks_tip.anchored_block_hash,
            ) {
                Ok(parent_info) => Some(parent_info),
                Err(Error::BurnchainTipChanged) => {
                    self.globals.counters.bump_missed_tenures();
                    None
                }
                Err(..) => None,
            };
            if parent_info.is_none() {
                warn!(
                    "No parent for best-tip {}/{}",
                    &best_stacks_tip.consensus_hash, &best_stacks_tip.anchored_block_hash
                );
            }
            let canonical = best_stacks_tip.consensus_hash == stacks_tip.consensus_hash
                && best_stacks_tip.anchored_block_hash == stacks_tip.anchored_block_hash;
            (parent_info, canonical)
        } else {
            debug!("No Stacks chain tip known, will return a genesis block");
            let (network, _) = self.config.burnchain.get_bitcoin_network();
            let burnchain_params =
                BurnchainParameters::from_params(&self.config.burnchain.chain, &network)
                    .expect("Bitcoin network unsupported");

            let chain_tip = ChainTip::genesis(
                &burnchain_params.first_block_hash,
                burnchain_params.first_block_height.into(),
                burnchain_params.first_block_timestamp.into(),
            );

            (
                Some(ParentStacksBlockInfo {
                    stacks_parent_header: chain_tip.metadata,
                    parent_consensus_hash: FIRST_BURNCHAIN_CONSENSUS_HASH.clone(),
                    parent_block_burn_height: 0,
                    parent_block_total_burn: 0,
                    parent_winning_vtxindex: 0,
                    coinbase_nonce: 0,
                }),
                true,
            )
        }
    }

    /// Determine which attempt this will be when mining a block, and whether or not an attempt
    /// should even be made.
    /// Returns Some(attempt, max-txs) if we should attempt to mine (and what attempt it will be)
    /// Returns None if we should not mine.
    fn get_mine_attempt(
        &self,
        chain_state: &StacksChainState,
        parent_block_info: &ParentStacksBlockInfo,
        force: bool,
    ) -> Option<(u64, u64)> {
        let parent_consensus_hash = &parent_block_info.parent_consensus_hash;
        let stacks_parent_header = &parent_block_info.stacks_parent_header;
        let parent_block_burn_height = parent_block_info.parent_block_burn_height;

        let last_mined_blocks =
            Self::find_inflight_mined_blocks(self.burn_block.block_height, &self.last_mined_blocks);

        // has the tip changed from our previously-mined block for this epoch?
        let should_unconditionally_mine = last_mined_blocks.is_empty()
<<<<<<< HEAD
            || (last_mined_blocks.len() == 1 && !self.failed_to_submit_last_attempt);
=======
            || (last_mined_blocks.len() == 1 && self.failed_to_submit_last_attempt);
>>>>>>> d3f1a316
        let (attempt, max_txs) = if should_unconditionally_mine {
            // always mine if we've not mined a block for this epoch yet, or
            // if we've mined just one attempt, unconditionally try again (so we
            // can use `subsequent_miner_time_ms` in this attempt)
            if last_mined_blocks.len() == 1 {
                info!("Have only attempted one block; unconditionally trying again");
            }
            let attempt = last_mined_blocks.len() as u64 + 1;
            let mut max_txs = 0;
            for last_mined_block in last_mined_blocks.iter() {
                max_txs = cmp::max(max_txs, last_mined_block.anchored_block.txs.len());
            }
            (attempt, max_txs)
        } else {
            let mut best_attempt = 0;
            let mut max_txs = 0;
            info!(
                "Consider {} in-flight Stacks tip(s)",
                &last_mined_blocks.len()
            );
            for prev_block in last_mined_blocks.iter() {
                info!(
                    "Consider in-flight block {} on Stacks tip {}/{} in {} with {} txs",
                    &prev_block.anchored_block.block_hash(),
                    &prev_block.parent_consensus_hash,
                    &prev_block.anchored_block.header.parent_block,
                    &prev_block.my_burn_hash,
                    &prev_block.anchored_block.txs.len()
                );
                max_txs = cmp::max(max_txs, prev_block.anchored_block.txs.len());

                if prev_block.anchored_block.txs.len() == 1 && prev_block.attempt == 1 {
                    // Don't let the fact that we've built an empty block during this sortition
                    // prevent us from trying again.
                    best_attempt = 1;
                    continue;
                }
                if prev_block.parent_consensus_hash == *parent_consensus_hash
                    && prev_block.my_burn_hash == self.burn_block.burn_header_hash
                    && prev_block.anchored_block.header.parent_block
                        == stacks_parent_header.anchored_header.block_hash()
                {
                    // the anchored chain tip hasn't changed since we attempted to build a block.
                    // But, have discovered any new microblocks worthy of being mined?
                    if let Ok(Some(stream)) =
                        StacksChainState::load_descendant_staging_microblock_stream(
                            chain_state.db(),
                            &StacksBlockHeader::make_index_block_hash(
                                &prev_block.parent_consensus_hash,
                                &stacks_parent_header.anchored_header.block_hash(),
                            ),
                            0,
                            u16::MAX,
                        )
                    {
                        if (prev_block.anchored_block.header.parent_microblock
                            == BlockHeaderHash([0u8; 32])
                            && stream.len() == 0)
                            || (prev_block.anchored_block.header.parent_microblock
                                != BlockHeaderHash([0u8; 32])
                                && stream.len()
                                    <= (prev_block.anchored_block.header.parent_microblock_sequence
                                        as usize)
                                        + 1)
                        {
                            if !force {
                                // the chain tip hasn't changed since we attempted to build a block.  Use what we
                                // already have.
                                info!("Relayer: Stacks tip is unchanged since we last tried to mine a block off of {}/{} at height {} with {} txs, in {} at burn height {}, and no new microblocks ({} <= {} + 1)",
                                       &prev_block.parent_consensus_hash, &prev_block.anchored_block.header.parent_block, prev_block.anchored_block.header.total_work.work,
                                       prev_block.anchored_block.txs.len(), prev_block.my_burn_hash, parent_block_burn_height, stream.len(), prev_block.anchored_block.header.parent_microblock_sequence);

                                return None;
                            }
                        } else {
                            // there are new microblocks!
                            // TODO: only consider rebuilding our anchored block if we (a) have
                            // time, and (b) the new microblocks are worth more than the new BTC
                            // fee minus the old BTC fee
                            info!("Relayer: Stacks tip is unchanged since we last tried to mine a block off of {}/{} at height {} with {} txs, in {} at burn height {}, but there are new microblocks ({} > {} + 1)",
                                   &prev_block.parent_consensus_hash, &prev_block.anchored_block.header.parent_block, prev_block.anchored_block.header.total_work.work,
                                   prev_block.anchored_block.txs.len(), prev_block.my_burn_hash, parent_block_burn_height, stream.len(), prev_block.anchored_block.header.parent_microblock_sequence);

                            best_attempt = cmp::max(best_attempt, prev_block.attempt);
                        }
                    } else {
                        if !force {
                            // no microblock stream to confirm, and the stacks tip hasn't changed
                            info!("Relayer: Stacks tip is unchanged since we last tried to mine a block off of {}/{} at height {} with {} txs, in {} at burn height {}, and no microblocks present",
                                   &prev_block.parent_consensus_hash, &prev_block.anchored_block.header.parent_block, prev_block.anchored_block.header.total_work.work,
                                   prev_block.anchored_block.txs.len(), prev_block.my_burn_hash, parent_block_burn_height);

                            return None;
                        }
                    }
                } else {
                    if self.burn_block.burn_header_hash == prev_block.my_burn_hash {
                        // only try and re-mine if there was no sortition since the last chain tip
                        info!("Relayer: Stacks tip has changed to {}/{} since we last tried to mine a block in {} at burn height {}; attempt was {} (for Stacks tip {}/{})",
                               parent_consensus_hash, stacks_parent_header.anchored_header.block_hash(), prev_block.my_burn_hash, parent_block_burn_height, prev_block.attempt, &prev_block.parent_consensus_hash, &prev_block.anchored_block.header.parent_block);
                        best_attempt = cmp::max(best_attempt, prev_block.attempt);
                    } else {
                        info!("Relayer: Burn tip has changed to {} ({}) since we last tried to mine a block in {}",
                               &self.burn_block.burn_header_hash, self.burn_block.block_height, &prev_block.my_burn_hash);
                    }
                }
            }
            (best_attempt + 1, max_txs)
        };
        Some((attempt, u64::try_from(max_txs).expect("too many txs")))
    }

    /// Generate the VRF proof for the block we're going to build.
    /// Returns Some(proof) if we could make the proof
    /// Return None if we could not make the proof
    fn make_vrf_proof(&mut self) -> Option<VRFProof> {
        // if we're a mock miner, then make sure that the keychain has a keypair for the mocked VRF
        // key
        let vrf_proof = if self.config.node.mock_mining {
            self.keychain.generate_proof(
                VRF_MOCK_MINER_KEY,
                self.burn_block.sortition_hash.as_bytes(),
            )
        } else {
            self.keychain.generate_proof(
                self.registered_key.target_block_height,
                self.burn_block.sortition_hash.as_bytes(),
            )
        };

        debug!(
            "Generated VRF Proof: {} over {} ({},{}) with key {}",
            vrf_proof.to_hex(),
            &self.burn_block.sortition_hash,
            &self.burn_block.block_height,
            &self.burn_block.burn_header_hash,
            &self.registered_key.vrf_public_key.to_hex()
        );
        Some(vrf_proof)
    }

    /// Get the microblock private key we'll be using for this tenure, should we win.
    /// Return the private key.
    ///
    /// In testing, we ignore the parent stacks block hash because we don't have an easy way to
    /// reproduce it in integration tests.
    #[cfg(not(any(test, feature = "testing")))]
    fn make_microblock_private_key(
        &mut self,
        parent_stacks_hash: &StacksBlockId,
    ) -> Secp256k1PrivateKey {
        // Generates a new secret key for signing the trail of microblocks
        // of the upcoming tenure.
        self.keychain
            .make_microblock_secret_key(self.burn_block.block_height, &parent_stacks_hash.0)
    }

    /// Get the microblock private key we'll be using for this tenure, should we win.
    /// Return the private key on success
    #[cfg(any(test, feature = "testing"))]
    fn make_microblock_private_key(
        &mut self,
        _parent_stacks_hash: &StacksBlockId,
    ) -> Secp256k1PrivateKey {
        // Generates a new secret key for signing the trail of microblocks
        // of the upcoming tenure.
        warn!("test version of make_microblock_secret_key");
        self.keychain.make_microblock_secret_key(
            self.burn_block.block_height,
            &self.burn_block.block_height.to_be_bytes(),
        )
    }

    /// Load the parent microblock stream and vet it for the absence of forks.
    /// If there is a fork, then mine and relay a poison microblock transaction.
    /// Update stacks_parent_header's microblock tail to point to the end of the stream we load.
    /// Return the microblocks we'll confirm, if there are any.
    fn load_and_vet_parent_microblocks(
        &mut self,
        chain_state: &mut StacksChainState,
        sortdb: &SortitionDB,
        mem_pool: &mut MemPoolDB,
        parent_block_info: &mut ParentStacksBlockInfo,
    ) -> Option<Vec<StacksMicroblock>> {
        let parent_consensus_hash = &parent_block_info.parent_consensus_hash;
        let stacks_parent_header = &mut parent_block_info.stacks_parent_header;

        let microblock_info_opt =
            match StacksChainState::load_descendant_staging_microblock_stream_with_poison(
                chain_state.db(),
                &StacksBlockHeader::make_index_block_hash(
                    parent_consensus_hash,
                    &stacks_parent_header.anchored_header.block_hash(),
                ),
                0,
                u16::MAX,
            ) {
                Ok(x) => {
                    let num_mblocks = x.as_ref().map(|(mblocks, ..)| mblocks.len()).unwrap_or(0);
                    debug!(
                        "Loaded {} microblocks descending from {}/{} (data: {})",
                        num_mblocks,
                        parent_consensus_hash,
                        &stacks_parent_header.anchored_header.block_hash(),
                        x.is_some()
                    );
                    x
                }
                Err(e) => {
                    warn!(
                        "Failed to load descendant microblock stream from {}/{}: {:?}",
                        parent_consensus_hash,
                        &stacks_parent_header.anchored_header.block_hash(),
                        &e
                    );
                    None
                }
            };

        if let Some((ref microblocks, ref poison_opt)) = &microblock_info_opt {
            if let Some(ref tail) = microblocks.last() {
                debug!(
                    "Confirm microblock stream tailed at {} (seq {})",
                    &tail.block_hash(),
                    tail.header.sequence
                );
            }

            // try and confirm as many microblocks as we can (but note that the stream itself may
            // be too long; we'll try again if that happens).
            stacks_parent_header.microblock_tail =
                microblocks.last().clone().map(|blk| blk.header.clone());

            if let Some(poison_payload) = poison_opt {
                debug!("Detected poisoned microblock fork: {:?}", &poison_payload);

                // submit it multiple times with different nonces, so it'll have a good chance of
                // eventually getting picked up (even if the miner sends other transactions from
                // the same address)
                for i in 0..10 {
                    let poison_microblock_tx = self.inner_generate_poison_microblock_tx(
                        parent_block_info.coinbase_nonce + 1 + i,
                        poison_payload.clone(),
                    );

                    // submit the poison payload, privately, so we'll mine it when building the
                    // anchored block.
                    if let Err(e) = mem_pool.miner_submit(
                        chain_state,
                        sortdb,
                        &parent_consensus_hash,
                        &stacks_parent_header.anchored_header.block_hash(),
                        &poison_microblock_tx,
                        Some(&self.event_dispatcher),
                        1_000_000_000.0, // prioritize this for inclusion
                    ) {
                        warn!(
                            "Detected but failed to mine poison-microblock transaction: {:?}",
                            &e
                        );
                    } else {
                        debug!(
                            "Submit poison-microblock transaction {:?}",
                            &poison_microblock_tx
                        );
                    }
                }
            }
        }

        microblock_info_opt.map(|(stream, _)| stream)
    }

    /// Get the list of possible burn addresses this miner is using
    pub fn get_miner_addrs(config: &Config, keychain: &Keychain) -> Vec<String> {
        let mut op_signer = keychain.generate_op_signer();
        let mut btc_addrs = vec![
            // legacy
            BitcoinAddress::from_bytes_legacy(
                config.burnchain.get_bitcoin_network().1,
                LegacyBitcoinAddressType::PublicKeyHash,
                &Hash160::from_data(&op_signer.get_public_key().to_bytes()).0,
            )
            .expect("FATAL: failed to construct legacy bitcoin address"),
        ];
        if config.miner.segwit {
            btc_addrs.push(
                // segwit p2wpkh
                BitcoinAddress::from_bytes_segwit_p2wpkh(
                    config.burnchain.get_bitcoin_network().1,
                    &Hash160::from_data(&op_signer.get_public_key().to_bytes_compressed()).0,
                )
                .expect("FATAL: failed to construct segwit p2wpkh address"),
            );
        }
        btc_addrs
            .into_iter()
            .map(|addr| format!("{}", &addr))
            .collect()
    }

    /// Obtain the target burn fee cap, when considering how well this miner is performing.
    pub fn get_mining_spend_amount<F, G>(
        config: &Config,
        keychain: &Keychain,
        burnchain: &Burnchain,
        sortdb: &SortitionDB,
        recipients: &[PoxAddress],
        start_mine_height: u64,
        at_burn_block: Option<u64>,
        mut get_prior_winning_prob: F,
        mut set_prior_winning_prob: G,
    ) -> u64
    where
        F: FnMut(u64) -> f64,
        G: FnMut(u64, f64),
    {
        let config_file_burn_fee_cap = config.get_burnchain_config().burn_fee_cap;
        let miner_config = config.get_miner_config();

        if miner_config.target_win_probability < 0.00001 {
            // this field is effectively zero
            return config_file_burn_fee_cap;
        }
        let Some(miner_stats) = config.get_miner_stats() else {
            return config_file_burn_fee_cap;
        };

        let Ok(tip) = SortitionDB::get_canonical_burn_chain_tip(sortdb.conn()).map_err(|e| {
            warn!("Failed to load canonical burn chain tip: {:?}", &e);
            e
        }) else {
            return config_file_burn_fee_cap;
        };
        let tip = if let Some(at_burn_block) = at_burn_block.as_ref() {
            let ih = sortdb.index_handle(&tip.sortition_id);
            let Ok(Some(ancestor_tip)) = ih.get_block_snapshot_by_height(*at_burn_block) else {
                warn!(
                    "Failed to load ancestor tip at burn height {}",
                    at_burn_block
                );
                return config_file_burn_fee_cap;
            };
            ancestor_tip
        } else {
            tip
        };

        let Ok(active_miners_and_commits) = MinerStats::get_active_miners(sortdb, at_burn_block)
            .map_err(|e| {
                warn!("Failed to get active miners: {:?}", &e);
                e
            })
        else {
            return config_file_burn_fee_cap;
        };
        if active_miners_and_commits.len() == 0 {
            warn!("No active miners detected; using config file burn_fee_cap");
            return config_file_burn_fee_cap;
        }

        let active_miners: Vec<_> = active_miners_and_commits
            .iter()
            .map(|(miner, _cmt)| miner.as_str())
            .collect();

        info!("Active miners: {:?}", &active_miners);

        let Ok(unconfirmed_block_commits) = miner_stats
            .get_unconfirmed_commits(tip.block_height + 1, &active_miners)
            .map_err(|e| {
                warn!("Failed to find unconfirmed block-commits: {}", &e);
                e
            })
        else {
            return config_file_burn_fee_cap;
        };

        let unconfirmed_miners_and_amounts: Vec<(String, u64)> = unconfirmed_block_commits
            .iter()
            .map(|cmt| (cmt.apparent_sender.to_string(), cmt.burn_fee))
            .collect();

        info!(
            "Found unconfirmed block-commits: {:?}",
            &unconfirmed_miners_and_amounts
        );

        let (spend_dist, _total_spend) = MinerStats::get_spend_distribution(
            &active_miners_and_commits,
            &unconfirmed_block_commits,
            &recipients,
        );
        let win_probs = if miner_config.fast_rampup {
            // look at spends 6+ blocks in the future
            let win_probs = MinerStats::get_future_win_distribution(
                &active_miners_and_commits,
                &unconfirmed_block_commits,
                &recipients,
            );
            win_probs
        } else {
            // look at the current spends
            let Ok(unconfirmed_burn_dist) = miner_stats
                .get_unconfirmed_burn_distribution(
                    burnchain,
                    sortdb,
                    &active_miners_and_commits,
                    unconfirmed_block_commits,
                    recipients,
                    at_burn_block,
                )
                .map_err(|e| {
                    warn!("Failed to get unconfirmed burn distribution: {:?}", &e);
                    e
                })
            else {
                return config_file_burn_fee_cap;
            };

            let win_probs = MinerStats::burn_dist_to_prob_dist(&unconfirmed_burn_dist);
            win_probs
        };

        info!("Unconfirmed spend distribution: {:?}", &spend_dist);
        info!(
            "Unconfirmed win probabilities (fast_rampup={}): {:?}",
            miner_config.fast_rampup, &win_probs
        );

        let miner_addrs = Self::get_miner_addrs(config, keychain);
        let win_prob = miner_addrs
            .iter()
            .find_map(|x| win_probs.get(x))
            .copied()
            .unwrap_or(0.0);

        info!(
            "This miner's win probability at {} is {}",
            tip.block_height, &win_prob
        );
        set_prior_winning_prob(tip.block_height, win_prob);

        if win_prob < config.miner.target_win_probability {
            // no mining strategy is viable, so just quit.
            // Unless we're spinning up, that is.
            if start_mine_height + 6 < tip.block_height
                && config.miner.underperform_stop_threshold.is_some()
            {
                let underperform_stop_threshold =
                    config.miner.underperform_stop_threshold.unwrap_or(0);
                info!(
                    "Miner is spun up, but is not meeting target win probability as of {}",
                    tip.block_height
                );
                // we've spun up and we're underperforming. How long do we tolerate this?
                let mut underperformed_count = 0;
                for depth in 0..underperform_stop_threshold {
                    let prior_burn_height = tip.block_height.saturating_sub(depth);
                    let prior_win_prob = get_prior_winning_prob(prior_burn_height);
                    if prior_win_prob < config.miner.target_win_probability {
                        info!(
                            "Miner underperformed in block {} ({}/{})",
                            prior_burn_height, underperformed_count, underperform_stop_threshold
                        );
                        underperformed_count += 1;
                    }
                }
                if underperformed_count == underperform_stop_threshold {
                    warn!(
                        "Miner underperformed since burn height {}; spinning down",
                        start_mine_height + 6 + underperform_stop_threshold
                    );
                    return 0;
                }
            }
        }

        config_file_burn_fee_cap
    }

    /// Produce the block-commit for this anchored block, if we can.
    /// Returns the op on success
    /// Returns None if we fail somehow.
    pub fn make_block_commit(
        &self,
        burn_db: &mut SortitionDB,
        chain_state: &mut StacksChainState,
        block_hash: BlockHeaderHash,
        parent_block_burn_height: u64,
        parent_winning_vtxindex: u16,
        vrf_proof: &VRFProof,
        target_epoch_id: StacksEpochId,
    ) -> Option<BlockstackOperationType> {
        // let's figure out the recipient set!
        let recipients = match get_next_recipients(
            &self.burn_block,
            chain_state,
            burn_db,
            &self.burnchain,
            &OnChainRewardSetProvider::new(),
            self.config.node.always_use_affirmation_maps,
        ) {
            Ok(x) => x,
            Err(e) => {
                error!("Relayer: Failure fetching recipient set: {:?}", e);
                return None;
            }
        };

        let commit_outs = if !self
            .burnchain
            .pox_constants
            .is_after_pox_sunset_end(self.burn_block.block_height, target_epoch_id)
            && !self
                .burnchain
                .is_in_prepare_phase(self.burn_block.block_height + 1)
        {
            RewardSetInfo::into_commit_outs(recipients, self.config.is_mainnet())
        } else {
            vec![PoxAddress::standard_burn_address(self.config.is_mainnet())]
        };

        let burn_fee_cap = Self::get_mining_spend_amount(
            &self.config,
            &self.keychain,
            &self.burnchain,
            burn_db,
            &commit_outs,
            self.globals.get_start_mining_height(),
            None,
            |block_height| {
                self.globals
                    .get_estimated_win_prob(block_height)
                    .unwrap_or(0.0)
            },
            |block_height, win_prob| self.globals.add_estimated_win_prob(block_height, win_prob),
        );
        if burn_fee_cap == 0 {
            warn!("Calculated burn_fee_cap is 0; will not mine");
            return None;
        }
        let sunset_burn = self.burnchain.expected_sunset_burn(
            self.burn_block.block_height + 1,
            burn_fee_cap,
            target_epoch_id,
        );
        let rest_commit = burn_fee_cap - sunset_burn;

        // let's commit, but target the current burnchain tip with our modulus
        let op = self.inner_generate_block_commit_op(
            block_hash,
            rest_commit,
            &self.registered_key,
            parent_block_burn_height
                .try_into()
                .expect("Could not convert parent block height into u32"),
            parent_winning_vtxindex,
            VRFSeed::from_proof(vrf_proof),
            commit_outs,
            sunset_burn,
            self.burn_block.block_height,
        );
        Some(op)
    }

    /// Are there enough unprocessed blocks that we shouldn't mine?
    fn unprocessed_blocks_prevent_mining(
        burnchain: &Burnchain,
        sortdb: &SortitionDB,
        chainstate: &StacksChainState,
        unprocessed_block_deadline: u64,
    ) -> bool {
        let sort_tip = SortitionDB::get_canonical_burn_chain_tip(sortdb.conn())
            .expect("FATAL: could not query canonical sortition DB tip");

        if let Some(stacks_tip) =
            NakamotoChainState::get_canonical_block_header(chainstate.db(), sortdb)
                .expect("FATAL: could not query canonical Stacks chain tip")
        {
            // if a block hasn't been processed within some deadline seconds of receipt, don't block
            //  mining
            let process_deadline = get_epoch_time_secs() - unprocessed_block_deadline;
            let has_unprocessed = StacksChainState::has_higher_unprocessed_blocks(
                chainstate.db(),
                stacks_tip.anchored_header.height(),
                process_deadline,
            )
            .expect("FATAL: failed to query staging blocks");
            if has_unprocessed {
                let highest_unprocessed_opt = StacksChainState::get_highest_unprocessed_block(
                    chainstate.db(),
                    process_deadline,
                )
                .expect("FATAL: failed to query staging blocks");

                if let Some(highest_unprocessed) = highest_unprocessed_opt {
                    let highest_unprocessed_block_sn_opt =
                        SortitionDB::get_block_snapshot_consensus(
                            sortdb.conn(),
                            &highest_unprocessed.consensus_hash,
                        )
                        .expect("FATAL: could not query sortition DB");

                    // NOTE: this could be None if it's not part of the canonical PoX fork any
                    // longer
                    if let Some(highest_unprocessed_block_sn) = highest_unprocessed_block_sn_opt {
                        if stacks_tip.anchored_header.height()
                            + u64::from(burnchain.pox_constants.prepare_length)
                            - 1
                            >= highest_unprocessed.height
                            && highest_unprocessed_block_sn.block_height
                                + u64::from(burnchain.pox_constants.prepare_length)
                                - 1
                                >= sort_tip.block_height
                        {
                            // we're close enough to the chain tip that it's a bad idea for us to mine
                            // -- we'll likely create an orphan
                            return true;
                        }
                    }
                }
            }
        }
        // we can mine
        return false;
    }

    /// Try to mine a Stacks block by assembling one from mempool transactions and sending a
    /// burnchain block-commit transaction.  If we succeed, then return the assembled block data as
    /// well as the microblock private key to use to produce microblocks.
    /// Return None if we couldn't build a block for whatever reason.
    pub fn run_tenure(&mut self) -> Option<MinerThreadResult> {
        debug!("block miner thread ID is {:?}", thread::current().id());
        fault_injection_long_tenure();

        let burn_db_path = self.config.get_burn_db_file_path();
        let stacks_chainstate_path = self.config.get_chainstate_path_str();

        let cost_estimator = self
            .config
            .make_cost_estimator()
            .unwrap_or_else(|| Box::new(UnitEstimator));
        let metric = self
            .config
            .make_cost_metric()
            .unwrap_or_else(|| Box::new(UnitMetric));

        let mut bitcoin_controller = BitcoinRegtestController::new_ongoing_dummy(
            self.config.clone(),
            self.ongoing_commit.clone(),
        );

        let miner_config = self.config.get_miner_config();
        let last_miner_config_opt = self.globals.get_last_miner_config();
        let force_remine = if let Some(last_miner_config) = last_miner_config_opt {
            last_miner_config != miner_config
        } else {
            false
        };
        if force_remine {
            info!("Miner config changed; forcing a re-mine attempt");
        }

        self.globals.set_last_miner_config(miner_config);

        // NOTE: read-write access is needed in order to be able to query the recipient set.
        // This is an artifact of the way the MARF is built (see #1449)
        let mut burn_db =
            SortitionDB::open(&burn_db_path, true, self.burnchain.pox_constants.clone())
                .expect("FATAL: could not open sortition DB");

        let mut chain_state =
            open_chainstate_with_faults(&self.config).expect("FATAL: could not open chainstate DB");

        let mut mem_pool = MemPoolDB::open(
            self.config.is_mainnet(),
            self.config.burnchain.chain_id,
            &stacks_chainstate_path,
            cost_estimator,
            metric,
        )
        .expect("Database failure opening mempool");

        let tenure_begin = get_epoch_time_ms();

        let target_epoch_id =
            SortitionDB::get_stacks_epoch(burn_db.conn(), self.burn_block.block_height + 1)
                .ok()?
                .expect("FATAL: no epoch defined")
                .epoch_id;

        let (Some(mut parent_block_info), _) =
            self.load_block_parent_info(&mut burn_db, &mut chain_state)
        else {
            return None;
        };
        let (attempt, max_txs) =
            self.get_mine_attempt(&chain_state, &parent_block_info, force_remine)?;
        let vrf_proof = self.make_vrf_proof()?;

        // Generates a new secret key for signing the trail of microblocks
        // of the upcoming tenure.
        let microblock_private_key = self.make_microblock_private_key(
            &parent_block_info.stacks_parent_header.index_block_hash(),
        );
        let mblock_pubkey_hash = {
            let mut pubkh = Hash160::from_node_public_key(&StacksPublicKey::from_private(
                &microblock_private_key,
            ));
            if cfg!(test) {
                if let Ok(mblock_pubkey_hash_str) = std::env::var("STACKS_MICROBLOCK_PUBKEY_HASH") {
                    if let Ok(bad_pubkh) = Hash160::from_hex(&mblock_pubkey_hash_str) {
                        debug!(
                            "Fault injection: set microblock public key hash to {}",
                            &bad_pubkh
                        );
                        pubkh = bad_pubkh
                    }
                }
            }
            pubkh
        };

        // create our coinbase
        let coinbase_tx =
            self.inner_generate_coinbase_tx(parent_block_info.coinbase_nonce, target_epoch_id);

        // find the longest microblock tail we can build off of.
        // target it to the microblock tail in parent_block_info
        let microblocks_opt = self.load_and_vet_parent_microblocks(
            &mut chain_state,
            &burn_db,
            &mut mem_pool,
            &mut parent_block_info,
        );

        // build the block itself
        let (anchored_block, _, _) = match StacksBlockBuilder::build_anchored_block(
            &chain_state,
            &burn_db.index_conn(),
            &mut mem_pool,
            &parent_block_info.stacks_parent_header,
            parent_block_info.parent_block_total_burn,
            vrf_proof.clone(),
            mblock_pubkey_hash,
            &coinbase_tx,
            self.config.make_block_builder_settings(
                attempt,
                false,
                self.globals.get_miner_status(),
            ),
            Some(&self.event_dispatcher),
        ) {
            Ok(block) => block,
            Err(ChainstateError::InvalidStacksMicroblock(msg, mblock_header_hash)) => {
                // part of the parent microblock stream is invalid, so try again
                info!("Parent microblock stream is invalid; trying again without the offender {} (msg: {})", &mblock_header_hash, &msg);

                // truncate the stream
                parent_block_info.stacks_parent_header.microblock_tail = match microblocks_opt {
                    Some(microblocks) => {
                        let mut tail = None;
                        for mblock in microblocks.into_iter() {
                            if mblock.block_hash() == mblock_header_hash {
                                break;
                            }
                            tail = Some(mblock);
                        }
                        if let Some(ref t) = &tail {
                            debug!(
                                "New parent microblock stream tail is {} (seq {})",
                                t.block_hash(),
                                t.header.sequence
                            );
                        }
                        tail.map(|t| t.header)
                    }
                    None => None,
                };

                // try again
                match StacksBlockBuilder::build_anchored_block(
                    &chain_state,
                    &burn_db.index_conn(),
                    &mut mem_pool,
                    &parent_block_info.stacks_parent_header,
                    parent_block_info.parent_block_total_burn,
                    vrf_proof.clone(),
                    mblock_pubkey_hash,
                    &coinbase_tx,
                    self.config.make_block_builder_settings(
                        attempt,
                        false,
                        self.globals.get_miner_status(),
                    ),
                    Some(&self.event_dispatcher),
                ) {
                    Ok(block) => block,
                    Err(e) => {
                        error!("Relayer: Failure mining anchor block even after removing offending microblock {}: {}", &mblock_header_hash, &e);
                        return None;
                    }
                }
            }
            Err(e) => {
                error!("Relayer: Failure mining anchored block: {}", e);
                return None;
            }
        };

        let miner_config = self.config.get_miner_config();

        if attempt > 1
            && miner_config.min_tx_count > 0
            && u64::try_from(anchored_block.txs.len()).expect("too many txs")
                < miner_config.min_tx_count
        {
            info!("Relayer: Succeeded assembling subsequent block with {} txs, but expected at least {}", anchored_block.txs.len(), miner_config.min_tx_count);
            return None;
        }

        if miner_config.only_increase_tx_count
            && max_txs > u64::try_from(anchored_block.txs.len()).expect("too many txs")
        {
            info!("Relayer: Succeeded assembling subsequent block with {} txs, but had previously produced a block with {} txs", anchored_block.txs.len(), max_txs);
            return None;
        }

        info!(
            "Relayer: Succeeded assembling {} block #{}: {}, with {} txs, attempt {}",
            if parent_block_info.parent_block_total_burn == 0 {
                "Genesis"
            } else {
                "Stacks"
            },
            anchored_block.header.total_work.work,
            anchored_block.block_hash(),
            anchored_block.txs.len(),
            attempt
        );

        // let's commit
        let op = self.make_block_commit(
            &mut burn_db,
            &mut chain_state,
            anchored_block.block_hash(),
            parent_block_info.parent_block_burn_height,
            parent_block_info.parent_winning_vtxindex,
            &vrf_proof,
            target_epoch_id,
        )?;
        let burn_fee = if let BlockstackOperationType::LeaderBlockCommit(ref op) = &op {
            op.burn_fee
        } else {
            0
        };

        // last chance -- confirm that the stacks tip is unchanged (since it could have taken long
        // enough to build this block that another block could have arrived), and confirm that all
        // Stacks blocks with heights higher than the canoincal tip are processed.
        let cur_burn_chain_tip = SortitionDB::get_canonical_burn_chain_tip(burn_db.conn())
            .expect("FATAL: failed to query sortition DB for canonical burn chain tip");

        if let Some(stacks_tip) = Self::pick_best_tip(
            &self.globals,
            &self.config,
            &mut burn_db,
            &mut chain_state,
            None,
        ) {
            let is_miner_blocked = self
                .globals
                .get_miner_status()
                .lock()
                .expect("FATAL: mutex poisoned")
                .is_blocked();

            let has_unprocessed = Self::unprocessed_blocks_prevent_mining(
                &self.burnchain,
                &burn_db,
                &chain_state,
                miner_config.unprocessed_block_deadline_secs,
            );

            if stacks_tip.anchored_block_hash != anchored_block.header.parent_block
                || parent_block_info.parent_consensus_hash != stacks_tip.consensus_hash
                || cur_burn_chain_tip.burn_header_hash != self.burn_block.burn_header_hash
                || is_miner_blocked
                || has_unprocessed
            {
                info!(
                    "Relayer: Cancel block-commit; chain tip(s) have changed or cancelled";
                    "block_hash" => %anchored_block.block_hash(),
                    "tx_count" => anchored_block.txs.len(),
                    "target_height" => %anchored_block.header.total_work.work,
                    "parent_consensus_hash" => %parent_block_info.parent_consensus_hash,
                    "parent_block_hash" => %anchored_block.header.parent_block,
                    "parent_microblock_hash" => %anchored_block.header.parent_microblock,
                    "parent_microblock_seq" => anchored_block.header.parent_microblock_sequence,
                    "old_tip_burn_block_hash" => %self.burn_block.burn_header_hash,
                    "old_tip_burn_block_height" => self.burn_block.block_height,
                    "old_tip_burn_block_sortition_id" => %self.burn_block.sortition_id,
                    "attempt" => attempt,
                    "new_stacks_tip_block_hash" => %stacks_tip.anchored_block_hash,
                    "new_stacks_tip_consensus_hash" => %stacks_tip.consensus_hash,
                    "new_tip_burn_block_height" => cur_burn_chain_tip.block_height,
                    "new_tip_burn_block_sortition_id" => %cur_burn_chain_tip.sortition_id,
                    "new_burn_block_sortition_id" => %cur_burn_chain_tip.sortition_id,
                    "miner_blocked" => %is_miner_blocked,
                    "has_unprocessed" => %has_unprocessed
                );
                self.globals.counters.bump_missed_tenures();
                return None;
            }
        }

        let mut op_signer = self.keychain.generate_op_signer();
        info!(
            "Relayer: Submit block-commit";
            "burn_fee" => burn_fee,
            "block_hash" => %anchored_block.block_hash(),
            "tx_count" => anchored_block.txs.len(),
            "target_height" => anchored_block.header.total_work.work,
            "parent_consensus_hash" => %parent_block_info.parent_consensus_hash,
            "parent_block_hash" => %anchored_block.header.parent_block,
            "parent_microblock_hash" => %anchored_block.header.parent_microblock,
            "parent_microblock_seq" => anchored_block.header.parent_microblock_sequence,
            "tip_burn_block_hash" => %self.burn_block.burn_header_hash,
            "tip_burn_block_height" => self.burn_block.block_height,
            "tip_burn_block_sortition_id" => %self.burn_block.sortition_id,
            "cur_burn_block_hash" => %cur_burn_chain_tip.burn_header_hash,
            "cur_burn_block_height" => %cur_burn_chain_tip.block_height,
            "cur_burn_block_sortition_id" => %cur_burn_chain_tip.sortition_id,
            "attempt" => attempt
        );

        let res = bitcoin_controller.submit_operation(target_epoch_id, op, &mut op_signer, attempt);
        if res.is_none() {
            self.failed_to_submit_last_attempt = true;
            if !self.config.node.mock_mining {
                warn!("Relayer: Failed to submit Bitcoin transaction");
                return None;
            }
<<<<<<< HEAD
=======
            debug!("Relayer: Mock-mining enabled; not sending Bitcoin transaction");
>>>>>>> d3f1a316
        } else {
            self.failed_to_submit_last_attempt = false;
        }

        Some(MinerThreadResult::Block(
            AssembledAnchorBlock {
                parent_consensus_hash: parent_block_info.parent_consensus_hash,
                my_burn_hash: cur_burn_chain_tip.burn_header_hash,
                my_block_height: cur_burn_chain_tip.block_height,
                orig_burn_hash: self.burn_block.burn_header_hash,
                anchored_block,
                attempt,
                tenure_begin,
            },
            microblock_private_key,
            bitcoin_controller.get_ongoing_commit(),
        ))
    }
}

impl RelayerThread {
    /// Instantiate off of a StacksNode, a runloop, and a relayer.
    pub fn new(runloop: &RunLoop, local_peer: LocalPeer, relayer: Relayer) -> RelayerThread {
        let config = runloop.config().clone();
        let globals = runloop.get_globals();
        let burn_db_path = config.get_burn_db_file_path();
        let stacks_chainstate_path = config.get_chainstate_path_str();
        let is_mainnet = config.is_mainnet();
        let chain_id = config.burnchain.chain_id;

        let sortdb = SortitionDB::open(&burn_db_path, true, runloop.get_burnchain().pox_constants)
            .expect("FATAL: failed to open burnchain DB");

        let chainstate =
            open_chainstate_with_faults(&config).expect("FATAL: failed to open chainstate DB");

        let cost_estimator = config
            .make_cost_estimator()
            .unwrap_or_else(|| Box::new(UnitEstimator));
        let metric = config
            .make_cost_metric()
            .unwrap_or_else(|| Box::new(UnitMetric));

        let mempool = MemPoolDB::open(
            is_mainnet,
            chain_id,
            &stacks_chainstate_path,
            cost_estimator,
            metric,
        )
        .expect("Database failure opening mempool");

        let keychain = Keychain::default(config.node.seed.clone());
        let bitcoin_controller = BitcoinRegtestController::new_dummy(config.clone());

        RelayerThread {
            config: config.clone(),
            sortdb: Some(sortdb),
            chainstate: Some(chainstate),
            mempool: Some(mempool),
            globals,
            keychain,
            burnchain: runloop.get_burnchain(),
            last_vrf_key_burn_height: 0,
            last_mined_blocks: MinedBlocks::new(),
            bitcoin_controller,
            event_dispatcher: runloop.get_event_dispatcher(),
            local_peer,

            last_tenure_issue_time: 0,
            last_network_block_height: 0,
            last_network_block_height_ts: 0,
            last_network_download_passes: 0,
            min_network_download_passes: 0,
            last_network_inv_passes: 0,
            min_network_inv_passes: 0,

            last_tenure_consensus_hash: None,
            miner_tip: None,
            last_microblock_tenure_time: 0,
            microblock_deadline: 0,
            microblock_stream_cost: ExecutionCost::zero(),

            relayer,

            miner_thread: None,
            mined_stacks_block: false,
        }
    }

    /// Get an immutible ref to the sortdb
    pub fn sortdb_ref(&self) -> &SortitionDB {
        self.sortdb
            .as_ref()
            .expect("FATAL: tried to access sortdb while taken")
    }

    /// Get an immutible ref to the chainstate
    pub fn chainstate_ref(&self) -> &StacksChainState {
        self.chainstate
            .as_ref()
            .expect("FATAL: tried to access chainstate while it was taken")
    }

    /// Fool the borrow checker into letting us do something with the chainstate databases.
    /// DOES NOT COMPOSE -- do NOT call this, or self.sortdb_ref(), or self.chainstate_ref(), within
    /// `func`.  You will get a runtime panic.
    pub fn with_chainstate<F, R>(&mut self, func: F) -> R
    where
        F: FnOnce(&mut RelayerThread, &mut SortitionDB, &mut StacksChainState, &mut MemPoolDB) -> R,
    {
        let mut sortdb = self
            .sortdb
            .take()
            .expect("FATAL: tried to take sortdb while taken");
        let mut chainstate = self
            .chainstate
            .take()
            .expect("FATAL: tried to take chainstate while taken");
        let mut mempool = self
            .mempool
            .take()
            .expect("FATAL: tried to take mempool while taken");
        let res = func(self, &mut sortdb, &mut chainstate, &mut mempool);
        self.sortdb = Some(sortdb);
        self.chainstate = Some(chainstate);
        self.mempool = Some(mempool);
        res
    }

    /// have we waited for the right conditions under which to start mining a block off of our
    /// chain tip?
    pub fn has_waited_for_latest_blocks(&self) -> bool {
        // a network download pass took place
        (self.min_network_download_passes <= self.last_network_download_passes
        // a network inv pass took place
        && self.min_network_download_passes <= self.last_network_download_passes)
        // we waited long enough for a download pass, but timed out waiting
        || self.last_network_block_height_ts + (self.config.node.wait_time_for_blocks as u128) < get_epoch_time_ms()
        // we're not supposed to wait at all
        || !self.config.miner.wait_for_block_download
    }

    /// Return debug string for waiting for latest blocks
    pub fn debug_waited_for_latest_blocks(&self) -> String {
        format!(
            "({} <= {} && {} <= {}) || {} + {} < {} || {}",
            self.min_network_download_passes,
            self.last_network_download_passes,
            self.min_network_inv_passes,
            self.last_network_inv_passes,
            self.last_network_block_height_ts,
            self.config.node.wait_time_for_blocks,
            get_epoch_time_ms(),
            self.config.miner.wait_for_block_download
        )
    }

    /// Handle a NetworkResult from the p2p/http state machine.  Usually this is the act of
    /// * preprocessing and storing new blocks and microblocks
    /// * relaying blocks, microblocks, and transacctions
    /// * updating unconfirmed state views
    pub fn process_network_result(&mut self, mut net_result: NetworkResult) {
        debug!(
            "Relayer: Handle network result (from {})",
            net_result.burn_height
        );

        if self.last_network_block_height != net_result.burn_height {
            // burnchain advanced; disable mining until we also do a download pass.
            self.last_network_block_height = net_result.burn_height;
            self.min_network_download_passes = net_result.num_download_passes + 1;
            self.min_network_inv_passes = net_result.num_inv_sync_passes + 1;
            self.last_network_block_height_ts = get_epoch_time_ms();
            debug!(
                "Relayer: block mining until the next download pass {}",
                self.min_network_download_passes
            );
            signal_mining_blocked(self.globals.get_miner_status());
        }

        let net_receipts = self.with_chainstate(|relayer_thread, sortdb, chainstate, mempool| {
            relayer_thread
                .relayer
                .process_network_result(
                    &relayer_thread.local_peer,
                    &mut net_result,
                    sortdb,
                    chainstate,
                    mempool,
                    relayer_thread.globals.sync_comms.get_ibd(),
                    Some(&relayer_thread.globals.coord_comms),
                    Some(&relayer_thread.event_dispatcher),
                )
                .expect("BUG: failure processing network results")
        });

        if net_receipts.num_new_blocks > 0 || net_receipts.num_new_confirmed_microblocks > 0 {
            // if we received any new block data that could invalidate our view of the chain tip,
            // then stop mining until we process it
            debug!("Relayer: block mining to process newly-arrived blocks or microblocks");
            signal_mining_blocked(self.globals.get_miner_status());
        }

        let mempool_txs_added = net_receipts.mempool_txs_added.len();
        if mempool_txs_added > 0 {
            self.event_dispatcher
                .process_new_mempool_txs(net_receipts.mempool_txs_added);
        }

        let num_unconfirmed_microblock_tx_receipts =
            net_receipts.processed_unconfirmed_state.receipts.len();
        if num_unconfirmed_microblock_tx_receipts > 0 {
            if let Some(unconfirmed_state) = self.chainstate_ref().unconfirmed_state.as_ref() {
                let canonical_tip = unconfirmed_state.confirmed_chain_tip.clone();
                self.event_dispatcher.process_new_microblocks(
                    canonical_tip,
                    net_receipts.processed_unconfirmed_state,
                );
            } else {
                warn!("Relayer: oops, unconfirmed state is uninitialized but there are microblock events");
            }
        }

        // Dispatch retrieved attachments, if any.
        if net_result.has_attachments() {
            self.event_dispatcher
                .process_new_attachments(&net_result.attachments);
        }

        // synchronize unconfirmed tx index to p2p thread
        self.with_chainstate(|relayer_thread, _sortdb, chainstate, _mempool| {
            relayer_thread.globals.send_unconfirmed_txs(chainstate);
        });

        // resume mining if we blocked it, and if we've done the requisite download
        // passes
        self.last_network_download_passes = net_result.num_download_passes;
        self.last_network_inv_passes = net_result.num_inv_sync_passes;
        if self.has_waited_for_latest_blocks() {
            debug!("Relayer: did a download pass, so unblocking mining");
            signal_mining_ready(self.globals.get_miner_status());
        }
    }

    /// Process the block and microblocks from a sortition that we won.
    /// At this point, we're modifying the chainstate, and merging the artifacts from the previous tenure.
    /// Blocks until the given stacks block is processed.
    /// Returns true if we accepted this block as new.
    /// Returns false if we already processed this block.
    fn accept_winning_tenure(
        &mut self,
        anchored_block: &StacksBlock,
        consensus_hash: &ConsensusHash,
        parent_consensus_hash: &ConsensusHash,
    ) -> Result<bool, ChainstateError> {
        if StacksChainState::has_stored_block(
            self.chainstate_ref().db(),
            &self.chainstate_ref().blocks_path,
            consensus_hash,
            &anchored_block.block_hash(),
        )? {
            // already processed my tenure
            return Ok(false);
        }
        let burn_height =
            SortitionDB::get_block_snapshot_consensus(self.sortdb_ref().conn(), consensus_hash)
                .map_err(|e| {
                    error!("Failed to find block snapshot for mined block: {}", e);
                    e
                })?
                .ok_or_else(|| {
                    error!("Failed to find block snapshot for mined block");
                    ChainstateError::NoSuchBlockError
                })?
                .block_height;

        let ast_rules = SortitionDB::get_ast_rules(self.sortdb_ref().conn(), burn_height)?;
        let epoch_id = SortitionDB::get_stacks_epoch(self.sortdb_ref().conn(), burn_height)?
            .expect("FATAL: no epoch defined")
            .epoch_id;

        // failsafe
        if !Relayer::static_check_problematic_relayed_block(
            self.chainstate_ref().mainnet,
            epoch_id,
            &anchored_block,
            ASTRules::PrecheckSize,
        ) {
            // nope!
            warn!(
                "Our mined block {} was problematic",
                &anchored_block.block_hash()
            );
            #[cfg(any(test, feature = "testing"))]
            {
                use std::path::Path;
                if let Ok(path) = std::env::var("STACKS_BAD_BLOCKS_DIR") {
                    // record this block somewhere
                    if !fs::metadata(&path).is_ok() {
                        fs::create_dir_all(&path)
                            .unwrap_or_else(|_| panic!("FATAL: could not create '{}'", &path));
                    }

                    let path = Path::new(&path);
                    let path = path.join(Path::new(&format!("{}", &anchored_block.block_hash())));
                    let mut file = fs::File::create(&path)
                        .unwrap_or_else(|_| panic!("FATAL: could not create '{:?}'", &path));

                    let block_bits = anchored_block.serialize_to_vec();
                    let block_bits_hex = to_hex(&block_bits);
                    let block_json = format!(
                        r#"{{"block":"{}","consensus":"{}"}}"#,
                        &block_bits_hex, &consensus_hash
                    );
                    file.write_all(&block_json.as_bytes()).unwrap_or_else(|_| {
                        panic!("FATAL: failed to write block bits to '{:?}'", &path)
                    });
                    info!(
                        "Fault injection: bad block {} saved to {}",
                        &anchored_block.block_hash(),
                        &path.to_str().unwrap()
                    );
                }
            }
            if !Relayer::process_mined_problematic_blocks(ast_rules, ASTRules::PrecheckSize) {
                // don't process it
                warn!(
                    "Will NOT process our problematic mined block {}",
                    &anchored_block.block_hash()
                );
                return Err(ChainstateError::NoTransactionsToMine);
            } else {
                warn!(
                    "Will process our problematic mined block {}",
                    &anchored_block.block_hash()
                )
            }
        }

        // Preprocess the anchored block
        self.with_chainstate(|_relayer_thread, sort_db, chainstate, _mempool| {
            let ic = sort_db.index_conn();
            chainstate.preprocess_anchored_block(
                &ic,
                consensus_hash,
                &anchored_block,
                &parent_consensus_hash,
                0,
            )
        })?;

        Ok(true)
    }

    /// Process a new block we mined
    /// Return true if we processed it
    /// Return false if we timed out waiting for it
    /// Return Err(..) if we couldn't reach the chains coordiantor thread
    fn process_new_block(&self) -> Result<bool, Error> {
        // process the block
        let stacks_blocks_processed = self.globals.coord_comms.get_stacks_blocks_processed();
        if !self.globals.coord_comms.announce_new_stacks_block() {
            return Err(Error::CoordinatorClosed);
        }
        if !self
            .globals
            .coord_comms
            .wait_for_stacks_blocks_processed(stacks_blocks_processed, u64::MAX)
        {
            // basically unreachable
            warn!("ChainsCoordinator timed out while waiting for new stacks block to be processed");
            return Ok(false);
        }
        debug!("Relayer: Stacks block has been processed");

        Ok(true)
    }

    /// Given the two miner tips, return the newer tip.
    fn pick_higher_tip(cur: Option<MinerTip>, new: Option<MinerTip>) -> Option<MinerTip> {
        match (cur, new) {
            (Some(cur), None) => Some(cur),
            (None, Some(new)) => Some(new),
            (None, None) => None,
            (Some(cur), Some(new)) => {
                if cur.stacks_height < new.stacks_height {
                    Some(new)
                } else if cur.stacks_height > new.stacks_height {
                    Some(cur)
                } else if cur.burn_height < new.burn_height {
                    Some(new)
                } else if cur.burn_height > new.burn_height {
                    Some(cur)
                } else {
                    assert_eq!(cur, new);
                    Some(cur)
                }
            }
        }
    }

    /// Given the pointer to a recently-discovered tenure, see if we won the sortition and if so,
    /// store it, preprocess it, and forward it to our neighbors.  All the while, keep track of the
    /// latest Stacks mining tip we have produced so far.
    ///
    /// Returns (true, Some(tip)) if the coordinator is still running and we have a miner tip to
    /// build on (i.e. we won this last sortition).
    ///
    /// Returns (true, None) if the coordinator is still running, and we do NOT have a miner tip to
    /// build on (i.e. we did not win this last sortition)
    ///
    /// Returns (false, _) if the coordinator could not be reached, meaning this thread should die.
    pub fn process_one_tenure(
        &mut self,
        consensus_hash: ConsensusHash,
        block_header_hash: BlockHeaderHash,
        burn_hash: BurnchainHeaderHash,
    ) -> (bool, Option<MinerTip>) {
        let mut miner_tip = None;
        let sn =
            SortitionDB::get_block_snapshot_consensus(self.sortdb_ref().conn(), &consensus_hash)
                .expect("FATAL: failed to query sortition DB")
                .expect("FATAL: unknown consensus hash");

        debug!(
            "Relayer: Process tenure {}/{} in {} burn height {}",
            &consensus_hash, &block_header_hash, &burn_hash, sn.block_height
        );

        if let Some((last_mined_block_data, microblock_privkey)) =
            self.last_mined_blocks.remove(&block_header_hash)
        {
            // we won!
            let AssembledAnchorBlock {
                parent_consensus_hash,
                anchored_block: mined_block,
                my_burn_hash: mined_burn_hash,
                attempt: _,
                ..
            } = last_mined_block_data;

            let reward_block_height = mined_block.header.total_work.work + MINER_REWARD_MATURITY;
            info!(
                "Relayer: Won sortition! Mining reward will be received in {} blocks (block #{})",
                MINER_REWARD_MATURITY, reward_block_height
            );
            debug!("Relayer: Won sortition!";
                  "stacks_header" => %block_header_hash,
                  "burn_hash" => %mined_burn_hash,
            );

            increment_stx_blocks_mined_counter();
            let has_new_data = match self.accept_winning_tenure(
                &mined_block,
                &consensus_hash,
                &parent_consensus_hash,
            ) {
                Ok(accepted) => accepted,
                Err(ChainstateError::ChannelClosed(_)) => {
                    warn!("Coordinator stopped, stopping relayer thread...");
                    return (false, None);
                }
                Err(e) => {
                    warn!("Error processing my tenure, bad block produced: {}", e);
                    warn!(
                        "Bad block";
                        "stacks_header" => %block_header_hash,
                        "data" => %to_hex(&mined_block.serialize_to_vec()),
                    );
                    return (true, None);
                }
            };

            // advertize _and_ push blocks for now
            let blocks_available = Relayer::load_blocks_available_data(
                self.sortdb_ref(),
                vec![consensus_hash.clone()],
            )
            .expect("Failed to obtain block information for a block we mined.");

            let block_data = {
                let mut bd = HashMap::new();
                bd.insert(consensus_hash.clone(), mined_block.clone());
                bd
            };

            if let Err(e) = self.relayer.advertize_blocks(blocks_available, block_data) {
                warn!("Failed to advertise new block: {}", e);
            }

            let snapshot = SortitionDB::get_block_snapshot_consensus(
                self.sortdb_ref().conn(),
                &consensus_hash,
            )
            .expect("Failed to obtain snapshot for block")
            .expect("Failed to obtain snapshot for block");

            if !snapshot.pox_valid {
                warn!(
                    "Snapshot for {} is no longer valid; discarding {}...",
                    &consensus_hash,
                    &mined_block.block_hash()
                );
                miner_tip = Self::pick_higher_tip(miner_tip, None);
            } else {
                let ch = snapshot.consensus_hash.clone();
                let bh = mined_block.block_hash();
                let height = mined_block.header.total_work.work;

                let mut broadcast = true;
                if self.chainstate_ref().fault_injection.hide_blocks
                    && Relayer::fault_injection_is_block_hidden(
                        &mined_block.header,
                        snapshot.block_height,
                    )
                {
                    broadcast = false;
                }
                if broadcast {
                    if let Err(e) = self
                        .relayer
                        .broadcast_block(snapshot.consensus_hash, mined_block)
                    {
                        warn!("Failed to push new block: {}", e);
                    }
                }

                // proceed to mine microblocks
                miner_tip = Some(MinerTip::new(
                    ch,
                    bh,
                    microblock_privkey,
                    height,
                    snapshot.block_height,
                ));
            }

            if has_new_data {
                // process the block, now that we've advertized it
                if let Err(Error::CoordinatorClosed) = self.process_new_block() {
                    // coordiantor stopped
                    return (false, None);
                }
            }
        } else {
            debug!(
                "Relayer: Did not win sortition in {}, winning block was {}/{}",
                &burn_hash, &consensus_hash, &block_header_hash
            );
            miner_tip = None;
        }

        (true, miner_tip)
    }

    /// Process all new tenures that we're aware of.
    /// Clear out stale tenure artifacts as well.
    /// Update the miner tip if we won the highest tenure (or clear it if we didn't).
    /// If we won any sortitions, send the block and microblock data to the p2p thread.
    /// Return true if we can still continue to run; false if not.
    pub fn process_new_tenures(
        &mut self,
        consensus_hash: ConsensusHash,
        burn_hash: BurnchainHeaderHash,
        block_header_hash: BlockHeaderHash,
    ) -> bool {
        let mut miner_tip = None;
        let mut num_sortitions = 0;

        // process all sortitions between the last-processed consensus hash and this
        // one.  ProcessTenure(..) messages can get lost.
        let burn_tip = SortitionDB::get_canonical_burn_chain_tip(self.sortdb_ref().conn())
            .expect("FATAL: failed to read current burnchain tip");

        let tenures = if let Some(last_ch) = self.last_tenure_consensus_hash.as_ref() {
            let mut tenures = vec![];
            let last_sn =
                SortitionDB::get_block_snapshot_consensus(self.sortdb_ref().conn(), &last_ch)
                    .expect("FATAL: failed to query sortition DB")
                    .expect("FATAL: unknown prior consensus hash");

            debug!(
                "Relayer: query tenures between burn block heights {} and {}",
                last_sn.block_height + 1,
                burn_tip.block_height + 1
            );
            for block_to_process in (last_sn.block_height + 1)..(burn_tip.block_height + 1) {
                num_sortitions += 1;
                let sn = {
                    let ic = self.sortdb_ref().index_conn();
                    SortitionDB::get_ancestor_snapshot(
                        &ic,
                        block_to_process,
                        &burn_tip.sortition_id,
                    )
                    .expect("FATAL: failed to read ancestor snapshot from sortition DB")
                    .expect("Failed to find block in fork processed by burnchain indexer")
                };
                if !sn.sortition {
                    debug!(
                        "Relayer: Skipping tenure {}/{} at burn hash/height {},{} -- no sortition",
                        &sn.consensus_hash,
                        &sn.winning_stacks_block_hash,
                        &sn.burn_header_hash,
                        sn.block_height
                    );
                    continue;
                }
                debug!(
                    "Relayer: Will process tenure {}/{} at burn hash/height {},{}",
                    &sn.consensus_hash,
                    &sn.winning_stacks_block_hash,
                    &sn.burn_header_hash,
                    sn.block_height
                );
                tenures.push((
                    sn.consensus_hash,
                    sn.burn_header_hash,
                    sn.winning_stacks_block_hash,
                ));
            }
            tenures
        } else {
            // first-ever tenure processed
            vec![(consensus_hash, burn_hash, block_header_hash)]
        };

        debug!("Relayer: will process {} tenures", &tenures.len());
        let num_tenures = tenures.len();
        if num_tenures > 0 {
            // temporarily halt mining
            debug!(
                "Relayer: block mining to process {} tenures",
                &tenures.len()
            );
            signal_mining_blocked(self.globals.get_miner_status());
        }

        for (consensus_hash, burn_hash, block_header_hash) in tenures.into_iter() {
            self.miner_thread_try_join();
            let (continue_thread, new_miner_tip) =
                self.process_one_tenure(consensus_hash, block_header_hash, burn_hash);
            if !continue_thread {
                // coordinator thread hang-up
                return false;
            }
            miner_tip = Self::pick_higher_tip(miner_tip, new_miner_tip);

            // clear all blocks up to this consensus hash
            let this_burn_tip = SortitionDB::get_block_snapshot_consensus(
                self.sortdb_ref().conn(),
                &consensus_hash,
            )
            .expect("FATAL: failed to query sortition DB")
            .expect("FATAL: no snapshot for consensus hash");

            let old_last_mined_blocks =
                mem::replace(&mut self.last_mined_blocks, MinedBlocks::new());
            self.last_mined_blocks =
                Self::clear_stale_mined_blocks(this_burn_tip.block_height, old_last_mined_blocks);

            // update last-tenure pointer
            self.last_tenure_consensus_hash = Some(consensus_hash);
        }

        if let Some(mtip) = miner_tip.take() {
            // sanity check -- is this also the canonical tip?
            let (stacks_tip_consensus_hash, stacks_tip_block_hash) =
                self.with_chainstate(|_relayer_thread, sortdb, _chainstate, _| {
                    SortitionDB::get_canonical_stacks_chain_tip_hash(sortdb.conn()).expect(
                        "FATAL: failed to query sortition DB for canonical stacks chain tip hashes",
                    )
                });

            if mtip.consensus_hash != stacks_tip_consensus_hash
                || mtip.block_hash != stacks_tip_block_hash
            {
                debug!(
                    "Relayer: miner tip {}/{} is NOT canonical ({}/{})",
                    &mtip.consensus_hash,
                    &mtip.block_hash,
                    &stacks_tip_consensus_hash,
                    &stacks_tip_block_hash
                );
                miner_tip = None;
            } else {
                debug!(
                    "Relayer: Microblock miner tip is now {}/{} ({})",
                    mtip.consensus_hash,
                    mtip.block_hash,
                    StacksBlockHeader::make_index_block_hash(
                        &mtip.consensus_hash,
                        &mtip.block_hash
                    )
                );

                self.with_chainstate(|relayer_thread, sortdb, chainstate, _mempool| {
                    Relayer::refresh_unconfirmed(chainstate, sortdb);
                    relayer_thread.globals.send_unconfirmed_txs(chainstate);
                });

                miner_tip = Some(mtip);
            }
        }

        // update state for microblock mining
        self.setup_microblock_mining_state(miner_tip);

        // resume mining if we blocked it
        if num_tenures > 0 || num_sortitions > 0 {
            if self.miner_tip.is_some() {
                // we won the highest tenure
                if self.config.node.mine_microblocks {
                    // mine a microblock first
                    self.mined_stacks_block = true;
                } else {
                    // mine a Stacks block first -- we won't build microblocks
                    self.mined_stacks_block = false;
                }
            } else {
                // mine a Stacks block first -- we didn't win
                self.mined_stacks_block = false;
            }
            signal_mining_ready(self.globals.get_miner_status());
        }
        true
    }

    /// Update the miner tip with a new tip.  If it's changed, then clear out the microblock stream
    /// cost since we won't be mining it anymore.
    fn setup_microblock_mining_state(&mut self, new_miner_tip: Option<MinerTip>) {
        // update state
        let my_miner_tip = std::mem::replace(&mut self.miner_tip, None);
        let best_tip = Self::pick_higher_tip(my_miner_tip.clone(), new_miner_tip.clone());
        if best_tip == new_miner_tip && best_tip != my_miner_tip {
            // tip has changed
            debug!(
                "Relayer: Best miner tip went from {:?} to {:?}",
                &my_miner_tip, &new_miner_tip
            );
            self.microblock_stream_cost = ExecutionCost::zero();
        }
        self.miner_tip = best_tip;
    }

    /// Try to resume microblock mining if we don't need to build an anchored block
    fn try_resume_microblock_mining(&mut self) {
        if self.miner_tip.is_some() {
            // we won the highest tenure
            if self.config.node.mine_microblocks {
                // mine a microblock first
                self.mined_stacks_block = true;
            } else {
                // mine a Stacks block first -- we won't build microblocks
                self.mined_stacks_block = false;
            }
        } else {
            // mine a Stacks block first -- we didn't win
            self.mined_stacks_block = false;
        }
    }

    /// Constructs and returns a LeaderKeyRegisterOp out of the provided params
    fn inner_generate_leader_key_register_op(
        vrf_public_key: VRFPublicKey,
        consensus_hash: &ConsensusHash,
    ) -> BlockstackOperationType {
        BlockstackOperationType::LeaderKeyRegister(LeaderKeyRegisterOp {
            public_key: vrf_public_key,
            memo: vec![],
            consensus_hash: consensus_hash.clone(),
            vtxindex: 0,
            txid: Txid([0u8; 32]),
            block_height: 0,
            burn_header_hash: BurnchainHeaderHash::zero(),
        })
    }

    /// Create and broadcast a VRF public key registration transaction.
    /// Returns true if we succeed in doing so; false if not.
    pub fn rotate_vrf_and_register(&mut self, burn_block: &BlockSnapshot) {
        if burn_block.block_height == self.last_vrf_key_burn_height {
            // already in-flight
            return;
        }
        let cur_epoch =
            SortitionDB::get_stacks_epoch(self.sortdb_ref().conn(), burn_block.block_height)
                .expect("FATAL: failed to query sortition DB")
                .expect("FATAL: no epoch defined")
                .epoch_id;
        let (vrf_pk, _) = self.keychain.make_vrf_keypair(burn_block.block_height);

        debug!(
            "Submit leader-key-register for {} {}",
            &vrf_pk.to_hex(),
            burn_block.block_height
        );

        let burnchain_tip_consensus_hash = &burn_block.consensus_hash;
        let op = Self::inner_generate_leader_key_register_op(vrf_pk, burnchain_tip_consensus_hash);

        let mut one_off_signer = self.keychain.generate_op_signer();
        if let Some(txid) =
            self.bitcoin_controller
                .submit_operation(cur_epoch, op, &mut one_off_signer, 1)
        {
            // advance key registration state
            self.last_vrf_key_burn_height = burn_block.block_height;
            self.globals
                .set_pending_leader_key_registration(burn_block.block_height, txid);
        }
    }

    /// Remove any block state we've mined for the given burnchain height.
    /// Return the filtered `last_mined_blocks`
    fn clear_stale_mined_blocks(burn_height: u64, last_mined_blocks: MinedBlocks) -> MinedBlocks {
        let mut ret = HashMap::new();
        for (stacks_bhh, (assembled_block, microblock_privkey)) in last_mined_blocks.into_iter() {
            if assembled_block.my_block_height < burn_height {
                debug!(
                    "Stale mined block: {} (as of {},{})",
                    &stacks_bhh, &assembled_block.my_burn_hash, assembled_block.my_block_height
                );
                continue;
            }
            debug!(
                "Mined block in-flight: {} (as of {},{})",
                &stacks_bhh, &assembled_block.my_burn_hash, assembled_block.my_block_height
            );
            ret.insert(stacks_bhh, (assembled_block, microblock_privkey));
        }
        ret
    }

    /// Create the block miner thread state.
    /// Only proceeds if all of the following are true:
    /// * the miner is not blocked
    /// * last_burn_block corresponds to the canonical sortition DB's chain tip
    /// * the time of issuance is sufficiently recent
    /// * there are no unprocessed stacks blocks in the staging DB
    /// * the relayer has already tried a download scan that included this sortition (which, if a
    /// block was found, would have placed it into the staging DB and marked it as
    /// unprocessed)
    /// * a miner thread is not running already
    fn create_block_miner(
        &mut self,
        registered_key: RegisteredKey,
        last_burn_block: BlockSnapshot,
        issue_timestamp_ms: u128,
    ) -> Option<BlockMinerThread> {
        if self
            .globals
            .get_miner_status()
            .lock()
            .expect("FATAL: mutex poisoned")
            .is_blocked()
        {
            debug!(
                "Relayer: miner is blocked as of {}; cannot mine Stacks block at this time",
                &last_burn_block.burn_header_hash
            );
            return None;
        }

        if fault_injection_skip_mining(&self.config.node.rpc_bind, last_burn_block.block_height) {
            debug!(
                "Relayer: fault injection skip mining at block height {}",
                last_burn_block.block_height
            );
            return None;
        }

        // start a new tenure
        if let Some(cur_sortition) = self.globals.get_last_sortition() {
            if last_burn_block.sortition_id != cur_sortition.sortition_id {
                debug!(
                    "Relayer: Drop stale RunTenure for {}: current sortition is for {}",
                    &last_burn_block.burn_header_hash, &cur_sortition.burn_header_hash
                );
                self.globals.counters.bump_missed_tenures();
                return None;
            }
        }

        let burn_header_hash = last_burn_block.burn_header_hash.clone();
        let burn_chain_sn = SortitionDB::get_canonical_burn_chain_tip(self.sortdb_ref().conn())
            .expect("FATAL: failed to query sortition DB for canonical burn chain tip");

        let burn_chain_tip = burn_chain_sn.burn_header_hash.clone();

        if burn_chain_tip != burn_header_hash {
            debug!(
                "Relayer: Drop stale RunTenure for {}: current sortition is for {}",
                &burn_header_hash, &burn_chain_tip
            );
            self.globals.counters.bump_missed_tenures();
            return None;
        }

        let miner_config = self.config.get_miner_config();

        let has_unprocessed = BlockMinerThread::unprocessed_blocks_prevent_mining(
            &self.burnchain,
            self.sortdb_ref(),
            self.chainstate_ref(),
            miner_config.unprocessed_block_deadline_secs,
        );
        if has_unprocessed {
            debug!(
                "Relayer: Drop RunTenure for {} because there are fewer than {} pending blocks",
                &burn_header_hash,
                self.burnchain.pox_constants.prepare_length - 1
            );
            return None;
        }

        if burn_chain_sn.block_height != self.last_network_block_height
            || !self.has_waited_for_latest_blocks()
        {
            debug!("Relayer: network has not had a chance to process in-flight blocks ({} != {} || !({}))",
                    burn_chain_sn.block_height, self.last_network_block_height, self.debug_waited_for_latest_blocks());
            return None;
        }

        let tenure_cooldown = if self.config.node.mine_microblocks {
            self.config.node.wait_time_for_microblocks as u128
        } else {
            0
        };

        // no burnchain change, so only re-run block tenure every so often in order
        // to give microblocks a chance to collect
        if issue_timestamp_ms < self.last_tenure_issue_time + tenure_cooldown {
            debug!("Relayer: will NOT run tenure since issuance at {} is too fresh (wait until {} + {} = {})",
                    issue_timestamp_ms / 1000, self.last_tenure_issue_time / 1000, tenure_cooldown / 1000, (self.last_tenure_issue_time + tenure_cooldown) / 1000);
            return None;
        }

        // if we're still mining on this burn block, then do nothing
        if self.miner_thread.is_some() {
            debug!("Relayer: will NOT run tenure since miner thread is already running for burn tip {}", &burn_chain_tip);
            return None;
        }

        debug!(
            "Relayer: Spawn tenure thread";
            "height" => last_burn_block.block_height,
            "burn_header_hash" => %burn_header_hash,
        );

        let miner_thread_state =
            BlockMinerThread::from_relayer_thread(self, registered_key, last_burn_block);
        Some(miner_thread_state)
    }

    /// Try to start up a block miner thread with this given VRF key and current burnchain tip.
    /// Returns true if the thread was started; false if it was not (for any reason)
    pub fn block_miner_thread_try_start(
        &mut self,
        registered_key: RegisteredKey,
        last_burn_block: BlockSnapshot,
        issue_timestamp_ms: u128,
    ) -> bool {
        if !self.miner_thread_try_join() {
            return false;
        }

        if !self.config.node.mock_mining {
            // mock miner can't mine microblocks yet, so don't stop it from trying multiple
            // anchored blocks
            if self.mined_stacks_block && self.config.node.mine_microblocks {
                debug!("Relayer: mined a Stacks block already; waiting for microblock miner");
                return false;
            }
        }

        let mut miner_thread_state =
            match self.create_block_miner(registered_key, last_burn_block, issue_timestamp_ms) {
                Some(state) => state,
                None => {
                    return false;
                }
            };

        if let Ok(miner_handle) = thread::Builder::new()
            .name(format!("miner-block-{}", self.local_peer.data_url))
            .stack_size(BLOCK_PROCESSOR_STACK_SIZE)
            .spawn(move || miner_thread_state.run_tenure())
            .map_err(|e| {
                error!("Relayer: Failed to start tenure thread: {:?}", &e);
                e
            })
        {
            self.miner_thread = Some(miner_handle);
        }

        true
    }

    /// See if we should run a microblock tenure now.
    /// Return true if so; false if not
    fn can_run_microblock_tenure(&mut self) -> bool {
        if !self.config.node.mine_microblocks {
            // not enabled
            test_debug!("Relayer: not configured to mine microblocks");
            return false;
        }
        if !self.miner_thread_try_join() {
            // already running (for an anchored block or microblock)
            test_debug!("Relayer: miner thread already running so cannot mine microblock");
            return false;
        }
        if self.microblock_deadline > get_epoch_time_ms() {
            debug!(
                "Relayer: Too soon to start a microblock tenure ({} > {})",
                self.microblock_deadline,
                get_epoch_time_ms()
            );
            return false;
        }
        if self.miner_tip.is_none() {
            debug!("Relayer: did not win last block, so cannot mine microblocks");
            return false;
        }
        if !self.mined_stacks_block {
            // have not tried to mine a stacks block yet that confirms previously-mined unconfirmed
            // state (or have not tried to mine a new Stacks block yet for this active tenure);
            debug!("Relayer: Did not mine a block yet, so will not mine a microblock");
            return false;
        }
        if self.globals.get_last_sortition().is_none() {
            debug!("Relayer: no first sortition yet");
            return false;
        }

        // go ahead
        true
    }

    /// Start up a microblock miner thread if we can:
    /// * no miner thread must be running already
    /// * the miner must not be blocked
    /// * we must have won the sortition on the stacks chain tip
    /// Returns true if the thread was started; false if not.
    pub fn microblock_miner_thread_try_start(&mut self) -> bool {
        let miner_tip = match self.miner_tip.as_ref() {
            Some(tip) => tip.clone(),
            None => {
                debug!("Relayer: did not win last block, so cannot mine microblocks");
                return false;
            }
        };

        let burnchain_tip = match self.globals.get_last_sortition() {
            Some(sn) => sn,
            None => {
                debug!("Relayer: no first sortition yet");
                return false;
            }
        };

        debug!(
            "Relayer: mined Stacks block {}/{} so can mine microblocks",
            &miner_tip.consensus_hash, &miner_tip.block_hash
        );

        if !self.miner_thread_try_join() {
            // already running (for an anchored block or microblock)
            debug!("Relayer: miner thread already running so cannot mine microblock");
            return false;
        }
        if self
            .globals
            .get_miner_status()
            .lock()
            .expect("FATAL: mutex poisoned")
            .is_blocked()
        {
            debug!(
                "Relayer: miner is blocked as of {}; cannot mine microblock at this time",
                &burnchain_tip.burn_header_hash
            );
            self.globals.counters.set_microblocks_processed(0);
            return false;
        }

        let parent_consensus_hash = &miner_tip.consensus_hash;
        let parent_block_hash = &miner_tip.block_hash;

        debug!(
            "Relayer: Run microblock tenure for {}/{}",
            parent_consensus_hash, parent_block_hash
        );

        let mut microblock_thread_state = match MicroblockMinerThread::from_relayer_thread(self) {
            Some(ts) => ts,
            None => {
                return false;
            }
        };

        if let Ok(miner_handle) = thread::Builder::new()
            .name(format!("miner-microblock-{}", self.local_peer.data_url))
            .stack_size(BLOCK_PROCESSOR_STACK_SIZE)
            .spawn(move || {
                Some(MinerThreadResult::Microblock(
                    microblock_thread_state.try_mine_microblock(miner_tip.clone()),
                    miner_tip,
                ))
            })
            .map_err(|e| {
                error!("Relayer: Failed to start tenure thread: {:?}", &e);
                e
            })
        {
            // thread started!
            self.miner_thread = Some(miner_handle);
            self.microblock_deadline =
                get_epoch_time_ms() + (self.config.node.microblock_frequency as u128);
        }

        true
    }

    /// Inner body of Self::miner_thread_try_join
    fn inner_miner_thread_try_join(
        &mut self,
        thread_handle: JoinHandle<Option<MinerThreadResult>>,
    ) -> Option<JoinHandle<Option<MinerThreadResult>>> {
        // tenure run already in progress; try and join
        if !thread_handle.is_finished() {
            debug!("Relayer: RunTenure thread not finished / is in-progress");
            return Some(thread_handle);
        }
        let last_mined_block_opt = thread_handle
            .join()
            .expect("FATAL: failed to join miner thread");
        if let Some(miner_result) = last_mined_block_opt {
            match miner_result {
                MinerThreadResult::Block(
                    last_mined_block,
                    microblock_privkey,
                    ongoing_commit_opt,
                ) => {
                    // finished mining a block
                    if BlockMinerThread::find_inflight_mined_blocks(
                        last_mined_block.my_block_height,
                        &self.last_mined_blocks,
                    )
                    .len()
                        == 0
                    {
                        // first time we've mined a block in this burnchain block
                        debug!(
                            "Bump block processed for burnchain block {}",
                            &last_mined_block.my_block_height
                        );
                        self.globals.counters.bump_blocks_processed();
                    }

                    debug!(
                        "Relayer: RunTenure thread joined; got Stacks block {}",
                        &last_mined_block.anchored_block.block_hash()
                    );

                    let bhh = last_mined_block.my_burn_hash.clone();
                    let orig_bhh = last_mined_block.orig_burn_hash.clone();
                    let tenure_begin = last_mined_block.tenure_begin;

                    self.last_mined_blocks.insert(
                        last_mined_block.anchored_block.block_hash(),
                        (last_mined_block, microblock_privkey),
                    );

                    self.last_tenure_issue_time = get_epoch_time_ms();
                    self.bitcoin_controller
                        .set_ongoing_commit(ongoing_commit_opt);

                    debug!(
                        "Relayer: RunTenure finished at {} (in {}ms) targeting {} (originally {})",
                        self.last_tenure_issue_time,
                        self.last_tenure_issue_time.saturating_sub(tenure_begin),
                        &bhh,
                        &orig_bhh
                    );

                    // this stacks block confirms all in-flight microblocks we know about,
                    // including the ones we produced.
                    self.mined_stacks_block = true;
                }
                MinerThreadResult::Microblock(microblock_result, miner_tip) => {
                    // finished mining a microblock
                    match microblock_result {
                        Ok(Some((next_microblock, new_cost))) => {
                            // apply it
                            let microblock_hash = next_microblock.block_hash();

                            let (processed_unconfirmed_state, num_mblocks) = self.with_chainstate(
                                |_relayer_thread, sortdb, chainstate, _mempool| {
                                    let processed_unconfirmed_state =
                                        Relayer::refresh_unconfirmed(chainstate, sortdb);
                                    let num_mblocks = chainstate
                                        .unconfirmed_state
                                        .as_ref()
                                        .map(|ref unconfirmed| unconfirmed.num_microblocks())
                                        .unwrap_or(0);

                                    (processed_unconfirmed_state, num_mblocks)
                                },
                            );

                            info!(
                                "Mined one microblock: {} seq {} txs {} (total processed: {})",
                                &microblock_hash,
                                next_microblock.header.sequence,
                                next_microblock.txs.len(),
                                num_mblocks
                            );
                            self.globals.counters.set_microblocks_processed(num_mblocks);

                            let parent_index_block_hash = StacksBlockHeader::make_index_block_hash(
                                &miner_tip.consensus_hash,
                                &miner_tip.block_hash,
                            );
                            self.event_dispatcher.process_new_microblocks(
                                parent_index_block_hash,
                                processed_unconfirmed_state,
                            );

                            // send it off
                            if let Err(e) = self.relayer.broadcast_microblock(
                                &miner_tip.consensus_hash,
                                &miner_tip.block_hash,
                                next_microblock,
                            ) {
                                error!(
                                    "Failure trying to broadcast microblock {}: {}",
                                    microblock_hash, e
                                );
                            }

                            self.last_microblock_tenure_time = get_epoch_time_ms();
                            self.microblock_stream_cost = new_cost;

                            // synchronise state
                            self.with_chainstate(
                                |relayer_thread, _sortdb, chainstate, _mempool| {
                                    relayer_thread.globals.send_unconfirmed_txs(chainstate);
                                },
                            );

                            // have not yet mined a stacks block that confirms this microblock, so
                            // do that on the next run
                            self.mined_stacks_block = false;
                        }
                        Ok(None) => {
                            debug!("Relayer: did not mine microblock in this tenure");

                            // switch back to block mining
                            self.mined_stacks_block = false;
                        }
                        Err(e) => {
                            warn!("Relayer: Failed to mine next microblock: {:?}", &e);

                            // switch back to block mining
                            self.mined_stacks_block = false;
                        }
                    }
                }
            }
        } else {
            // if we tried and failed to make an anchored block (e.g. because there's nothing to
            // do), then resume microblock mining
            if !self.mined_stacks_block {
                self.try_resume_microblock_mining();
            }
        }
        None
    }

    /// Try to join with the miner thread.  If we succeed, join the thread and return true.
    /// Otherwise, if the thread is still running, return false;
    /// Updates internal state gleaned from the miner, such as:
    /// * new stacks block data
    /// * new keychain state
    /// * new metrics
    /// * new unconfirmed state
    /// Returns true if joined; false if not.
    pub fn miner_thread_try_join(&mut self) -> bool {
        if let Some(thread_handle) = self.miner_thread.take() {
            let new_thread_handle = self.inner_miner_thread_try_join(thread_handle);
            self.miner_thread = new_thread_handle;
        }
        self.miner_thread.is_none()
    }

    /// Try loading up a saved VRF key
    pub(crate) fn load_saved_vrf_key(path: &str) -> Option<RegisteredKey> {
        let mut f = match fs::File::open(path) {
            Ok(f) => f,
            Err(e) => {
                warn!("Could not open {}: {:?}", &path, &e);
                return None;
            }
        };
        let mut registered_key_bytes = vec![];
        if let Err(e) = f.read_to_end(&mut registered_key_bytes) {
            warn!(
                "Failed to read registered key bytes from {}: {:?}",
                path, &e
            );
            return None;
        }

        let Ok(registered_key) = serde_json::from_slice(&registered_key_bytes) else {
            warn!(
                "Did not load registered key from {}: could not decode JSON",
                &path
            );
            return None;
        };

        info!("Loaded registered key from {}", &path);
        Some(registered_key)
    }

    /// Top-level dispatcher
    pub fn handle_directive(&mut self, directive: RelayerDirective) -> bool {
        debug!("Relayer: received next directive");
        let continue_running = match directive {
            RelayerDirective::HandleNetResult(net_result) => {
                debug!("Relayer: directive Handle network result");
                self.process_network_result(net_result);
                debug!("Relayer: directive Handled network result");
                true
            }
            RelayerDirective::RegisterKey(last_burn_block) => {
                let mut saved_key_opt = None;
                if let Some(path) = self.config.miner.activated_vrf_key_path.as_ref() {
                    saved_key_opt = Self::load_saved_vrf_key(&path);
                }
                if let Some(saved_key) = saved_key_opt {
                    self.globals.resume_leader_key(saved_key);
                } else {
                    debug!("Relayer: directive Register VRF key");
                    self.rotate_vrf_and_register(&last_burn_block);
                    debug!("Relayer: directive Registered VRF key");
                }
                self.globals.counters.bump_blocks_processed();
                true
            }
            RelayerDirective::ProcessTenure(consensus_hash, burn_hash, block_header_hash) => {
                debug!("Relayer: directive Process tenures");
                let res = self.process_new_tenures(consensus_hash, burn_hash, block_header_hash);
                debug!("Relayer: directive Processed tenures");
                res
            }
            RelayerDirective::RunTenure(registered_key, last_burn_block, issue_timestamp_ms) => {
                debug!("Relayer: directive Run tenure");
                self.block_miner_thread_try_start(
                    registered_key,
                    last_burn_block,
                    issue_timestamp_ms,
                );
                debug!("Relayer: directive Ran tenure");
                true
            }
            RelayerDirective::NakamotoTenureStartProcessed(_, _) => {
                warn!("Relayer: Nakamoto tenure start notification received while still operating 2.x neon node");
                true
            }
            RelayerDirective::Exit => false,
        };
        if !continue_running {
            return false;
        }

        // see if we need to run a microblock tenure
        if self.can_run_microblock_tenure() {
            self.microblock_miner_thread_try_start();
        }
        continue_running
    }
}

impl ParentStacksBlockInfo {
    /// Determine where in the set of forks to attempt to mine the next anchored block.
    /// `mine_tip_ch` and `mine_tip_bhh` identify the parent block on top of which to mine.
    /// `check_burn_block` identifies what we believe to be the burn chain's sortition history tip.
    /// This is used to mitigate (but not eliminate) a TOCTTOU issue with mining: the caller's
    /// conception of the sortition history tip may have become stale by the time they call this
    /// method, in which case, mining should *not* happen (since the block will be invalid).
    pub fn lookup(
        chain_state: &mut StacksChainState,
        burn_db: &mut SortitionDB,
        check_burn_block: &BlockSnapshot,
        miner_address: StacksAddress,
        mine_tip_ch: &ConsensusHash,
        mine_tip_bh: &BlockHeaderHash,
    ) -> Result<ParentStacksBlockInfo, Error> {
        let stacks_tip_header = StacksChainState::get_anchored_block_header_info(
            chain_state.db(),
            &mine_tip_ch,
            &mine_tip_bh,
        )
        .unwrap()
        .ok_or_else(|| {
            error!(
                "Could not mine new tenure, since could not find header for known chain tip.";
                "tip_consensus_hash" => %mine_tip_ch,
                "tip_stacks_block_hash" => %mine_tip_bh
            );
            Error::HeaderNotFoundForChainTip
        })?;

        // the stacks block I'm mining off of's burn header hash and vtxindex:
        let parent_snapshot =
            SortitionDB::get_block_snapshot_consensus(burn_db.conn(), mine_tip_ch)
                .expect("Failed to look up block's parent snapshot")
                .expect("Failed to look up block's parent snapshot");

        let parent_sortition_id = &parent_snapshot.sortition_id;

        let (parent_block_height, parent_winning_vtxindex, parent_block_total_burn) = if mine_tip_ch
            == &FIRST_BURNCHAIN_CONSENSUS_HASH
        {
            (0, 0, 0)
        } else {
            let parent_winning_vtxindex =
                SortitionDB::get_block_winning_vtxindex(burn_db.conn(), parent_sortition_id)
                    .expect("SortitionDB failure.")
                    .ok_or_else(|| {
                        error!(
                            "Failed to find winning vtx index for the parent sortition";
                            "parent_sortition_id" => %parent_sortition_id
                        );
                        Error::WinningVtxNotFoundForChainTip
                    })?;

            let parent_block = SortitionDB::get_block_snapshot(burn_db.conn(), parent_sortition_id)
                .expect("SortitionDB failure.")
                .ok_or_else(|| {
                    error!(
                        "Failed to find block snapshot for the parent sortition";
                        "parent_sortition_id" => %parent_sortition_id
                    );
                    Error::SnapshotNotFoundForChainTip
                })?;

            (
                parent_block.block_height,
                parent_winning_vtxindex,
                parent_block.total_burn,
            )
        };

        // don't mine off of an old burnchain block
        let burn_chain_tip = SortitionDB::get_canonical_burn_chain_tip(burn_db.conn())
            .expect("FATAL: failed to query sortition DB for canonical burn chain tip");

        if burn_chain_tip.consensus_hash != check_burn_block.consensus_hash {
            info!(
                "New canonical burn chain tip detected. Will not try to mine.";
                "new_consensus_hash" => %burn_chain_tip.consensus_hash,
                "old_consensus_hash" => %check_burn_block.consensus_hash,
                "new_burn_height" => burn_chain_tip.block_height,
                "old_burn_height" => check_burn_block.block_height
            );
            return Err(Error::BurnchainTipChanged);
        }

        debug!("Mining tenure's last consensus hash: {} (height {} hash {}), stacks tip consensus hash: {} (height {} hash {})",
               &check_burn_block.consensus_hash, check_burn_block.block_height, &check_burn_block.burn_header_hash,
               mine_tip_ch, parent_snapshot.block_height, &parent_snapshot.burn_header_hash);

        let coinbase_nonce = {
            let principal = miner_address.into();
            let account = chain_state
                .with_read_only_clarity_tx(
                    &burn_db.index_conn(),
                    &StacksBlockHeader::make_index_block_hash(mine_tip_ch, mine_tip_bh),
                    |conn| StacksChainState::get_account(conn, &principal),
                )
                .unwrap_or_else(|| {
                    panic!(
                        "BUG: stacks tip block {}/{} no longer exists after we queried it",
                        mine_tip_ch, mine_tip_bh
                    )
                });
            account.nonce
        };

        Ok(ParentStacksBlockInfo {
            stacks_parent_header: stacks_tip_header,
            parent_consensus_hash: mine_tip_ch.clone(),
            parent_block_burn_height: parent_block_height,
            parent_block_total_burn: parent_block_total_burn,
            parent_winning_vtxindex,
            coinbase_nonce,
        })
    }
}

/// Thread that runs the network state machine, handling both p2p and http requests.
pub struct PeerThread {
    /// Node config
    config: Config,
    /// instance of the peer network. Made optional in order to trick the borrow checker.
    net: Option<PeerNetwork>,
    /// handle to global inter-thread comms
    globals: Globals,
    /// how long to wait for network messages on each poll, in millis
    poll_timeout: u64,
    /// handle to the sortition DB (optional so we can take/replace it)
    sortdb: Option<SortitionDB>,
    /// handle to the chainstate DB (optional so we can take/replace it)
    chainstate: Option<StacksChainState>,
    /// handle to the mempool DB (optional so we can take/replace it)
    mempool: Option<MemPoolDB>,
    /// buffer of relayer commands with block data that couldn't be sent to the relayer just yet
    /// (i.e. due to backpressure).  We track this separately, instead of just using a bigger
    /// channel, because we need to know when backpressure occurs in order to throttle the p2p
    /// thread's downloader.
    results_with_data: VecDeque<RelayerDirective>,
    /// total number of p2p state-machine passes so far. Used to signal when to download the next
    /// reward cycle of blocks
    num_p2p_state_machine_passes: u64,
    /// total number of inventory state-machine passes so far. Used to signal when to download the
    /// next reward cycle of blocks.
    num_inv_sync_passes: u64,
    /// total number of download state-machine passes so far. Used to signal when to download the
    /// next reward cycle of blocks.
    num_download_passes: u64,
    /// last burnchain block seen in the PeerNetwork's chain view since the last run
    last_burn_block_height: u64,
}

impl PeerThread {
    /// set up the mempool DB connection
    pub fn connect_mempool_db(config: &Config) -> MemPoolDB {
        // create estimators, metric instances for RPC handler
        let cost_estimator = config
            .make_cost_estimator()
            .unwrap_or_else(|| Box::new(UnitEstimator));
        let metric = config
            .make_cost_metric()
            .unwrap_or_else(|| Box::new(UnitMetric));

        let mempool = MemPoolDB::open(
            config.is_mainnet(),
            config.burnchain.chain_id,
            &config.get_chainstate_path_str(),
            cost_estimator,
            metric,
        )
        .expect("Database failure opening mempool");

        mempool
    }

    /// Instantiate the p2p thread.
    /// Binds the addresses in the config (which may panic if the port is blocked).
    /// This is so the node will crash "early" before any new threads start if there's going to be
    /// a bind error anyway.
    pub fn new(runloop: &RunLoop, net: PeerNetwork) -> PeerThread {
        Self::new_all(
            runloop.get_globals(),
            runloop.config(),
            runloop.get_burnchain().pox_constants,
            net,
        )
    }

    pub fn new_all(
        globals: Globals,
        config: &Config,
        pox_constants: PoxConstants,
        mut net: PeerNetwork,
    ) -> Self {
        let config = config.clone();
        let mempool = Self::connect_mempool_db(&config);
        let burn_db_path = config.get_burn_db_file_path();

        let sortdb = SortitionDB::open(&burn_db_path, false, pox_constants)
            .expect("FATAL: could not open sortition DB");

        let chainstate =
            open_chainstate_with_faults(&config).expect("FATAL: could not open chainstate DB");

        let p2p_sock: SocketAddr = config
            .node
            .p2p_bind
            .parse()
            .unwrap_or_else(|_| panic!("Failed to parse socket: {}", &config.node.p2p_bind));
        let rpc_sock = config
            .node
            .rpc_bind
            .parse()
            .unwrap_or_else(|_| panic!("Failed to parse socket: {}", &config.node.rpc_bind));

        net.bind(&p2p_sock, &rpc_sock)
            .expect("BUG: PeerNetwork could not bind or is already bound");

        let poll_timeout = cmp::min(5000, config.miner.first_attempt_time_ms / 2);

        PeerThread {
            config,
            net: Some(net),
            globals,
            poll_timeout,
            sortdb: Some(sortdb),
            chainstate: Some(chainstate),
            mempool: Some(mempool),
            results_with_data: VecDeque::new(),
            num_p2p_state_machine_passes: 0,
            num_inv_sync_passes: 0,
            num_download_passes: 0,
            last_burn_block_height: 0,
        }
    }

    /// Do something with mutable references to the mempool, sortdb, and chainstate
    /// Fools the borrow checker.
    /// NOT COMPOSIBLE
    fn with_chainstate<F, R>(&mut self, func: F) -> R
    where
        F: FnOnce(&mut PeerThread, &mut SortitionDB, &mut StacksChainState, &mut MemPoolDB) -> R,
    {
        let mut sortdb = self.sortdb.take().expect("BUG: sortdb already taken");
        let mut chainstate = self
            .chainstate
            .take()
            .expect("BUG: chainstate already taken");
        let mut mempool = self.mempool.take().expect("BUG: mempool already taken");

        let res = func(self, &mut sortdb, &mut chainstate, &mut mempool);

        self.sortdb = Some(sortdb);
        self.chainstate = Some(chainstate);
        self.mempool = Some(mempool);

        res
    }

    /// Get an immutable ref to the inner network.
    /// DO NOT USE WITHIN with_network()
    fn get_network(&self) -> &PeerNetwork {
        self.net.as_ref().expect("BUG: did not replace net")
    }

    /// Do something with mutable references to the network.
    /// Fools the borrow checker.
    /// NOT COMPOSIBLE. DO NOT CALL THIS OR get_network() IN func
    fn with_network<F, R>(&mut self, func: F) -> R
    where
        F: FnOnce(&mut PeerThread, &mut PeerNetwork) -> R,
    {
        let mut net = self.net.take().expect("BUG: net already taken");

        let res = func(self, &mut net);

        self.net = Some(net);
        res
    }

    /// Run one pass of the p2p/http state machine
    /// Return true if we should continue running passes; false if not
    pub fn run_one_pass<B: BurnchainHeaderReader>(
        &mut self,
        indexer: &B,
        dns_client_opt: Option<&mut DNSClient>,
        event_dispatcher: &EventDispatcher,
        cost_estimator: &Box<dyn CostEstimator>,
        cost_metric: &Box<dyn CostMetric>,
        fee_estimator: Option<&Box<dyn FeeEstimator>>,
    ) -> bool {
        // initial block download?
        let ibd = self.globals.sync_comms.get_ibd();
        let download_backpressure = self.results_with_data.len() > 0;
        let poll_ms = if !download_backpressure && self.get_network().has_more_downloads() {
            // keep getting those blocks -- drive the downloader state-machine
            debug!(
                "P2P: backpressure: {}, more downloads: {}",
                download_backpressure,
                self.get_network().has_more_downloads()
            );
            1
        } else {
            self.poll_timeout
        };

        // move over unconfirmed state obtained from the relayer
        self.with_chainstate(|p2p_thread, sortdb, chainstate, _mempool| {
            let _ = Relayer::setup_unconfirmed_state_readonly(chainstate, sortdb);
            p2p_thread.globals.recv_unconfirmed_txs(chainstate);
        });

        // do one pass
        let p2p_res = self.with_chainstate(|p2p_thread, sortdb, chainstate, mempool| {
            // NOTE: handler_args must be created such that it outlives the inner net.run() call and
            // doesn't ref anything within p2p_thread.
            let handler_args = RPCHandlerArgs {
                exit_at_block_height: p2p_thread
                    .config
                    .burnchain
                    .process_exit_at_block_height
                    .clone(),
                genesis_chainstate_hash: Sha256Sum::from_hex(stx_genesis::GENESIS_CHAINSTATE_HASH)
                    .unwrap(),
                event_observer: Some(event_dispatcher),
                cost_estimator: Some(cost_estimator.as_ref()),
                cost_metric: Some(cost_metric.as_ref()),
                fee_estimator: fee_estimator.map(|boxed_estimator| boxed_estimator.as_ref()),
                ..RPCHandlerArgs::default()
            };
            p2p_thread.with_network(|_, net| {
                net.run(
                    indexer,
                    sortdb,
                    chainstate,
                    mempool,
                    dns_client_opt,
                    download_backpressure,
                    ibd,
                    poll_ms,
                    &handler_args,
                )
            })
        });

        match p2p_res {
            Ok(network_result) => {
                let mut have_update = false;
                if self.num_p2p_state_machine_passes < network_result.num_state_machine_passes {
                    // p2p state-machine did a full pass. Notify anyone listening.
                    self.globals.sync_comms.notify_p2p_state_pass();
                    self.num_p2p_state_machine_passes = network_result.num_state_machine_passes;
                }

                if self.num_inv_sync_passes < network_result.num_inv_sync_passes {
                    // inv-sync state-machine did a full pass. Notify anyone listening.
                    self.globals.sync_comms.notify_inv_sync_pass();
                    self.num_inv_sync_passes = network_result.num_inv_sync_passes;

                    // the relayer cares about the number of inventory passes, so pass this along
                    have_update = true;
                }

                if self.num_download_passes < network_result.num_download_passes {
                    // download state-machine did a full pass.  Notify anyone listening.
                    self.globals.sync_comms.notify_download_pass();
                    self.num_download_passes = network_result.num_download_passes;

                    // the relayer cares about the number of download passes, so pass this along
                    have_update = true;
                }

                if network_result.has_data_to_store()
                    || self.last_burn_block_height != network_result.burn_height
                    || have_update
                {
                    // pass along if we have blocks, microblocks, or transactions, or a status
                    // update on the network's view of the burnchain
                    self.last_burn_block_height = network_result.burn_height;
                    self.results_with_data
                        .push_back(RelayerDirective::HandleNetResult(network_result));
                }
            }
            Err(e) => {
                // this is only reachable if the network is not instantiated correctly --
                // i.e. you didn't connect it
                panic!("P2P: Failed to process network dispatch: {:?}", &e);
            }
        };

        while let Some(next_result) = self.results_with_data.pop_front() {
            // have blocks, microblocks, and/or transactions (don't care about anything else),
            // or a directive to mine microblocks
            if let Err(e) = self.globals.relay_send.try_send(next_result) {
                debug!(
                    "P2P: {:?}: download backpressure detected (bufferred {})",
                    &self.get_network().local_peer,
                    self.results_with_data.len()
                );
                match e {
                    TrySendError::Full(directive) => {
                        if let RelayerDirective::RunTenure(..) = directive {
                            // can drop this
                        } else {
                            // don't lose this data -- just try it again
                            self.results_with_data.push_front(directive);
                        }
                        break;
                    }
                    TrySendError::Disconnected(_) => {
                        info!("P2P: Relayer hang up with p2p channel");
                        self.globals.signal_stop();
                        return false;
                    }
                }
            } else {
                debug!("P2P: Dispatched result to Relayer!");
            }
        }

        true
    }
}

impl StacksNode {
    /// Create a StacksPrivateKey from a given seed buffer
    pub fn make_node_private_key_from_seed(seed: &[u8]) -> StacksPrivateKey {
        let node_privkey = {
            let mut re_hashed_seed = seed.to_vec();
            let my_private_key = loop {
                match Secp256k1PrivateKey::from_slice(&re_hashed_seed[..]) {
                    Ok(sk) => break sk,
                    Err(_) => {
                        re_hashed_seed = Sha256Sum::from_data(&re_hashed_seed[..])
                            .as_bytes()
                            .to_vec()
                    }
                }
            };
            my_private_key
        };
        node_privkey
    }

    /// Set up the AST size-precheck height, if configured
    pub(crate) fn setup_ast_size_precheck(config: &Config, sortdb: &mut SortitionDB) {
        if let Some(ast_precheck_size_height) = config.burnchain.ast_precheck_size_height {
            info!(
                "Override burnchain height of {:?} to {}",
                ASTRules::PrecheckSize,
                ast_precheck_size_height
            );
            let mut tx = sortdb
                .tx_begin()
                .expect("FATAL: failed to begin tx on sortition DB");
            SortitionDB::override_ast_rule_height(
                &mut tx,
                ASTRules::PrecheckSize,
                ast_precheck_size_height,
            )
            .expect("FATAL: failed to override AST PrecheckSize rule height");
            tx.commit()
                .expect("FATAL: failed to commit sortition DB transaction");
        }
    }

    /// Set up the mempool DB by making sure it exists.
    /// Panics on failure.
    fn setup_mempool_db(config: &Config) -> MemPoolDB {
        // force early mempool instantiation
        let cost_estimator = config
            .make_cost_estimator()
            .unwrap_or_else(|| Box::new(UnitEstimator));
        let metric = config
            .make_cost_metric()
            .unwrap_or_else(|| Box::new(UnitMetric));

        let mempool = MemPoolDB::open(
            config.is_mainnet(),
            config.burnchain.chain_id,
            &config.get_chainstate_path_str(),
            cost_estimator,
            metric,
        )
        .expect("BUG: failed to instantiate mempool");

        mempool
    }

    /// Set up the Peer DB and update any soft state from the config file.  This includes:
    /// * blacklisted/whitelisted nodes
    /// * node keys
    /// * bootstrap nodes
    /// Returns the instantiated PeerDB
    /// Panics on failure.
    fn setup_peer_db(
        config: &Config,
        burnchain: &Burnchain,
        stackerdb_contract_ids: &[QualifiedContractIdentifier],
    ) -> PeerDB {
        let data_url = UrlString::try_from(format!("{}", &config.node.data_url)).unwrap();
        let initial_neighbors = config.node.bootstrap_node.clone();
        if initial_neighbors.len() > 0 {
            info!(
                "Will bootstrap from peers {}",
                VecDisplay(&initial_neighbors)
            );
        } else {
            warn!("Without a peer to bootstrap from, the node will start mining a new chain");
        }

        let p2p_sock: SocketAddr = config
            .node
            .p2p_bind
            .parse()
            .unwrap_or_else(|_| panic!("Failed to parse socket: {}", &config.node.p2p_bind));
        let p2p_addr: SocketAddr = config
            .node
            .p2p_address
            .parse()
            .unwrap_or_else(|_| panic!("Failed to parse socket: {}", &config.node.p2p_address));
        let node_privkey = Secp256k1PrivateKey::from_seed(&config.node.local_peer_seed);

        let mut peerdb = PeerDB::connect(
            &config.get_peer_db_file_path(),
            true,
            config.burnchain.chain_id,
            burnchain.network_id,
            Some(node_privkey),
            config.connection_options.private_key_lifetime.clone(),
            PeerAddress::from_socketaddr(&p2p_addr),
            p2p_sock.port(),
            data_url,
            &[],
            Some(&initial_neighbors),
            stackerdb_contract_ids,
        )
        .map_err(|e| {
            eprintln!(
                "Failed to open {}: {:?}",
                &config.get_peer_db_file_path(),
                &e
            );
            panic!();
        })
        .unwrap();

        // allow all bootstrap nodes
        {
            let mut tx = peerdb.tx_begin().unwrap();
            for initial_neighbor in initial_neighbors.iter() {
                // update peer in case public key changed
                PeerDB::update_peer(&mut tx, &initial_neighbor).unwrap();
                PeerDB::set_allow_peer(
                    &mut tx,
                    initial_neighbor.addr.network_id,
                    &initial_neighbor.addr.addrbytes,
                    initial_neighbor.addr.port,
                    -1,
                )
                .unwrap();
            }
            tx.commit().unwrap();
        }

        if !config.node.deny_nodes.is_empty() {
            warn!("Will ignore nodes {:?}", &config.node.deny_nodes);
        }

        // deny all config-denied peers
        {
            let mut tx = peerdb.tx_begin().unwrap();
            for denied in config.node.deny_nodes.iter() {
                PeerDB::set_deny_peer(
                    &mut tx,
                    denied.addr.network_id,
                    &denied.addr.addrbytes,
                    denied.addr.port,
                    get_epoch_time_secs() + 24 * 365 * 3600,
                )
                .unwrap();
            }
            tx.commit().unwrap();
        }

        // update services to indicate we can support mempool sync and stackerdb
        {
            let mut tx = peerdb.tx_begin().unwrap();
            PeerDB::set_local_services(
                &mut tx,
                (ServiceFlags::RPC as u16)
                    | (ServiceFlags::RELAY as u16)
                    | (ServiceFlags::STACKERDB as u16),
            )
            .unwrap();
            tx.commit().unwrap();
        }

        peerdb
    }

    /// Set up the PeerNetwork, but do not bind it.
    pub(crate) fn setup_peer_network(
        config: &Config,
        atlas_config: &AtlasConfig,
        burnchain: Burnchain,
    ) -> PeerNetwork {
        let sortdb = SortitionDB::open(
            &config.get_burn_db_file_path(),
            true,
            burnchain.pox_constants.clone(),
        )
        .expect("Error while instantiating sor/tition db");

        let epochs = SortitionDB::get_stacks_epochs(sortdb.conn())
            .expect("Error while loading stacks epochs");

        let view = {
            let sortition_tip = SortitionDB::get_canonical_burn_chain_tip(&sortdb.conn())
                .expect("Failed to get sortition tip");
            SortitionDB::get_burnchain_view(&sortdb.index_conn(), &burnchain, &sortition_tip)
                .unwrap()
        };

        let atlasdb =
            AtlasDB::connect(atlas_config.clone(), &config.get_atlas_db_file_path(), true).unwrap();

        let mut chainstate =
            open_chainstate_with_faults(config).expect("FATAL: could not open chainstate DB");

        let mut stackerdb_machines = HashMap::new();
        let mut stackerdbs = StackerDBs::connect(&config.get_stacker_db_file_path(), true).unwrap();

        let mut stackerdb_configs = HashMap::new();
        for contract in config.node.stacker_dbs.iter() {
            stackerdb_configs.insert(contract.clone(), StackerDBConfig::noop());
        }
        let stackerdb_configs = stackerdbs
            .create_or_reconfigure_stackerdbs(&mut chainstate, &sortdb, stackerdb_configs)
            .unwrap();

        let stackerdb_contract_ids: Vec<QualifiedContractIdentifier> =
            stackerdb_configs.keys().cloned().collect();
        for (contract_id, stackerdb_config) in stackerdb_configs {
            let stackerdbs = StackerDBs::connect(&config.get_stacker_db_file_path(), true).unwrap();
            let stacker_db_sync = StackerDBSync::new(
                contract_id.clone(),
                &stackerdb_config,
                PeerNetworkComms::new(),
                stackerdbs,
            );
            stackerdb_machines.insert(contract_id, (stackerdb_config, stacker_db_sync));
        }
        let peerdb = Self::setup_peer_db(config, &burnchain, &stackerdb_contract_ids);

        let local_peer = match PeerDB::get_local_peer(peerdb.conn()) {
            Ok(local_peer) => local_peer,
            _ => panic!("Unable to retrieve local peer"),
        };

        let p2p_net = PeerNetwork::new(
            peerdb,
            atlasdb,
            stackerdbs,
            local_peer,
            config.burnchain.peer_version,
            burnchain,
            view,
            config.connection_options.clone(),
            stackerdb_machines,
            epochs,
        );

        p2p_net
    }

    /// Main loop of the relayer.
    /// Runs in a separate thread.
    /// Continuously receives
    pub fn relayer_main(mut relayer_thread: RelayerThread, relay_recv: Receiver<RelayerDirective>) {
        while let Ok(directive) = relay_recv.recv() {
            if !relayer_thread.globals.keep_running() {
                break;
            }

            if !relayer_thread.handle_directive(directive) {
                break;
            }
        }

        // kill miner if it's running
        signal_mining_blocked(relayer_thread.globals.get_miner_status());

        // set termination flag so other threads die
        relayer_thread.globals.signal_stop();

        debug!("Relayer exit!");
    }

    /// Main loop of the p2p thread.
    /// Runs in a separate thread.
    /// Continuously receives, until told otherwise.
    pub fn p2p_main(mut p2p_thread: PeerThread, event_dispatcher: EventDispatcher) {
        let should_keep_running = p2p_thread.globals.should_keep_running.clone();
        let (mut dns_resolver, mut dns_client) = DNSResolver::new(10);

        // spawn a daemon thread that runs the DNS resolver.
        // It will die when the rest of the system dies.
        {
            let _jh = thread::Builder::new()
                .name("dns-resolver".to_string())
                .spawn(move || {
                    debug!("DNS resolver thread ID is {:?}", thread::current().id());
                    dns_resolver.thread_main();
                })
                .unwrap();
        }

        // NOTE: these must be instantiated in the thread context, since it can't be safely sent
        // between threads
        let fee_estimator_opt = p2p_thread.config.make_fee_estimator();
        let cost_estimator = p2p_thread
            .config
            .make_cost_estimator()
            .unwrap_or_else(|| Box::new(UnitEstimator));
        let cost_metric = p2p_thread
            .config
            .make_cost_metric()
            .unwrap_or_else(|| Box::new(UnitMetric));

        let indexer = make_bitcoin_indexer(&p2p_thread.config, Some(should_keep_running));

        // receive until we can't reach the receiver thread
        loop {
            if !p2p_thread.globals.keep_running() {
                break;
            }
            if !p2p_thread.run_one_pass(
                &indexer,
                Some(&mut dns_client),
                &event_dispatcher,
                &cost_estimator,
                &cost_metric,
                fee_estimator_opt.as_ref(),
            ) {
                break;
            }
        }

        // kill miner
        signal_mining_blocked(p2p_thread.globals.get_miner_status());

        // set termination flag so other threads die
        p2p_thread.globals.signal_stop();

        // thread exited, so signal to the relayer thread to die.
        while let Err(TrySendError::Full(_)) = p2p_thread
            .globals
            .relay_send
            .try_send(RelayerDirective::Exit)
        {
            warn!("Failed to direct relayer thread to exit, sleeping and trying again");
            thread::sleep(Duration::from_secs(5));
        }
        info!("P2P thread exit!");
    }

    /// This function sets the global var `GLOBAL_BURNCHAIN_SIGNER`.
    ///
    /// This variable is used for prometheus monitoring (which only
    /// runs when the feature flag `monitoring_prom` is activated).
    /// The address is set using the single-signature BTC address
    /// associated with `keychain`'s public key. This address always
    /// assumes Epoch-2.1 rules for the miner address: if the
    /// node is configured for segwit, then the miner address generated
    /// is a segwit address, otherwise it is a p2pkh.
    ///
    fn set_monitoring_miner_address(keychain: &Keychain, relayer_thread: &RelayerThread) {
        let public_key = keychain.get_pub_key();
        let miner_addr = relayer_thread
            .bitcoin_controller
            .get_miner_address(StacksEpochId::Epoch21, &public_key);
        let miner_addr_str = addr2str(&miner_addr);
        let _ = monitoring::set_burnchain_signer(BurnchainSigner(miner_addr_str)).map_err(|e| {
            warn!("Failed to set global burnchain signer: {:?}", &e);
            e
        });
    }

    pub fn spawn(
        runloop: &RunLoop,
        globals: Globals,
        // relay receiver endpoint for the p2p thread, so the relayer can feed it data to push
        relay_recv: Receiver<RelayerDirective>,
    ) -> StacksNode {
        let config = runloop.config().clone();
        let is_miner = runloop.is_miner();
        let burnchain = runloop.get_burnchain();
        let atlas_config = config.atlas.clone();
        let keychain = Keychain::default(config.node.seed.clone());

        // we can call _open_ here rather than _connect_, since connect is first called in
        //   make_genesis_block
        let mut sortdb = SortitionDB::open(
            &config.get_burn_db_file_path(),
            true,
            burnchain.pox_constants.clone(),
        )
        .expect("Error while instantiating sortition db");

        Self::setup_ast_size_precheck(&config, &mut sortdb);

        let _ = Self::setup_mempool_db(&config);

        let mut p2p_net = Self::setup_peer_network(&config, &atlas_config, burnchain);

        let stackerdbs = StackerDBs::connect(&config.get_stacker_db_file_path(), true)
            .expect("FATAL: failed to connect to stacker DB");

        let relayer = Relayer::from_p2p(&mut p2p_net, stackerdbs);

        let local_peer = p2p_net.local_peer.clone();

        // setup initial key registration
        let leader_key_registration_state = if config.node.mock_mining {
            // mock mining, pretend to have a registered key
            let (vrf_public_key, _) = keychain.make_vrf_keypair(VRF_MOCK_MINER_KEY);
            LeaderKeyRegistrationState::Active(RegisteredKey {
                target_block_height: VRF_MOCK_MINER_KEY,
                block_height: 1,
                op_vtxindex: 1,
                vrf_public_key,
            })
        } else {
            LeaderKeyRegistrationState::Inactive
        };
        globals.set_initial_leader_key_registration_state(leader_key_registration_state);

        let relayer_thread = RelayerThread::new(runloop, local_peer.clone(), relayer);

        StacksNode::set_monitoring_miner_address(&keychain, &relayer_thread);

        let relayer_thread_handle = thread::Builder::new()
            .name(format!("relayer-{}", &local_peer.data_url))
            .stack_size(BLOCK_PROCESSOR_STACK_SIZE)
            .spawn(move || {
                debug!("relayer thread ID is {:?}", thread::current().id());
                Self::relayer_main(relayer_thread, relay_recv);
            })
            .expect("FATAL: failed to start relayer thread");

        let p2p_event_dispatcher = runloop.get_event_dispatcher();
        let p2p_thread = PeerThread::new(runloop, p2p_net);
        let p2p_thread_handle = thread::Builder::new()
            .stack_size(BLOCK_PROCESSOR_STACK_SIZE)
            .name(format!(
                "p2p-({},{})",
                &config.node.p2p_bind, &config.node.rpc_bind
            ))
            .spawn(move || {
                debug!("p2p thread ID is {:?}", thread::current().id());
                Self::p2p_main(p2p_thread, p2p_event_dispatcher);
            })
            .expect("FATAL: failed to start p2p thread");

        info!("Start HTTP server on: {}", &config.node.rpc_bind);
        info!("Start P2P server on: {}", &config.node.p2p_bind);

        StacksNode {
            atlas_config,
            globals,
            is_miner,
            p2p_thread_handle,
            relayer_thread_handle,
        }
    }

    /// Manage the VRF public key registration state machine.
    /// Tell the relayer thread to fire off a tenure and a block commit op,
    /// if it is time to do so.
    /// `ibd` indicates whether or not we're in the initial block download.  Used to control when
    /// to try and register VRF keys.
    /// Called from the main thread.
    /// Return true if we succeeded in carrying out the next task of the operation.
    pub fn relayer_issue_tenure(&mut self, ibd: bool) -> bool {
        if !self.is_miner {
            // node is a follower, don't try to issue a tenure
            return true;
        }

        if let Some(burnchain_tip) = self.globals.get_last_sortition() {
            if !ibd {
                // try and register a VRF key before issuing a tenure
                let leader_key_registration_state =
                    self.globals.get_leader_key_registration_state();
                match leader_key_registration_state {
                    LeaderKeyRegistrationState::Active(ref key) => {
                        debug!(
                            "Tenure: Using key {:?} off of {}",
                            &key.vrf_public_key, &burnchain_tip.burn_header_hash
                        );

                        self.globals
                            .relay_send
                            .send(RelayerDirective::RunTenure(
                                key.clone(),
                                burnchain_tip,
                                get_epoch_time_ms(),
                            ))
                            .is_ok()
                    }
                    LeaderKeyRegistrationState::Inactive => {
                        warn!(
                            "Tenure: skipped tenure because no active VRF key. Trying to register one."
                        );
                        self.globals
                            .relay_send
                            .send(RelayerDirective::RegisterKey(burnchain_tip))
                            .is_ok()
                    }
                    LeaderKeyRegistrationState::Pending(..) => true,
                }
            } else {
                // still sync'ing so just try again later
                true
            }
        } else {
            warn!("Tenure: Do not know the last burn block. As a miner, this is bad.");
            true
        }
    }

    /// Notify the relayer of a sortition, telling it to process the block
    ///  and advertize it if it was mined by the node.
    /// returns _false_ if the relayer hung up the channel.
    /// Called from the main thread.
    pub fn relayer_sortition_notify(&self) -> bool {
        if !self.is_miner {
            // node is a follower, don't try to process my own tenure.
            return true;
        }

        if let Some(snapshot) = self.globals.get_last_sortition() {
            debug!(
                "Tenure: Notify sortition!";
                "consensus_hash" => %snapshot.consensus_hash,
                "burn_block_hash" => %snapshot.burn_header_hash,
                "winning_stacks_block_hash" => %snapshot.winning_stacks_block_hash,
                "burn_block_height" => &snapshot.block_height,
                "sortition_id" => %snapshot.sortition_id
            );
            if snapshot.sortition {
                return self
                    .globals
                    .relay_send
                    .send(RelayerDirective::ProcessTenure(
                        snapshot.consensus_hash.clone(),
                        snapshot.parent_burn_header_hash.clone(),
                        snapshot.winning_stacks_block_hash.clone(),
                    ))
                    .is_ok();
            }
        } else {
            debug!("Tenure: Notify sortition! No last burn block");
        }
        true
    }

    /// Process a state coming from the burnchain, by extracting the validated KeyRegisterOp
    /// and inspecting if a sortition was won.
    /// `ibd`: boolean indicating whether or not we are in the initial block download
    /// Called from the main thread.
    pub fn process_burnchain_state(
        &mut self,
        config: &Config,
        sortdb: &SortitionDB,
        sort_id: &SortitionId,
        ibd: bool,
    ) -> Option<BlockSnapshot> {
        let mut last_sortitioned_block = None;

        let ic = sortdb.index_conn();

        let block_snapshot = SortitionDB::get_block_snapshot(&ic, sort_id)
            .expect("Failed to obtain block snapshot for processed burn block.")
            .expect("Failed to obtain block snapshot for processed burn block.");
        let block_height = block_snapshot.block_height;

        let block_commits =
            SortitionDB::get_block_commits_by_block(&ic, &block_snapshot.sortition_id)
                .expect("Unexpected SortitionDB error fetching block commits");

        let num_block_commits = block_commits.len();

        update_active_miners_count_gauge(block_commits.len() as i64);

        for op in block_commits.into_iter() {
            if op.txid == block_snapshot.winning_block_txid {
                info!(
                    "Received burnchain block #{} including block_commit_op (winning) - {} ({})",
                    block_height, op.apparent_sender, &op.block_header_hash
                );
                last_sortitioned_block = Some((block_snapshot.clone(), op.vtxindex));
            } else {
                if self.is_miner {
                    info!(
                        "Received burnchain block #{} including block_commit_op - {} ({})",
                        block_height, op.apparent_sender, &op.block_header_hash
                    );
                }
            }
        }

        let key_registers =
            SortitionDB::get_leader_keys_by_block(&ic, &block_snapshot.sortition_id)
                .expect("Unexpected SortitionDB error fetching key registers");

        self.globals.set_last_sortition(block_snapshot);
        let ret = last_sortitioned_block.map(|x| x.0);

        let num_key_registers = key_registers.len();
        debug!(
            "Processed burnchain state at height {}: {} leader keys, {} block-commits (ibd = {})",
            block_height, num_key_registers, num_block_commits, ibd
        );

        // save the registered VRF key
        let activated_key_opt = self
            .globals
            .try_activate_leader_key_registration(block_height, key_registers);

        let Some(activated_key) = activated_key_opt else {
            return ret;
        };

        let Some(path) = config.miner.activated_vrf_key_path.as_ref() else {
            return ret;
        };

        info!("Activated VRF key; saving to {}", &path);

        let Ok(key_json) = serde_json::to_string(&activated_key) else {
            warn!("Failed to serialize VRF key");
            return ret;
        };

        let mut f = match fs::File::create(&path) {
            Ok(f) => f,
            Err(e) => {
                warn!("Failed to create {}: {:?}", &path, &e);
                return ret;
            }
        };

        if let Err(e) = f.write_all(key_json.as_str().as_bytes()) {
            warn!("Failed to write activated VRF key to {}: {:?}", &path, &e);
            return ret;
        }

        info!("Saved activated VRF key to {}", &path);
        return ret;
    }

    /// Join all inner threads
    pub fn join(self) {
        self.relayer_thread_handle.join().unwrap();
        self.p2p_thread_handle.join().unwrap();
    }
}<|MERGE_RESOLUTION|>--- conflicted
+++ resolved
@@ -516,10 +516,7 @@
     burn_block: BlockSnapshot,
     /// Handle to the node's event dispatcher
     event_dispatcher: EventDispatcher,
-<<<<<<< HEAD
-=======
     /// Failed to submit last attempted block
->>>>>>> d3f1a316
     failed_to_submit_last_attempt: bool,
 }
 
@@ -1550,11 +1547,7 @@
 
         // has the tip changed from our previously-mined block for this epoch?
         let should_unconditionally_mine = last_mined_blocks.is_empty()
-<<<<<<< HEAD
-            || (last_mined_blocks.len() == 1 && !self.failed_to_submit_last_attempt);
-=======
             || (last_mined_blocks.len() == 1 && self.failed_to_submit_last_attempt);
->>>>>>> d3f1a316
         let (attempt, max_txs) = if should_unconditionally_mine {
             // always mine if we've not mined a block for this epoch yet, or
             // if we've mined just one attempt, unconditionally try again (so we
@@ -2499,10 +2492,7 @@
                 warn!("Relayer: Failed to submit Bitcoin transaction");
                 return None;
             }
-<<<<<<< HEAD
-=======
             debug!("Relayer: Mock-mining enabled; not sending Bitcoin transaction");
->>>>>>> d3f1a316
         } else {
             self.failed_to_submit_last_attempt = false;
         }
