use std::convert::TryInto;
use std::fs;
use std::net::{SocketAddr, ToSocketAddrs};
use std::path::PathBuf;
use std::sync::Arc;
use std::sync::Mutex;

use rand::RngCore;

use stacks::burnchains::bitcoin::BitcoinNetworkType;
use stacks::burnchains::{MagicBytes, BLOCKSTACK_MAGIC_MAINNET};
use stacks::chainstate::stacks::index::marf::MARFOpenOpts;
use stacks::chainstate::stacks::index::storage::TrieHashCalculationMode;
use stacks::chainstate::stacks::miner::BlockBuilderSettings;
use stacks::chainstate::stacks::miner::MinerStatus;
use stacks::chainstate::stacks::MAX_BLOCK_LEN;
use stacks::core::mempool::MemPoolWalkSettings;
use stacks::core::StacksEpoch;
use stacks::core::{
    CHAIN_ID_MAINNET, CHAIN_ID_TESTNET, PEER_VERSION_MAINNET, PEER_VERSION_TESTNET,
};
use stacks::cost_estimates::fee_medians::WeightedMedianFeeRateEstimator;
use stacks::cost_estimates::fee_rate_fuzzer::FeeRateFuzzer;
use stacks::cost_estimates::fee_scalar::ScalarFeeRateEstimator;
use stacks::cost_estimates::metrics::CostMetric;
use stacks::cost_estimates::metrics::ProportionalDotProduct;
use stacks::cost_estimates::CostEstimator;
use stacks::cost_estimates::FeeEstimator;
use stacks::cost_estimates::PessimisticEstimator;
use stacks::net::connection::ConnectionOptions;
use stacks::net::{Neighbor, NeighborKey, PeerAddress};
use stacks::util::get_epoch_time_ms;
use stacks::util::hash::hex_bytes;
use stacks::util::secp256k1::Secp256k1PrivateKey;
use stacks::util::secp256k1::Secp256k1PublicKey;
use stacks::vm::types::{AssetIdentifier, PrincipalData, QualifiedContractIdentifier};

const DEFAULT_SATS_PER_VB: u64 = 50;
const DEFAULT_MAX_RBF_RATE: u64 = 150; // 1.5x
const DEFAULT_RBF_FEE_RATE_INCREMENT: u64 = 5;
const LEADER_KEY_TX_ESTIM_SIZE: u64 = 290;
const BLOCK_COMMIT_TX_ESTIM_SIZE: u64 = 350;
const INV_REWARD_CYCLES_TESTNET: u64 = 6;

#[derive(Clone, Deserialize, Default, Debug)]
pub struct ConfigFile {
    pub burnchain: Option<BurnchainConfigFile>,
    pub node: Option<NodeConfigFile>,
    pub ustx_balance: Option<Vec<InitialBalanceFile>>,
    pub events_observer: Option<Vec<EventObserverConfigFile>>,
    pub connection_options: Option<ConnectionOptionsFile>,
    pub fee_estimation: Option<FeeEstimationConfigFile>,
    pub miner: Option<MinerConfigFile>,
}

#[derive(Clone, Deserialize, Default)]
pub struct LegacyMstxConfigFile {
    pub mstx_balance: Option<Vec<InitialBalanceFile>>,
}

#[cfg(test)]
mod tests {
    use super::*;

    #[test]
    fn test_config_file() {
        assert_eq!(
            format!("Invalid path: No such file or directory (os error 2)"),
            ConfigFile::from_path("some_path").unwrap_err()
        );
        assert_eq!(
            format!("Invalid toml: unexpected character found: `/` at line 1 column 1"),
            ConfigFile::from_str("//[node]").unwrap_err()
        );
        assert!(ConfigFile::from_str("").is_ok());
    }

    #[test]
    fn test_config() {
        assert_eq!(
            format!("node.seed should be a hex encoded string"),
            Config::from_config_file(
                ConfigFile::from_str(
                    r#"
                    [node]
                    seed = "invalid-hex-value"
                    "#,
                )
                .unwrap()
            )
            .unwrap_err()
        );

        assert_eq!(
            format!("node.local_peer_seed should be a hex encoded string"),
            Config::from_config_file(
                ConfigFile::from_str(
                    r#"
                    [node]
                    local_peer_seed = "invalid-hex-value"
                    "#,
                )
                .unwrap()
            )
            .unwrap_err()
        );

        let expected_err_prefix =
            "Invalid burnchain.peer_host: failed to lookup address information:";
        let actual_err_msg = Config::from_config_file(
            ConfigFile::from_str(
                r#"
                [burnchain]
                peer_host = "bitcoin2.blockstack.com"
                "#,
            )
            .unwrap(),
        )
        .unwrap_err();
        assert_eq!(
            expected_err_prefix,
            &actual_err_msg[..expected_err_prefix.len()]
        );

        assert!(Config::from_config_file(ConfigFile::from_str("").unwrap()).is_ok());
    }

    #[test]
    fn should_load_legacy_mstx_balances_toml() {
        let config = ConfigFile::from_str(
            r#"
            [[ustx_balance]]
            address = "ST2QKZ4FKHAH1NQKYKYAYZPY440FEPK7GZ1R5HBP2"
            amount = 10000000000000000

            [[ustx_balance]]
            address = "ST319CF5WV77KYR1H3GT0GZ7B8Q4AQPY42ETP1VPF"
            amount = 10000000000000000

            [[mstx_balance]] # legacy property name
            address = "ST221Z6TDTC5E0BYR2V624Q2ST6R0Q71T78WTAX6H"
            amount = 10000000000000000

            [[mstx_balance]] # legacy property name
            address = "ST2TFVBMRPS5SSNP98DQKQ5JNB2B6NZM91C4K3P7B"
            amount = 10000000000000000
            "#,
        );
        let config = config.unwrap();
        assert!(config.ustx_balance.is_some());
        let balances = config
            .ustx_balance
            .expect("Failed to parse stx balances from toml");
        assert_eq!(balances.len(), 4);
        assert_eq!(
            balances[0].address,
            "ST2QKZ4FKHAH1NQKYKYAYZPY440FEPK7GZ1R5HBP2"
        );
        assert_eq!(
            balances[1].address,
            "ST319CF5WV77KYR1H3GT0GZ7B8Q4AQPY42ETP1VPF"
        );
        assert_eq!(
            balances[2].address,
            "ST221Z6TDTC5E0BYR2V624Q2ST6R0Q71T78WTAX6H"
        );
        assert_eq!(
            balances[3].address,
            "ST2TFVBMRPS5SSNP98DQKQ5JNB2B6NZM91C4K3P7B"
        );
    }
}

impl ConfigFile {
    pub fn from_path(path: &str) -> Result<ConfigFile, String> {
        let content = fs::read_to_string(path).map_err(|e| format!("Invalid path: {}", &e))?;
        Self::from_str(&content)
    }

    pub fn from_str(content: &str) -> Result<ConfigFile, String> {
        let mut config: ConfigFile =
            toml::from_str(content).map_err(|e| format!("Invalid toml: {}", e))?;
        let legacy_config: LegacyMstxConfigFile = toml::from_str(content).unwrap();
        if let Some(mstx_balance) = legacy_config.mstx_balance {
            warn!("'mstx_balance' inside toml config is deprecated, replace with 'ustx_balance'");
            config.ustx_balance = match config.ustx_balance {
                Some(balance) => Some([balance, mstx_balance].concat()),
                None => Some(mstx_balance),
            };
        }
        Ok(config)
    }

    pub fn xenon() -> ConfigFile {
        let burnchain = BurnchainConfigFile {
            mode: Some("xenon".to_string()),
            rpc_port: Some(18332),
            peer_port: Some(18333),
            peer_host: Some("bitcoind.xenon.blockstack.org".to_string()),
            magic_bytes: Some("T2".into()),
            ..BurnchainConfigFile::default()
        };

        let node = NodeConfigFile {
            bootstrap_node: Some("047435c194e9b01b3d7f7a2802d6684a3af68d05bbf4ec8f17021980d777691f1d51651f7f1d566532c804da506c117bbf79ad62eea81213ba58f8808b4d9504ad@xenon.blockstack.org:20444".to_string()),
            miner: Some(false),
            ..NodeConfigFile::default()
        };

        let balances = vec![
            InitialBalanceFile {
                address: "ST2QKZ4FKHAH1NQKYKYAYZPY440FEPK7GZ1R5HBP2".to_string(),
                amount: 10000000000000000,
            },
            InitialBalanceFile {
                address: "ST319CF5WV77KYR1H3GT0GZ7B8Q4AQPY42ETP1VPF".to_string(),
                amount: 10000000000000000,
            },
            InitialBalanceFile {
                address: "ST221Z6TDTC5E0BYR2V624Q2ST6R0Q71T78WTAX6H".to_string(),
                amount: 10000000000000000,
            },
            InitialBalanceFile {
                address: "ST2TFVBMRPS5SSNP98DQKQ5JNB2B6NZM91C4K3P7B".to_string(),
                amount: 10000000000000000,
            },
        ];

        ConfigFile {
            burnchain: Some(burnchain),
            node: Some(node),
            ustx_balance: Some(balances),
            ..ConfigFile::default()
        }
    }

    pub fn mainnet() -> ConfigFile {
        let burnchain = BurnchainConfigFile {
            mode: Some("mainnet".to_string()),
            rpc_port: Some(8332),
            peer_port: Some(8333),
            peer_host: Some("bitcoin.blockstack.com".to_string()),
            username: Some("blockstack".to_string()),
            password: Some("blockstacksystem".to_string()),
            magic_bytes: Some("X2".to_string()),
            ..BurnchainConfigFile::default()
        };

        let bootstrap_nodes = [
            "02da7a464ac770ae8337a343670778b93410f2f3fef6bea98dd1c3e9224459d36b@seed-0.mainnet.stacks.co:20444",
            "02afeae522aab5f8c99a00ddf75fbcb4a641e052dd48836408d9cf437344b63516@seed-1.mainnet.stacks.co:20444",
            "03652212ea76be0ed4cd83a25c06e57819993029a7b9999f7d63c36340b34a4e62@seed-2.mainnet.stacks.co:20444"].join(",");

        let node = NodeConfigFile {
            bootstrap_node: Some(bootstrap_nodes),
            miner: Some(false),
            ..NodeConfigFile::default()
        };

        ConfigFile {
            burnchain: Some(burnchain),
            node: Some(node),
            ustx_balance: None,
            ..ConfigFile::default()
        }
    }

    pub fn helium() -> ConfigFile {
        // ## Settings for local testnet, relying on a local bitcoind server
        // ## running with the following bitcoin.conf:
        // ##
        // ##    chain=regtest
        // ##    disablewallet=0
        // ##    txindex=1
        // ##    server=1
        // ##    rpcuser=helium
        // ##    rpcpassword=helium
        // ##
        let burnchain = BurnchainConfigFile {
            mode: Some("helium".to_string()),
            commit_anchor_block_within: Some(10_000),
            rpc_port: Some(18443),
            peer_port: Some(18444),
            peer_host: Some("0.0.0.0".to_string()),
            username: Some("helium".to_string()),
            password: Some("helium".to_string()),
            local_mining_public_key: Some("04ee0b1602eb18fef7986887a7e8769a30c9df981d33c8380d255edef003abdcd243a0eb74afdf6740e6c423e62aec631519a24cf5b1d62bf8a3e06ddc695dcb77".to_string()),
            ..BurnchainConfigFile::default()
        };

        let node = NodeConfigFile {
            miner: Some(false),
            ..NodeConfigFile::default()
        };

        ConfigFile {
            burnchain: Some(burnchain),
            node: Some(node),
            ..ConfigFile::default()
        }
    }

    pub fn mocknet() -> ConfigFile {
        let burnchain = BurnchainConfigFile {
            mode: Some("mocknet".to_string()),
            commit_anchor_block_within: Some(10_000),
            ..BurnchainConfigFile::default()
        };

        let node = NodeConfigFile {
            miner: Some(false),
            ..NodeConfigFile::default()
        };

        let balances = vec![
            InitialBalanceFile {
                // "mnemonic": "point approve language letter cargo rough similar wrap focus edge polar task olympic tobacco cinnamon drop lawn boring sort trade senior screen tiger climb",
                // "privateKey": "539e35c740079b79f931036651ad01f76d8fe1496dbd840ba9e62c7e7b355db001",
                // "btcAddress": "n1htkoYKuLXzPbkn9avC2DJxt7X85qVNCK",
                address: "ST3EQ88S02BXXD0T5ZVT3KW947CRMQ1C6DMQY8H19".to_string(),
                amount: 10000000000000000,
            },
            InitialBalanceFile {
                // "mnemonic": "laugh capital express view pull vehicle cluster embark service clerk roast glance lumber glove purity project layer lyrics limb junior reduce apple method pear",
                // "privateKey": "075754fb099a55e351fe87c68a73951836343865cd52c78ae4c0f6f48e234f3601",
                // "btcAddress": "n2ZGZ7Zau2Ca8CLHGh11YRnLw93b4ufsDR",
                address: "ST3KCNDSWZSFZCC6BE4VA9AXWXC9KEB16FBTRK36T".to_string(),
                amount: 10000000000000000,
            },
            InitialBalanceFile {
                // "mnemonic": "level garlic bean design maximum inhale daring alert case worry gift frequent floor utility crowd twenty burger place time fashion slow produce column prepare",
                // "privateKey": "374b6734eaff979818c5f1367331c685459b03b1a2053310906d1408dc928a0001",
                // "btcAddress": "mhY4cbHAFoXNYvXdt82yobvVuvR6PHeghf",
                address: "STB2BWB0K5XZGS3FXVTG3TKS46CQVV66NAK3YVN8".to_string(),
                amount: 10000000000000000,
            },
            InitialBalanceFile {
                // "mnemonic": "drop guess similar uphold alarm remove fossil riot leaf badge lobster ability mesh parent lawn today student olympic model assault syrup end scorpion lab",
                // "privateKey": "26f235698d02803955b7418842affbee600fc308936a7ca48bf5778d1ceef9df01",
                // "btcAddress": "mkEDDqbELrKYGUmUbTAyQnmBAEz4V1MAro",
                address: "STSTW15D618BSZQB85R058DS46THH86YQQY6XCB7".to_string(),
                amount: 10000000000000000,
            },
        ];

        ConfigFile {
            burnchain: Some(burnchain),
            node: Some(node),
            ustx_balance: Some(balances),
            ..ConfigFile::default()
        }
    }
}

#[derive(Clone, Debug)]
pub struct Config {
    pub burnchain: BurnchainConfig,
    pub node: NodeConfig,
    pub initial_balances: Vec<InitialBalance>,
    pub events_observers: Vec<EventObserverConfig>,
    pub connection_options: ConnectionOptions,
    pub miner: MinerConfig,
    pub estimation: FeeEstimationConfig,
}

lazy_static! {
    static ref HELIUM_DEFAULT_CONNECTION_OPTIONS: ConnectionOptions = ConnectionOptions {
        inbox_maxlen: 100,
        outbox_maxlen: 100,
        timeout: 15,
        idle_timeout: 15,               // how long a HTTP connection can be idle before it's closed
        heartbeat: 3600,
        // can't use u64::max, because sqlite stores as i64.
        private_key_lifetime: 9223372036854775807,
        num_neighbors: 16,              // number of neighbors whose inventories we track
        num_clients: 750,               // number of inbound p2p connections
        soft_num_neighbors: 16,         // soft-limit on the number of neighbors whose inventories we track
        soft_num_clients: 750,          // soft limit on the number of inbound p2p connections
        max_neighbors_per_host: 1,      // maximum number of neighbors per host we permit
        max_clients_per_host: 4,        // maximum number of inbound p2p connections per host we permit
        soft_max_neighbors_per_host: 1, // soft limit on the number of neighbors per host we permit
        soft_max_neighbors_per_org: 32, // soft limit on the number of neighbors per AS we permit (TODO: for now it must be greater than num_neighbors)
        soft_max_clients_per_host: 4,   // soft limit on how many inbound p2p connections per host we permit
        max_http_clients: 1000,         // maximum number of HTTP connections
        max_neighbors_of_neighbor: 10,  // maximum number of neighbors we'll handshake with when doing a neighbor walk (I/O for this can be expensive, so keep small-ish)
        walk_interval: 60,              // how often, in seconds, we do a neighbor walk
        inv_sync_interval: 45,          // how often, in seconds, we refresh block inventories
        inv_reward_cycles: 3,           // how many reward cycles to look back on, for mainnet
        download_interval: 10,          // how often, in seconds, we do a block download scan (should be less than inv_sync_interval)
        dns_timeout: 15_000,
        max_inflight_blocks: 6,
        max_inflight_attachments: 6,
        .. std::default::Default::default()
    };
}

impl Config {
    pub fn from_config_file(config_file: ConfigFile) -> Result<Config, String> {
        let default_node_config = NodeConfig::default();
        let (mut node, bootstrap_node, deny_nodes) = match config_file.node {
            Some(node) => {
                let rpc_bind = node.rpc_bind.unwrap_or(default_node_config.rpc_bind);
                let node_config = NodeConfig {
                    name: node.name.unwrap_or(default_node_config.name),
                    seed: match node.seed {
                        Some(seed) => hex_bytes(&seed)
                            .map_err(|_e| format!("node.seed should be a hex encoded string"))?,
                        None => default_node_config.seed,
                    },
                    working_dir: node.working_dir.unwrap_or(default_node_config.working_dir),
                    rpc_bind: rpc_bind.clone(),
                    p2p_bind: node.p2p_bind.unwrap_or(default_node_config.p2p_bind),
                    p2p_address: node.p2p_address.unwrap_or(rpc_bind.clone()),
                    bootstrap_node: vec![],
                    deny_nodes: vec![],
                    data_url: match node.data_url {
                        Some(data_url) => data_url,
                        None => format!("http://{}", rpc_bind),
                    },
                    local_peer_seed: match node.local_peer_seed {
                        Some(seed) => hex_bytes(&seed).map_err(|_e| {
                            format!("node.local_peer_seed should be a hex encoded string")
                        })?,
                        None => default_node_config.local_peer_seed,
                    },
                    miner: node.miner.unwrap_or(default_node_config.miner),
                    mock_mining: node.mock_mining.unwrap_or(default_node_config.mock_mining),
                    mine_microblocks: node
                        .mine_microblocks
                        .unwrap_or(default_node_config.mine_microblocks),
                    microblock_frequency: node
                        .microblock_frequency
                        .unwrap_or(default_node_config.microblock_frequency),
                    max_microblocks: node
                        .max_microblocks
                        .unwrap_or(default_node_config.max_microblocks),
                    wait_time_for_microblocks: node
                        .wait_time_for_microblocks
                        .unwrap_or(default_node_config.wait_time_for_microblocks),
                    wait_time_for_blocks: node
                        .wait_time_for_blocks
                        .unwrap_or(default_node_config.wait_time_for_blocks),
                    prometheus_bind: node.prometheus_bind,
                    marf_cache_strategy: node.marf_cache_strategy,
                    marf_defer_hashing: node
                        .marf_defer_hashing
                        .unwrap_or(default_node_config.marf_defer_hashing),
                    pox_sync_sample_secs: node
                        .pox_sync_sample_secs
                        .unwrap_or(default_node_config.pox_sync_sample_secs),
                    use_test_genesis_chainstate: node.use_test_genesis_chainstate,
                };
                (node_config, node.bootstrap_node, node.deny_nodes)
            }
            None => (default_node_config, None, None),
        };

        let default_burnchain_config = BurnchainConfig::default();

        let burnchain = match config_file.burnchain {
            Some(mut burnchain) => {
                if burnchain.mode.as_deref() == Some("xenon") {
                    if burnchain.magic_bytes.is_none() {
                        burnchain.magic_bytes = ConfigFile::xenon().burnchain.unwrap().magic_bytes;
                    }
                }

                let burnchain_mode = burnchain.mode.unwrap_or(default_burnchain_config.mode);

                if &burnchain_mode == "mainnet" {
                    // check magic bytes and set if not defined
                    let mainnet_magic = ConfigFile::mainnet().burnchain.unwrap().magic_bytes;
                    if burnchain.magic_bytes.is_none() {
                        burnchain.magic_bytes = mainnet_magic.clone();
                    }
                    if burnchain.magic_bytes != mainnet_magic {
                        return Err(format!(
                            "Attempted to run mainnet node with bad magic bytes '{}'",
                            burnchain.magic_bytes.as_ref().unwrap()
                        ));
                    }
                    if node.use_test_genesis_chainstate == Some(true) {
                        return Err(format!(
                            "Attempted to run mainnet node with `use_test_genesis_chainstate`"
                        ));
                    }
                    if let Some(ref balances) = config_file.ustx_balance {
                        if balances.len() > 0 {
                            return Err(format!(
                                "Attempted to run mainnet node with specified `initial_balances`"
                            ));
                        }
                    }
                }

                BurnchainConfig {
                    chain: burnchain.chain.unwrap_or(default_burnchain_config.chain),
                    chain_id: if &burnchain_mode == "mainnet" {
                        CHAIN_ID_MAINNET
                    } else {
                        CHAIN_ID_TESTNET
                    },
                    peer_version: if &burnchain_mode == "mainnet" {
                        PEER_VERSION_MAINNET
                    } else {
                        PEER_VERSION_TESTNET
                    },
                    mode: burnchain_mode,
                    burn_fee_cap: burnchain
                        .burn_fee_cap
                        .unwrap_or(default_burnchain_config.burn_fee_cap),
                    commit_anchor_block_within: burnchain
                        .commit_anchor_block_within
                        .unwrap_or(default_burnchain_config.commit_anchor_block_within),
                    peer_host: match burnchain.peer_host {
                        Some(peer_host) => {
                            // Using std::net::LookupHost would be preferable, but it's
                            // unfortunately unstable at this point.
                            // https://doc.rust-lang.org/1.6.0/std/net/struct.LookupHost.html
                            let mut sock_addrs = format!("{}:1", &peer_host)
                                .to_socket_addrs()
                                .map_err(|e| format!("Invalid burnchain.peer_host: {}", &e))?;
                            let sock_addr = match sock_addrs.next() {
                                Some(addr) => addr,
                                None => {
                                    return Err(format!(
                                        "No IP address could be queried for '{}'",
                                        &peer_host
                                    ));
                                }
                            };
                            format!("{}", sock_addr.ip())
                        }
                        None => default_burnchain_config.peer_host,
                    },
                    peer_port: burnchain
                        .peer_port
                        .unwrap_or(default_burnchain_config.peer_port),
                    rpc_port: burnchain
                        .rpc_port
                        .unwrap_or(default_burnchain_config.rpc_port),
                    rpc_ssl: burnchain
                        .rpc_ssl
                        .unwrap_or(default_burnchain_config.rpc_ssl),
                    username: burnchain.username,
                    password: burnchain.password,
                    timeout: burnchain
                        .timeout
                        .unwrap_or(default_burnchain_config.timeout),
                    magic_bytes: burnchain
                        .magic_bytes
                        .map(|magic_ascii| {
                            assert_eq!(magic_ascii.len(), 2, "Magic bytes must be length-2");
                            assert!(magic_ascii.is_ascii(), "Magic bytes must be ASCII");
                            MagicBytes::from(magic_ascii.as_bytes())
                        })
                        .unwrap_or(default_burnchain_config.magic_bytes),
                    local_mining_public_key: burnchain.local_mining_public_key,
                    process_exit_at_block_height: burnchain.process_exit_at_block_height,
                    poll_time_secs: burnchain
                        .poll_time_secs
                        .unwrap_or(default_burnchain_config.poll_time_secs),
                    satoshis_per_byte: burnchain
                        .satoshis_per_byte
                        .unwrap_or(default_burnchain_config.satoshis_per_byte),
                    max_rbf: burnchain
                        .max_rbf
                        .unwrap_or(default_burnchain_config.max_rbf),
                    leader_key_tx_estimated_size: burnchain
                        .leader_key_tx_estimated_size
                        .unwrap_or(default_burnchain_config.leader_key_tx_estimated_size),
                    block_commit_tx_estimated_size: burnchain
                        .block_commit_tx_estimated_size
                        .unwrap_or(default_burnchain_config.block_commit_tx_estimated_size),
                    rbf_fee_increment: burnchain
                        .rbf_fee_increment
                        .unwrap_or(default_burnchain_config.rbf_fee_increment),
                    epochs: match burnchain.epochs {
                        Some(epochs) => Some(epochs),
                        None => default_burnchain_config.epochs,
                    },
                    ast_precheck_size_height: burnchain.ast_precheck_size_height,
                }
            }
            None => default_burnchain_config,
        };

        let miner_default_config = MinerConfig::default();
        let miner = match config_file.miner {
            Some(ref miner) => MinerConfig {
                min_tx_fee: miner.min_tx_fee.unwrap_or(miner_default_config.min_tx_fee),
                first_attempt_time_ms: miner
                    .first_attempt_time_ms
                    .unwrap_or(miner_default_config.first_attempt_time_ms),
                subsequent_attempt_time_ms: miner
                    .subsequent_attempt_time_ms
                    .unwrap_or(miner_default_config.subsequent_attempt_time_ms),
                microblock_attempt_time_ms: miner
                    .microblock_attempt_time_ms
                    .unwrap_or(miner_default_config.microblock_attempt_time_ms),
                probability_pick_no_estimate_tx: miner
                    .probability_pick_no_estimate_tx
                    .unwrap_or(miner_default_config.probability_pick_no_estimate_tx),
<<<<<<< HEAD
                wait_for_block_download: miner_default_config.wait_for_block_download,
=======
                nonce_cache_size: miner
                    .nonce_cache_size
                    .unwrap_or(miner_default_config.nonce_cache_size),
                candidate_retry_cache_size: miner
                    .candidate_retry_cache_size
                    .unwrap_or(miner_default_config.candidate_retry_cache_size),
>>>>>>> 56061efb
            },
            None => miner_default_config,
        };

        let supported_modes = vec![
            "mocknet", "helium", "neon", "argon", "krypton", "xenon", "mainnet",
        ];

        if !supported_modes.contains(&burnchain.mode.as_str()) {
            return Err(format!(
                "Setting burnchain.network not supported (should be: {})",
                supported_modes.join(", ")
            ));
        }

        if burnchain.mode == "helium" && burnchain.local_mining_public_key.is_none() {
            return Err(format!("Config is missing the setting `burnchain.local_mining_public_key` (mandatory for helium)"));
        }

        if let Some(bootstrap_node) = bootstrap_node {
            node.set_bootstrap_nodes(bootstrap_node, burnchain.chain_id, burnchain.peer_version);
        } else {
            if burnchain.mode == "mainnet" {
                let bootstrap_node = ConfigFile::mainnet().node.unwrap().bootstrap_node.unwrap();
                node.set_bootstrap_nodes(
                    bootstrap_node,
                    burnchain.chain_id,
                    burnchain.peer_version,
                );
            }
        }
        if let Some(deny_nodes) = deny_nodes {
            node.set_deny_nodes(deny_nodes, burnchain.chain_id, burnchain.peer_version);
        }

        let initial_balances: Vec<InitialBalance> = match config_file.ustx_balance {
            Some(balances) => balances
                .iter()
                .map(|balance| {
                    let address: PrincipalData =
                        PrincipalData::parse_standard_principal(&balance.address)
                            .unwrap()
                            .into();
                    InitialBalance {
                        address,
                        amount: balance.amount,
                    }
                })
                .collect(),
            None => vec![],
        };

        let mut events_observers = match config_file.events_observer {
            Some(raw_observers) => {
                let mut observers = vec![];
                for observer in raw_observers {
                    let events_keys: Vec<EventKeyType> = observer
                        .events_keys
                        .iter()
                        .map(|e| EventKeyType::from_string(e).unwrap())
                        .collect();

                    let endpoint = format!("{}", observer.endpoint);

                    observers.push(EventObserverConfig {
                        endpoint,
                        events_keys,
                    });
                }
                observers
            }
            None => vec![],
        };

        // check for observer config in env vars
        match std::env::var("STACKS_EVENT_OBSERVER") {
            Ok(val) => events_observers.push(EventObserverConfig {
                endpoint: val,
                events_keys: vec![EventKeyType::AnyEvent],
            }),
            _ => (),
        };

        let connection_options = match config_file.connection_options {
            Some(opts) => {
                let ip_addr = match opts.public_ip_address {
                    Some(public_ip_address) => {
                        let addr = public_ip_address.parse::<SocketAddr>().unwrap();
                        debug!("addr.parse {:?}", addr);
                        Some((PeerAddress::from_socketaddr(&addr), addr.port()))
                    }
                    None => None,
                };
                let mut read_only_call_limit = HELIUM_DEFAULT_CONNECTION_OPTIONS
                    .read_only_call_limit
                    .clone();
                opts.read_only_call_limit_write_length.map(|x| {
                    read_only_call_limit.write_length = x;
                });
                opts.read_only_call_limit_write_count.map(|x| {
                    read_only_call_limit.write_count = x;
                });
                opts.read_only_call_limit_read_length.map(|x| {
                    read_only_call_limit.read_length = x;
                });
                opts.read_only_call_limit_read_count.map(|x| {
                    read_only_call_limit.read_count = x;
                });
                opts.read_only_call_limit_runtime.map(|x| {
                    read_only_call_limit.runtime = x;
                });
                ConnectionOptions {
                    read_only_call_limit,
                    inbox_maxlen: opts
                        .inbox_maxlen
                        .unwrap_or_else(|| HELIUM_DEFAULT_CONNECTION_OPTIONS.inbox_maxlen.clone()),
                    outbox_maxlen: opts
                        .outbox_maxlen
                        .unwrap_or_else(|| HELIUM_DEFAULT_CONNECTION_OPTIONS.outbox_maxlen.clone()),
                    timeout: opts
                        .timeout
                        .unwrap_or_else(|| HELIUM_DEFAULT_CONNECTION_OPTIONS.timeout.clone()),
                    idle_timeout: opts
                        .idle_timeout
                        .unwrap_or_else(|| HELIUM_DEFAULT_CONNECTION_OPTIONS.idle_timeout.clone()),
                    heartbeat: opts
                        .heartbeat
                        .unwrap_or_else(|| HELIUM_DEFAULT_CONNECTION_OPTIONS.heartbeat.clone()),
                    private_key_lifetime: opts.private_key_lifetime.unwrap_or_else(|| {
                        HELIUM_DEFAULT_CONNECTION_OPTIONS
                            .private_key_lifetime
                            .clone()
                    }),
                    num_neighbors: opts
                        .num_neighbors
                        .unwrap_or_else(|| HELIUM_DEFAULT_CONNECTION_OPTIONS.num_neighbors.clone()),
                    num_clients: opts
                        .num_clients
                        .unwrap_or_else(|| HELIUM_DEFAULT_CONNECTION_OPTIONS.num_clients.clone()),
                    soft_num_neighbors: opts.soft_num_neighbors.unwrap_or_else(|| {
                        HELIUM_DEFAULT_CONNECTION_OPTIONS.soft_num_neighbors.clone()
                    }),
                    soft_num_clients: opts.soft_num_clients.unwrap_or_else(|| {
                        HELIUM_DEFAULT_CONNECTION_OPTIONS.soft_num_clients.clone()
                    }),
                    max_neighbors_per_host: opts.max_neighbors_per_host.unwrap_or_else(|| {
                        HELIUM_DEFAULT_CONNECTION_OPTIONS
                            .max_neighbors_per_host
                            .clone()
                    }),
                    max_clients_per_host: opts.max_clients_per_host.unwrap_or_else(|| {
                        HELIUM_DEFAULT_CONNECTION_OPTIONS
                            .max_clients_per_host
                            .clone()
                    }),
                    soft_max_neighbors_per_host: opts.soft_max_neighbors_per_host.unwrap_or_else(
                        || {
                            HELIUM_DEFAULT_CONNECTION_OPTIONS
                                .soft_max_neighbors_per_host
                                .clone()
                        },
                    ),
                    soft_max_neighbors_per_org: opts.soft_max_neighbors_per_org.unwrap_or_else(
                        || {
                            HELIUM_DEFAULT_CONNECTION_OPTIONS
                                .soft_max_neighbors_per_org
                                .clone()
                        },
                    ),
                    soft_max_clients_per_host: opts.soft_max_clients_per_host.unwrap_or_else(
                        || {
                            HELIUM_DEFAULT_CONNECTION_OPTIONS
                                .soft_max_clients_per_host
                                .clone()
                        },
                    ),
                    walk_interval: opts
                        .walk_interval
                        .unwrap_or_else(|| HELIUM_DEFAULT_CONNECTION_OPTIONS.walk_interval.clone()),
                    dns_timeout: opts.dns_timeout.unwrap_or_else(|| {
                        HELIUM_DEFAULT_CONNECTION_OPTIONS.dns_timeout.clone() as u64
                    }) as u128,
                    max_inflight_blocks: opts.max_inflight_blocks.unwrap_or_else(|| {
                        HELIUM_DEFAULT_CONNECTION_OPTIONS
                            .max_inflight_blocks
                            .clone()
                    }),
                    max_inflight_attachments: opts.max_inflight_attachments.unwrap_or_else(|| {
                        HELIUM_DEFAULT_CONNECTION_OPTIONS
                            .max_inflight_attachments
                            .clone()
                    }),
                    maximum_call_argument_size: opts.maximum_call_argument_size.unwrap_or_else(
                        || {
                            HELIUM_DEFAULT_CONNECTION_OPTIONS
                                .maximum_call_argument_size
                                .clone()
                        },
                    ),
                    download_interval: opts.download_interval.unwrap_or_else(|| {
                        HELIUM_DEFAULT_CONNECTION_OPTIONS.download_interval.clone()
                    }),
                    inv_sync_interval: opts
                        .inv_sync_interval
                        .unwrap_or_else(|| HELIUM_DEFAULT_CONNECTION_OPTIONS.inv_sync_interval),
                    inv_reward_cycles: opts.inv_reward_cycles.unwrap_or_else(|| {
                        if burnchain.mode == "mainnet" {
                            HELIUM_DEFAULT_CONNECTION_OPTIONS.inv_reward_cycles
                        } else {
                            // testnet reward cycles are a bit smaller (and blocks can go by
                            // faster), so make our inventory
                            // reward cycle depth a bit longer to compensate
                            INV_REWARD_CYCLES_TESTNET
                        }
                    }),
                    public_ip_address: ip_addr,
                    disable_inbound_walks: opts.disable_inbound_walks.unwrap_or(false),
                    disable_inbound_handshakes: opts.disable_inbound_handshakes.unwrap_or(false),
                    disable_block_download: opts.disable_block_download.unwrap_or(false),
                    force_disconnect_interval: opts.force_disconnect_interval,
                    max_http_clients: opts.max_http_clients.unwrap_or_else(|| {
                        HELIUM_DEFAULT_CONNECTION_OPTIONS.max_http_clients.clone()
                    }),
                    connect_timeout: opts.connect_timeout.unwrap_or(10),
                    handshake_timeout: opts.connect_timeout.unwrap_or(5),
                    max_sockets: opts.max_sockets.unwrap_or(800) as usize,
                    antientropy_public: opts.antientropy_public.unwrap_or(true),
                    ..ConnectionOptions::default()
                }
            }
            None => HELIUM_DEFAULT_CONNECTION_OPTIONS.clone(),
        };

        let estimation = match config_file.fee_estimation {
            Some(f) => FeeEstimationConfig::from(f),
            None => FeeEstimationConfig::default(),
        };

        Ok(Config {
            node,
            burnchain,
            initial_balances,
            events_observers,
            connection_options,
            estimation,
            miner,
        })
    }

    fn get_burnchain_path(&self) -> PathBuf {
        let mut path = PathBuf::from(&self.node.working_dir);
        path.push(&self.burnchain.mode);
        path.push("burnchain");
        path
    }

    pub fn get_chainstate_path(&self) -> PathBuf {
        let mut path = PathBuf::from(&self.node.working_dir);
        path.push(&self.burnchain.mode);
        path.push("chainstate");
        path
    }

    /// Returns the path `{get_chainstate_path()}/estimates`, and ensures it exists.
    pub fn get_estimates_path(&self) -> PathBuf {
        let mut path = self.get_chainstate_path();
        path.push("estimates");
        fs::create_dir_all(&path).expect(&format!(
            "Failed to create `estimates` directory at {}",
            path.to_string_lossy()
        ));
        path
    }

    pub fn get_chainstate_path_str(&self) -> String {
        self.get_chainstate_path()
            .to_str()
            .expect("Unable to produce path")
            .to_string()
    }

    pub fn get_burnchain_path_str(&self) -> String {
        self.get_burnchain_path()
            .to_str()
            .expect("Unable to produce path")
            .to_string()
    }

    pub fn get_burn_db_path(&self) -> String {
        self.get_burnchain_path()
            .to_str()
            .expect("Unable to produce path")
            .to_string()
    }

    pub fn get_burn_db_file_path(&self) -> String {
        let mut path = self.get_burnchain_path();
        path.push("sortition");
        path.to_str().expect("Unable to produce path").to_string()
    }

    pub fn get_spv_headers_file_path(&self) -> String {
        let mut path = self.get_burnchain_path();
        path.set_file_name("headers.sqlite");
        path.to_str().expect("Unable to produce path").to_string()
    }

    pub fn get_peer_db_file_path(&self) -> String {
        let mut path = self.get_chainstate_path();
        path.set_file_name("peer.sqlite");
        path.to_str().expect("Unable to produce path").to_string()
    }

    pub fn get_atlas_db_file_path(&self) -> String {
        let mut path = self.get_chainstate_path();
        path.set_file_name("atlas.sqlite");
        path.to_str().expect("Unable to produce path").to_string()
    }

    pub fn add_initial_balance(&mut self, address: String, amount: u64) {
        let new_balance = InitialBalance {
            address: PrincipalData::parse_standard_principal(&address)
                .unwrap()
                .into(),
            amount,
        };
        self.initial_balances.push(new_balance);
    }

    pub fn get_initial_liquid_ustx(&self) -> u128 {
        let mut total = 0;
        for ib in self.initial_balances.iter() {
            total += ib.amount as u128
        }
        total
    }

    pub fn is_mainnet(&self) -> bool {
        match self.burnchain.mode.as_str() {
            "mainnet" => true,
            _ => false,
        }
    }

    pub fn is_node_event_driven(&self) -> bool {
        self.events_observers.len() > 0
    }

    pub fn make_block_builder_settings(
        &self,
        attempt: u64,
        microblocks: bool,
        miner_status: Arc<Mutex<MinerStatus>>,
    ) -> BlockBuilderSettings {
        BlockBuilderSettings {
            max_miner_time_ms: if microblocks {
                self.miner.microblock_attempt_time_ms
            } else if attempt <= 1 {
                // first attempt to mine a block -- do so right away
                self.miner.first_attempt_time_ms
            } else {
                // second or later attempt to mine a block -- give it some time
                self.miner.subsequent_attempt_time_ms
            },
            mempool_settings: MemPoolWalkSettings {
                min_tx_fee: self.miner.min_tx_fee,
                max_walk_time_ms: if microblocks {
                    self.miner.microblock_attempt_time_ms
                } else if attempt <= 1 {
                    // first attempt to mine a block -- do so right away
                    self.miner.first_attempt_time_ms
                } else {
                    // second or later attempt to mine a block -- give it some time
                    self.miner.subsequent_attempt_time_ms
                },
                consider_no_estimate_tx_prob: self.miner.probability_pick_no_estimate_tx,
                nonce_cache_size: self.miner.nonce_cache_size,
                candidate_retry_cache_size: self.miner.candidate_retry_cache_size,
            },
            miner_status,
        }
    }
}

impl std::default::Default for Config {
    fn default() -> Config {
        // Testnet's name
        let node = NodeConfig {
            ..NodeConfig::default()
        };

        let burnchain = BurnchainConfig {
            ..BurnchainConfig::default()
        };

        let connection_options = HELIUM_DEFAULT_CONNECTION_OPTIONS.clone();
        let estimation = FeeEstimationConfig::default();

        Config {
            burnchain,
            node,
            initial_balances: vec![],
            events_observers: vec![],
            connection_options,
            estimation,
            miner: MinerConfig::default(),
        }
    }
}

#[derive(Clone, Debug, Default, Deserialize)]
pub struct BurnchainConfig {
    pub chain: String,
    pub mode: String,
    pub chain_id: u32,
    pub peer_version: u32,
    pub commit_anchor_block_within: u64,
    pub burn_fee_cap: u64,
    pub peer_host: String,
    pub peer_port: u16,
    pub rpc_port: u16,
    pub rpc_ssl: bool,
    pub username: Option<String>,
    pub password: Option<String>,
    pub timeout: u32,
    pub magic_bytes: MagicBytes,
    pub local_mining_public_key: Option<String>,
    pub process_exit_at_block_height: Option<u64>,
    pub poll_time_secs: u64,
    pub satoshis_per_byte: u64,
    pub max_rbf: u64,
    pub leader_key_tx_estimated_size: u64,
    pub block_commit_tx_estimated_size: u64,
    pub rbf_fee_increment: u64,
    /// Custom override for the definitions of the epochs. This will only be applied for testnet and
    /// regtest nodes.
    pub epochs: Option<Vec<StacksEpoch>>,
    pub ast_precheck_size_height: Option<u64>,
}

impl BurnchainConfig {
    fn default() -> BurnchainConfig {
        BurnchainConfig {
            chain: "bitcoin".to_string(),
            mode: "mocknet".to_string(),
            chain_id: CHAIN_ID_TESTNET,
            peer_version: PEER_VERSION_TESTNET,
            burn_fee_cap: 20000,
            commit_anchor_block_within: 5000,
            peer_host: "0.0.0.0".to_string(),
            peer_port: 8333,
            rpc_port: 8332,
            rpc_ssl: false,
            username: None,
            password: None,
            timeout: 300,
            magic_bytes: BLOCKSTACK_MAGIC_MAINNET.clone(),
            local_mining_public_key: None,
            process_exit_at_block_height: None,
            poll_time_secs: 10, // TODO: this is a testnet specific value.
            satoshis_per_byte: DEFAULT_SATS_PER_VB,
            max_rbf: DEFAULT_MAX_RBF_RATE,
            leader_key_tx_estimated_size: LEADER_KEY_TX_ESTIM_SIZE,
            block_commit_tx_estimated_size: BLOCK_COMMIT_TX_ESTIM_SIZE,
            rbf_fee_increment: DEFAULT_RBF_FEE_RATE_INCREMENT,
            epochs: None,
            ast_precheck_size_height: None,
        }
    }

    pub fn get_rpc_url(&self) -> String {
        let scheme = match self.rpc_ssl {
            true => "https://",
            false => "http://",
        };
        format!("{}{}:{}", scheme, self.peer_host, self.rpc_port)
    }

    pub fn get_rpc_socket_addr(&self) -> SocketAddr {
        let mut addrs_iter = format!("{}:{}", self.peer_host, self.rpc_port)
            .to_socket_addrs()
            .unwrap();
        let sock_addr = addrs_iter.next().unwrap();
        sock_addr
    }

    pub fn get_bitcoin_network(&self) -> (String, BitcoinNetworkType) {
        match self.mode.as_str() {
            "mainnet" => ("mainnet".to_string(), BitcoinNetworkType::Mainnet),
            "xenon" => ("testnet".to_string(), BitcoinNetworkType::Testnet),
            "helium" | "neon" | "argon" | "krypton" | "mocknet" => {
                ("regtest".to_string(), BitcoinNetworkType::Regtest)
            }
            _ => panic!("Invalid bitcoin mode -- expected mainnet, testnet, or regtest"),
        }
    }
}

#[derive(Clone, Deserialize, Default, Debug)]
pub struct BurnchainConfigFile {
    pub chain: Option<String>,
    pub burn_fee_cap: Option<u64>,
    pub mode: Option<String>,
    pub commit_anchor_block_within: Option<u64>,
    pub peer_host: Option<String>,
    pub peer_port: Option<u16>,
    pub rpc_port: Option<u16>,
    pub rpc_ssl: Option<bool>,
    pub username: Option<String>,
    pub password: Option<String>,
    pub timeout: Option<u32>,
    pub magic_bytes: Option<String>,
    pub local_mining_public_key: Option<String>,
    pub process_exit_at_block_height: Option<u64>,
    pub poll_time_secs: Option<u64>,
    pub satoshis_per_byte: Option<u64>,
    pub leader_key_tx_estimated_size: Option<u64>,
    pub block_commit_tx_estimated_size: Option<u64>,
    pub rbf_fee_increment: Option<u64>,
    pub max_rbf: Option<u64>,
    pub epochs: Option<Vec<StacksEpoch>>,
    pub ast_precheck_size_height: Option<u64>,
}

#[derive(Clone, Debug, Default)]
pub struct NodeConfig {
    pub name: String,
    pub seed: Vec<u8>,
    pub working_dir: String,
    pub rpc_bind: String,
    pub p2p_bind: String,
    pub data_url: String,
    pub p2p_address: String,
    pub local_peer_seed: Vec<u8>,
    pub bootstrap_node: Vec<Neighbor>,
    pub deny_nodes: Vec<Neighbor>,
    pub miner: bool,
    pub mock_mining: bool,
    pub mine_microblocks: bool,
    pub microblock_frequency: u64,
    pub max_microblocks: u64,
    pub wait_time_for_microblocks: u64,
    pub wait_time_for_blocks: u64,
    pub prometheus_bind: Option<String>,
    pub marf_cache_strategy: Option<String>,
    pub marf_defer_hashing: bool,
    pub pox_sync_sample_secs: u64,
    pub use_test_genesis_chainstate: Option<bool>,
}

#[derive(Clone, Debug)]
pub enum CostEstimatorName {
    NaivePessimistic,
}

#[derive(Clone, Debug)]
pub enum FeeEstimatorName {
    ScalarFeeRate,
    FuzzedWeightedMedianFeeRate,
}

#[derive(Clone, Debug)]
pub enum CostMetricName {
    ProportionDotProduct,
}

impl Default for CostEstimatorName {
    fn default() -> Self {
        CostEstimatorName::NaivePessimistic
    }
}

impl Default for FeeEstimatorName {
    fn default() -> Self {
        FeeEstimatorName::ScalarFeeRate
    }
}

impl Default for CostMetricName {
    fn default() -> Self {
        CostMetricName::ProportionDotProduct
    }
}

impl CostEstimatorName {
    fn panic_parse(s: String) -> CostEstimatorName {
        if &s.to_lowercase() == "naive_pessimistic" {
            CostEstimatorName::NaivePessimistic
        } else {
            panic!(
                "Bad cost estimator name supplied in configuration file: {}",
                s
            );
        }
    }
}

impl FeeEstimatorName {
    fn panic_parse(s: String) -> FeeEstimatorName {
        if &s.to_lowercase() == "scalar_fee_rate" {
            FeeEstimatorName::ScalarFeeRate
        } else if &s.to_lowercase() == "fuzzed_weighted_median_fee_rate" {
            FeeEstimatorName::FuzzedWeightedMedianFeeRate
        } else {
            panic!(
                "Bad fee estimator name supplied in configuration file: {}",
                s
            );
        }
    }
}

impl CostMetricName {
    fn panic_parse(s: String) -> CostMetricName {
        if &s.to_lowercase() == "proportion_dot_product" {
            CostMetricName::ProportionDotProduct
        } else {
            panic!("Bad cost metric name supplied in configuration file: {}", s);
        }
    }
}

#[derive(Clone, Debug)]
pub struct FeeEstimationConfig {
    pub cost_estimator: Option<CostEstimatorName>,
    pub fee_estimator: Option<FeeEstimatorName>,
    pub cost_metric: Option<CostMetricName>,
    pub log_error: bool,
    /// If using FeeRateFuzzer, the amount of random noise, as a percentage of the base value (in
    /// [0, 1]) to add for fuzz. See comments on FeeRateFuzzer.
    pub fee_rate_fuzzer_fraction: f64,
    /// If using WeightedMedianFeeRateEstimator, the window size to use. See comments on
    /// WeightedMedianFeeRateEstimator.
    pub fee_rate_window_size: u64,
}

impl Default for FeeEstimationConfig {
    fn default() -> Self {
        Self {
            cost_estimator: Some(CostEstimatorName::default()),
            fee_estimator: Some(FeeEstimatorName::default()),
            cost_metric: Some(CostMetricName::default()),
            log_error: false,
            fee_rate_fuzzer_fraction: 0.1f64,
            fee_rate_window_size: 5u64,
        }
    }
}

impl From<FeeEstimationConfigFile> for FeeEstimationConfig {
    fn from(f: FeeEstimationConfigFile) -> Self {
        if let Some(true) = f.disabled {
            return Self {
                cost_estimator: None,
                fee_estimator: None,
                cost_metric: None,
                log_error: false,
                fee_rate_fuzzer_fraction: 0f64,
                fee_rate_window_size: 0u64,
            };
        }
        let cost_estimator = f
            .cost_estimator
            .map(CostEstimatorName::panic_parse)
            .unwrap_or_default();
        let fee_estimator = f
            .fee_estimator
            .map(FeeEstimatorName::panic_parse)
            .unwrap_or_default();
        let cost_metric = f
            .cost_metric
            .map(CostMetricName::panic_parse)
            .unwrap_or_default();
        let log_error = f.log_error.unwrap_or(false);
        Self {
            cost_estimator: Some(cost_estimator),
            fee_estimator: Some(fee_estimator),
            cost_metric: Some(cost_metric),
            log_error,
            fee_rate_fuzzer_fraction: f.fee_rate_fuzzer_fraction.unwrap_or(0.1f64),
            fee_rate_window_size: f.fee_rate_window_size.unwrap_or(5u64),
        }
    }
}

impl Config {
    pub fn make_cost_estimator(&self) -> Option<Box<dyn CostEstimator>> {
        let cost_estimator: Box<dyn CostEstimator> =
            match self.estimation.cost_estimator.as_ref()? {
                CostEstimatorName::NaivePessimistic => Box::new(
                    self.estimation
                        .make_pessimistic_cost_estimator(self.get_estimates_path()),
                ),
            };

        Some(cost_estimator)
    }

    pub fn make_cost_metric(&self) -> Option<Box<dyn CostMetric>> {
        let metric: Box<dyn CostMetric> = match self.estimation.cost_metric.as_ref()? {
            CostMetricName::ProportionDotProduct => {
                Box::new(ProportionalDotProduct::new(MAX_BLOCK_LEN as u64))
            }
        };

        Some(metric)
    }

    pub fn make_fee_estimator(&self) -> Option<Box<dyn FeeEstimator>> {
        let metric = self.make_cost_metric()?;
        let fee_estimator: Box<dyn FeeEstimator> = match self.estimation.fee_estimator.as_ref()? {
            FeeEstimatorName::ScalarFeeRate => self
                .estimation
                .make_scalar_fee_estimator(self.get_estimates_path(), metric),
            FeeEstimatorName::FuzzedWeightedMedianFeeRate => self
                .estimation
                .make_fuzzed_weighted_median_fee_estimator(self.get_estimates_path(), metric),
        };

        Some(fee_estimator)
    }
}

impl FeeEstimationConfig {
    pub fn make_pessimistic_cost_estimator(
        &self,
        mut estimates_path: PathBuf,
    ) -> PessimisticEstimator {
        if let Some(CostEstimatorName::NaivePessimistic) = self.cost_estimator.as_ref() {
            estimates_path.push("cost_estimator_pessimistic.sqlite");
            PessimisticEstimator::open(&estimates_path, self.log_error)
                .expect("Error opening cost estimator")
        } else {
            panic!("BUG: Expected to configure a naive pessimistic cost estimator");
        }
    }

    pub fn make_scalar_fee_estimator<CM: CostMetric + 'static>(
        &self,
        mut estimates_path: PathBuf,
        metric: CM,
    ) -> Box<dyn FeeEstimator> {
        if let Some(FeeEstimatorName::ScalarFeeRate) = self.fee_estimator.as_ref() {
            estimates_path.push("fee_estimator_scalar_rate.sqlite");
            Box::new(
                ScalarFeeRateEstimator::open(&estimates_path, metric)
                    .expect("Error opening fee estimator"),
            )
        } else {
            panic!("BUG: Expected to configure a scalar fee estimator");
        }
    }

    // Creates a fuzzed WeightedMedianFeeRateEstimator with window_size 5. The fuzz
    // is uniform with bounds [+/- 0.5].
    pub fn make_fuzzed_weighted_median_fee_estimator<CM: CostMetric + 'static>(
        &self,
        mut estimates_path: PathBuf,
        metric: CM,
    ) -> Box<dyn FeeEstimator> {
        if let Some(FeeEstimatorName::FuzzedWeightedMedianFeeRate) = self.fee_estimator.as_ref() {
            estimates_path.push("fee_fuzzed_weighted_median.sqlite");
            let underlying_estimator = WeightedMedianFeeRateEstimator::open(
                &estimates_path,
                metric,
                self.fee_rate_window_size
                    .try_into()
                    .expect("Configured fee rate window size out of bounds."),
            )
            .expect("Error opening fee estimator");
            Box::new(FeeRateFuzzer::new(
                underlying_estimator,
                self.fee_rate_fuzzer_fraction,
            ))
        } else {
            panic!("BUG: Expected to configure a weighted median fee estimator");
        }
    }
}

impl NodeConfig {
    fn default() -> NodeConfig {
        let mut rng = rand::thread_rng();
        let mut buf = [0u8; 8];
        rng.fill_bytes(&mut buf);

        let now = get_epoch_time_ms();
        let testnet_id = format!("stacks-node-{}", now);

        let rpc_port = 20443;
        let p2p_port = 20444;

        let mut local_peer_seed = [0u8; 32];
        rng.fill_bytes(&mut local_peer_seed);

        let mut seed = [0u8; 32];
        rng.fill_bytes(&mut seed);

        let name = "helium-node";
        NodeConfig {
            name: name.to_string(),
            seed: seed.to_vec(),
            working_dir: format!("/tmp/{}", testnet_id),
            rpc_bind: format!("0.0.0.0:{}", rpc_port),
            p2p_bind: format!("0.0.0.0:{}", p2p_port),
            data_url: format!("http://127.0.0.1:{}", rpc_port),
            p2p_address: format!("127.0.0.1:{}", rpc_port),
            bootstrap_node: vec![],
            deny_nodes: vec![],
            local_peer_seed: local_peer_seed.to_vec(),
            miner: false,
            mock_mining: false,
            mine_microblocks: true,
            microblock_frequency: 30_000,
            max_microblocks: u16::MAX as u64,
            wait_time_for_microblocks: 30_000,
            wait_time_for_blocks: 30_000,
            prometheus_bind: None,
            marf_cache_strategy: None,
            marf_defer_hashing: true,
            pox_sync_sample_secs: 30,
            use_test_genesis_chainstate: None,
        }
    }

    fn default_neighbor(
        addr: SocketAddr,
        pubk: Secp256k1PublicKey,
        chain_id: u32,
        peer_version: u32,
    ) -> Neighbor {
        Neighbor {
            addr: NeighborKey {
                peer_version: peer_version,
                network_id: chain_id,
                addrbytes: PeerAddress::from_socketaddr(&addr),
                port: addr.port(),
            },
            public_key: pubk,
            expire_block: 9999999,
            last_contact_time: 0,
            allowed: 0,
            denied: 0,
            asn: 0,
            org: 0,
            in_degree: 0,
            out_degree: 0,
        }
    }

    pub fn add_bootstrap_node(&mut self, bootstrap_node: &str, chain_id: u32, peer_version: u32) {
        let parts: Vec<&str> = bootstrap_node.split("@").collect();
        if parts.len() != 2 {
            panic!(
                "Invalid bootstrap node '{}': expected PUBKEY@IP:PORT",
                bootstrap_node
            );
        }
        let (pubkey_str, hostport) = (parts[0], parts[1]);
        let pubkey = Secp256k1PublicKey::from_hex(pubkey_str)
            .expect(&format!("Invalid public key '{}'", pubkey_str));
        debug!("Resolve '{}'", &hostport);
        let sockaddr = hostport.to_socket_addrs().unwrap().next().unwrap();
        let neighbor = NodeConfig::default_neighbor(sockaddr, pubkey, chain_id, peer_version);
        self.bootstrap_node.push(neighbor);
    }

    pub fn set_bootstrap_nodes(
        &mut self,
        bootstrap_nodes: String,
        chain_id: u32,
        peer_version: u32,
    ) {
        let parts: Vec<&str> = bootstrap_nodes.split(",").collect();
        for part in parts.into_iter() {
            if part.len() > 0 {
                self.add_bootstrap_node(&part, chain_id, peer_version);
            }
        }
    }

    pub fn add_deny_node(&mut self, deny_node: &str, chain_id: u32, peer_version: u32) {
        let sockaddr = deny_node.to_socket_addrs().unwrap().next().unwrap();
        let neighbor = NodeConfig::default_neighbor(
            sockaddr,
            Secp256k1PublicKey::from_private(&Secp256k1PrivateKey::new()),
            chain_id,
            peer_version,
        );
        self.deny_nodes.push(neighbor);
    }

    pub fn set_deny_nodes(&mut self, deny_nodes: String, chain_id: u32, peer_version: u32) {
        let parts: Vec<&str> = deny_nodes.split(",").collect();
        for part in parts.into_iter() {
            if part.len() > 0 {
                self.add_deny_node(&part, chain_id, peer_version);
            }
        }
    }

    pub fn get_marf_opts(&self) -> MARFOpenOpts {
        let hash_mode = if self.marf_defer_hashing {
            TrieHashCalculationMode::Deferred
        } else {
            TrieHashCalculationMode::Immediate
        };

        MARFOpenOpts::new(
            hash_mode,
            &self
                .marf_cache_strategy
                .as_ref()
                .unwrap_or(&"noop".to_string()),
            false,
        )
    }
}

#[derive(Clone, Debug, Default)]
pub struct MinerConfig {
    pub min_tx_fee: u64,
    pub first_attempt_time_ms: u64,
    pub subsequent_attempt_time_ms: u64,
    pub microblock_attempt_time_ms: u64,
    pub probability_pick_no_estimate_tx: u8,
<<<<<<< HEAD
    /// Wait for a downloader pass before mining.
    /// This can only be disabled in testing; it can't be changed in the config file.
    pub wait_for_block_download: bool,
=======
    pub nonce_cache_size: u64,
    pub candidate_retry_cache_size: u64,
>>>>>>> 56061efb
}

impl MinerConfig {
    pub fn default() -> MinerConfig {
        MinerConfig {
            min_tx_fee: 1,
            first_attempt_time_ms: 5_000,
            subsequent_attempt_time_ms: 30_000,
            microblock_attempt_time_ms: 30_000,
            probability_pick_no_estimate_tx: 5,
<<<<<<< HEAD
            wait_for_block_download: true,
=======
            nonce_cache_size: 10_000,
            candidate_retry_cache_size: 10_000,
>>>>>>> 56061efb
        }
    }
}

#[derive(Clone, Default, Deserialize, Debug)]
pub struct ConnectionOptionsFile {
    pub inbox_maxlen: Option<usize>,
    pub outbox_maxlen: Option<usize>,
    pub connect_timeout: Option<u64>,
    pub handshake_timeout: Option<u64>,
    pub timeout: Option<u64>,
    pub idle_timeout: Option<u64>,
    pub heartbeat: Option<u32>,
    pub private_key_lifetime: Option<u64>,
    pub num_neighbors: Option<u64>,
    pub num_clients: Option<u64>,
    pub max_http_clients: Option<u64>,
    pub soft_num_neighbors: Option<u64>,
    pub soft_num_clients: Option<u64>,
    pub max_neighbors_per_host: Option<u64>,
    pub max_clients_per_host: Option<u64>,
    pub soft_max_neighbors_per_host: Option<u64>,
    pub soft_max_neighbors_per_org: Option<u64>,
    pub soft_max_clients_per_host: Option<u64>,
    pub max_sockets: Option<u64>,
    pub walk_interval: Option<u64>,
    pub dns_timeout: Option<u64>,
    pub max_inflight_blocks: Option<u64>,
    pub max_inflight_attachments: Option<u64>,
    pub read_only_call_limit_write_length: Option<u64>,
    pub read_only_call_limit_read_length: Option<u64>,
    pub read_only_call_limit_write_count: Option<u64>,
    pub read_only_call_limit_read_count: Option<u64>,
    pub read_only_call_limit_runtime: Option<u64>,
    pub maximum_call_argument_size: Option<u32>,
    pub download_interval: Option<u64>,
    pub inv_sync_interval: Option<u64>,
    pub full_inv_sync_interval: Option<u64>,
    pub inv_reward_cycles: Option<u64>,
    pub public_ip_address: Option<String>,
    pub disable_inbound_walks: Option<bool>,
    pub disable_inbound_handshakes: Option<bool>,
    pub disable_block_download: Option<bool>,
    pub force_disconnect_interval: Option<u64>,
    pub antientropy_public: Option<bool>,
}

#[derive(Clone, Deserialize, Default, Debug)]
pub struct NodeConfigFile {
    pub name: Option<String>,
    pub seed: Option<String>,
    pub deny_nodes: Option<String>,
    pub working_dir: Option<String>,
    pub rpc_bind: Option<String>,
    pub p2p_bind: Option<String>,
    pub p2p_address: Option<String>,
    pub data_url: Option<String>,
    pub bootstrap_node: Option<String>,
    pub local_peer_seed: Option<String>,
    pub miner: Option<bool>,
    pub mock_mining: Option<bool>,
    pub mine_microblocks: Option<bool>,
    pub microblock_frequency: Option<u64>,
    pub max_microblocks: Option<u64>,
    pub wait_time_for_microblocks: Option<u64>,
    pub wait_time_for_blocks: Option<u64>,
    pub prometheus_bind: Option<String>,
    pub marf_cache_strategy: Option<String>,
    pub marf_defer_hashing: Option<bool>,
    pub pox_sync_sample_secs: Option<u64>,
    pub use_test_genesis_chainstate: Option<bool>,
}

#[derive(Clone, Deserialize, Debug)]
pub struct FeeEstimationConfigFile {
    pub cost_estimator: Option<String>,
    pub fee_estimator: Option<String>,
    pub cost_metric: Option<String>,
    pub disabled: Option<bool>,
    pub log_error: Option<bool>,
    pub fee_rate_fuzzer_fraction: Option<f64>,
    pub fee_rate_window_size: Option<u64>,
}

impl Default for FeeEstimationConfigFile {
    fn default() -> Self {
        Self {
            cost_estimator: None,
            fee_estimator: None,
            cost_metric: None,
            disabled: None,
            log_error: None,
            fee_rate_fuzzer_fraction: None,
            fee_rate_window_size: None,
        }
    }
}

#[derive(Clone, Deserialize, Default, Debug)]
pub struct MinerConfigFile {
    pub min_tx_fee: Option<u64>,
    pub first_attempt_time_ms: Option<u64>,
    pub subsequent_attempt_time_ms: Option<u64>,
    pub microblock_attempt_time_ms: Option<u64>,
    pub probability_pick_no_estimate_tx: Option<u8>,
    pub nonce_cache_size: Option<u64>,
    pub candidate_retry_cache_size: Option<u64>,
}

#[derive(Clone, Deserialize, Default, Debug)]
pub struct EventObserverConfigFile {
    pub endpoint: String,
    pub events_keys: Vec<String>,
}

#[derive(Clone, Default, Debug)]
pub struct EventObserverConfig {
    pub endpoint: String,
    pub events_keys: Vec<EventKeyType>,
}

#[derive(Clone, Debug)]
pub enum EventKeyType {
    SmartContractEvent((QualifiedContractIdentifier, String)),
    AssetEvent(AssetIdentifier),
    STXEvent,
    MemPoolTransactions,
    Microblocks,
    AnyEvent,
    BurnchainBlocks,
    MinedBlocks,
    MinedMicroblocks,
}

impl EventKeyType {
    fn from_string(raw_key: &str) -> Option<EventKeyType> {
        if raw_key == "*" {
            return Some(EventKeyType::AnyEvent);
        }

        if raw_key == "stx" {
            return Some(EventKeyType::STXEvent);
        }

        if raw_key == "memtx" {
            return Some(EventKeyType::MemPoolTransactions);
        }

        if raw_key == "burn_blocks" {
            return Some(EventKeyType::BurnchainBlocks);
        }

        if raw_key == "microblocks" {
            return Some(EventKeyType::Microblocks);
        }

        let comps: Vec<_> = raw_key.split("::").collect();
        if comps.len() == 1 {
            let split: Vec<_> = comps[0].split(".").collect();
            if split.len() != 3 {
                return None;
            }
            let components = (
                PrincipalData::parse_standard_principal(split[0]),
                split[1].to_string().try_into(),
                split[2].to_string().try_into(),
            );
            match components {
                (Ok(address), Ok(name), Ok(asset_name)) => {
                    let contract_identifier = QualifiedContractIdentifier::new(address, name);
                    let asset_identifier = AssetIdentifier {
                        contract_identifier,
                        asset_name,
                    };
                    Some(EventKeyType::AssetEvent(asset_identifier))
                }
                (_, _, _) => None,
            }
        } else if comps.len() == 2 {
            if let Ok(contract_identifier) = QualifiedContractIdentifier::parse(comps[0]) {
                Some(EventKeyType::SmartContractEvent((
                    contract_identifier,
                    comps[1].to_string(),
                )))
            } else {
                None
            }
        } else {
            None
        }
    }
}

#[derive(Debug, Clone, Deserialize)]
pub struct InitialBalance {
    pub address: PrincipalData,
    pub amount: u64,
}

#[derive(Clone, Deserialize, Default, Debug)]
pub struct InitialBalanceFile {
    pub address: String,
    pub amount: u64,
}<|MERGE_RESOLUTION|>--- conflicted
+++ resolved
@@ -601,16 +601,13 @@
                 probability_pick_no_estimate_tx: miner
                     .probability_pick_no_estimate_tx
                     .unwrap_or(miner_default_config.probability_pick_no_estimate_tx),
-<<<<<<< HEAD
                 wait_for_block_download: miner_default_config.wait_for_block_download,
-=======
                 nonce_cache_size: miner
                     .nonce_cache_size
                     .unwrap_or(miner_default_config.nonce_cache_size),
                 candidate_retry_cache_size: miner
                     .candidate_retry_cache_size
                     .unwrap_or(miner_default_config.candidate_retry_cache_size),
->>>>>>> 56061efb
             },
             None => miner_default_config,
         };
@@ -1537,14 +1534,11 @@
     pub subsequent_attempt_time_ms: u64,
     pub microblock_attempt_time_ms: u64,
     pub probability_pick_no_estimate_tx: u8,
-<<<<<<< HEAD
     /// Wait for a downloader pass before mining.
     /// This can only be disabled in testing; it can't be changed in the config file.
     pub wait_for_block_download: bool,
-=======
     pub nonce_cache_size: u64,
     pub candidate_retry_cache_size: u64,
->>>>>>> 56061efb
 }
 
 impl MinerConfig {
@@ -1555,12 +1549,9 @@
             subsequent_attempt_time_ms: 30_000,
             microblock_attempt_time_ms: 30_000,
             probability_pick_no_estimate_tx: 5,
-<<<<<<< HEAD
             wait_for_block_download: true,
-=======
             nonce_cache_size: 10_000,
             candidate_retry_cache_size: 10_000,
->>>>>>> 56061efb
         }
     }
 }
