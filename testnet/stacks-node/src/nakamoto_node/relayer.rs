// Copyright (C) 2013-2020 Blockstack PBC, a public benefit corporation
// Copyright (C) 2020-2023 Stacks Open Internet Foundation
//
// This program is free software: you can redistribute it and/or modify
// it under the terms of the GNU General Public License as published by
// the Free Software Foundation, either version 3 of the License, or
// (at your option) any later version.
//
// This program is distributed in the hope that it will be useful,
// but WITHOUT ANY WARRANTY; without even the implied warranty of
// MERCHANTABILITY or FITNESS FOR A PARTICULAR PURPOSE.  See the
// GNU General Public License for more details.
//
// You should have received a copy of the GNU General Public License
// along with this program.  If not, see <http://www.gnu.org/licenses/>.
use core::fmt;
use std::collections::HashSet;
use std::io::Read;
use std::sync::atomic::{AtomicBool, Ordering};
use std::sync::mpsc::{Receiver, RecvTimeoutError};
use std::sync::Arc;
#[cfg(test)]
use std::sync::LazyLock;
use std::thread::JoinHandle;
use std::time::{Duration, Instant};
use std::{fs, thread};

use rand::{thread_rng, Rng};
use stacks::burnchains::{Burnchain, Txid};
use stacks::chainstate::burn::db::sortdb::SortitionDB;
use stacks::chainstate::burn::operations::leader_block_commit::{
    RewardSetInfo, BURN_BLOCK_MINED_AT_MODULUS,
};
use stacks::chainstate::burn::operations::{
    BlockstackOperationType, LeaderBlockCommitOp, LeaderKeyRegisterOp,
};
use stacks::chainstate::burn::{BlockSnapshot, ConsensusHash};
use stacks::chainstate::nakamoto::coordinator::get_nakamoto_next_recipients;
use stacks::chainstate::nakamoto::{NakamotoBlockHeader, NakamotoChainState};
use stacks::chainstate::stacks::address::PoxAddress;
use stacks::chainstate::stacks::db::StacksChainState;
use stacks::chainstate::stacks::miner::{
    get_mining_spend_amount, signal_mining_blocked, signal_mining_ready,
};
use stacks::chainstate::stacks::Error as ChainstateError;
use stacks::core::mempool::MemPoolDB;
use stacks::core::STACKS_EPOCH_3_1_MARKER;
use stacks::monitoring::increment_stx_blocks_mined_counter;
use stacks::net::db::LocalPeer;
use stacks::net::p2p::NetworkHandle;
use stacks::net::relay::Relayer;
use stacks::net::NetworkResult;
use stacks_common::types::chainstate::{
    BlockHeaderHash, BurnchainHeaderHash, StacksBlockId, StacksPublicKey, VRFSeed,
};
use stacks_common::types::StacksEpochId;
use stacks_common::util::get_epoch_time_ms;
use stacks_common::util::hash::Hash160;
#[cfg(test)]
use stacks_common::util::tests::TestFlag;
use stacks_common::util::vrf::VRFPublicKey;

use super::miner::MinerReason;
use super::{
    BlockCommits, Config, Error as NakamotoNodeError, EventDispatcher, Keychain,
    BLOCK_PROCESSOR_STACK_SIZE,
};
use crate::burnchains::BurnchainController;
use crate::nakamoto_node::miner::{BlockMinerThread, MinerDirective};
use crate::neon_node::{
    fault_injection_skip_mining, open_chainstate_with_faults, LeaderKeyRegistrationState,
};
use crate::run_loop::nakamoto::{Globals, RunLoop};
use crate::run_loop::RegisteredKey;
use crate::BitcoinRegtestController;

#[cfg(test)]
/// Mutex to stall the relayer thread right before it creates a miner thread.
pub static TEST_MINER_THREAD_STALL: LazyLock<TestFlag<bool>> = LazyLock::new(TestFlag::default);

#[cfg(test)]
/// Mutex to stall the miner thread right after it starts up (does not block the relayer thread)
pub static TEST_MINER_THREAD_START_STALL: LazyLock<TestFlag<bool>> =
    LazyLock::new(TestFlag::default);

/// Command types for the Nakamoto relayer thread, issued to it by other threads
#[allow(clippy::large_enum_variant)]
pub enum RelayerDirective {
    /// Handle some new data that arrived on the network (such as blocks, transactions, and
    HandleNetResult(NetworkResult),
    /// A new burn block has been processed by the SortitionDB, check if this miner won sortition,
    ///  and if so, start the miner thread
    ProcessedBurnBlock(ConsensusHash, BurnchainHeaderHash, BlockHeaderHash),
    /// Either a new burn block has been processed (without a miner active yet) or a
    ///  nakamoto tenure's first block has been processed, so the relayer should issue
    ///  a block commit
    IssueBlockCommit(ConsensusHash, BlockHeaderHash),
    /// Try to register a VRF public key
    RegisterKey(BlockSnapshot),
    /// Stop the relayer thread
    Exit,
}

impl fmt::Display for RelayerDirective {
    fn fmt(&self, f: &mut fmt::Formatter<'_>) -> fmt::Result {
        match self {
            RelayerDirective::HandleNetResult(_) => write!(f, "HandleNetResult"),
            RelayerDirective::ProcessedBurnBlock(_, _, _) => write!(f, "ProcessedBurnBlock"),
            RelayerDirective::IssueBlockCommit(_, _) => write!(f, "IssueBlockCommit"),
            RelayerDirective::RegisterKey(_) => write!(f, "RegisterKey"),
            RelayerDirective::Exit => write!(f, "Exit"),
        }
    }
}

/// Last commitment data
/// This represents the tenure that the last-sent block-commit committed to.
pub struct LastCommit {
    /// block-commit sent
    block_commit: LeaderBlockCommitOp,
    /// the sortition tip at the time the block-commit was sent
    burn_tip: BlockSnapshot,
    /// the stacks tip at the time the block-commit was sent
    stacks_tip: StacksBlockId,
    /// the tenure consensus hash for the tip's tenure
    tenure_consensus_hash: ConsensusHash,
    /// the start-block hash of the tip's tenure
    #[allow(dead_code)]
    start_block_hash: BlockHeaderHash,
    /// What is the epoch in which this was sent?
    epoch_id: StacksEpochId,
    /// commit txid (to be filled in on submission)
    txid: Option<Txid>,
}

impl LastCommit {
    pub fn new(
        commit: LeaderBlockCommitOp,
        burn_tip: BlockSnapshot,
        stacks_tip: StacksBlockId,
        tenure_consensus_hash: ConsensusHash,
        start_block_hash: BlockHeaderHash,
        epoch_id: StacksEpochId,
    ) -> Self {
        Self {
            block_commit: commit,
            burn_tip,
            stacks_tip,
            tenure_consensus_hash,
            start_block_hash,
            epoch_id,
            txid: None,
        }
    }

    /// Get the commit
    pub fn get_block_commit(&self) -> &LeaderBlockCommitOp {
        &self.block_commit
    }

    /// What's the parent tenure's tenure-start block hash?
    pub fn parent_tenure_id(&self) -> StacksBlockId {
        StacksBlockId(self.block_commit.block_header_hash.0)
    }

    /// What's the stacks tip at the time of commit?
    pub fn get_stacks_tip(&self) -> &StacksBlockId {
        &self.stacks_tip
    }

    /// What's the burn tip at the time of commit?
    pub fn get_burn_tip(&self) -> &BlockSnapshot {
        &self.burn_tip
    }

    /// What's the epoch in which this was sent?
    pub fn get_epoch_id(&self) -> &StacksEpochId {
        &self.epoch_id
    }

    /// Get the tenure ID of the tenure this commit builds on
    pub fn get_tenure_id(&self) -> &ConsensusHash {
        &self.tenure_consensus_hash
    }

    /// Set our txid
    pub fn set_txid(&mut self, txid: &Txid) {
        self.txid = Some(*txid);
    }
}

pub type MinerThreadJoinHandle = JoinHandle<Result<(), NakamotoNodeError>>;

/// Miner thread join handle, as well as an "abort" flag to force the miner thread to exit when it
/// is blocked.
pub struct MinerStopHandle {
    /// The join handle itself
    join_handle: MinerThreadJoinHandle,
    /// The relayer-set abort flag
    abort_flag: Arc<AtomicBool>,
}

impl MinerStopHandle {
    pub fn new(join_handle: MinerThreadJoinHandle, abort_flag: Arc<AtomicBool>) -> Self {
        Self {
            join_handle,
            abort_flag,
        }
    }

    /// Get a ref to the inner thread object
    pub fn inner_thread(&self) -> &std::thread::Thread {
        self.join_handle.thread()
    }

    /// Destroy this stop handle to get the thread join handle
    pub fn into_inner(self) -> MinerThreadJoinHandle {
        self.join_handle
    }

    /// Stop the inner miner thread.
    /// Blocks the miner, and sets the abort flag so that a blocked miner will error out.
    pub fn stop(self, globals: &Globals) -> Result<(), NakamotoNodeError> {
        let my_id = thread::current().id();
        let prior_thread_id = self.inner_thread().id();
        debug!(
            "[Thread {:?}]: Stopping prior miner thread ID {:?}",
            &my_id, &prior_thread_id
        );

        self.abort_flag.store(true, Ordering::SeqCst);
        globals.block_miner();

        let prior_miner = self.into_inner();
        let prior_miner_result = prior_miner.join().map_err(|_| {
            error!("Miner: failed to join prior miner");
            ChainstateError::MinerAborted
        })?;
        debug!("Stopped prior miner thread ID {:?}", &prior_thread_id);
        if let Err(e) = prior_miner_result {
            // it's okay if the prior miner thread exited with an error.
            // in many cases this is expected (i.e., a burnchain block occurred)
            // if some error condition should be handled though, this is the place
            //  to do that handling.
            debug!("Prior mining thread exited with: {e:?}");
        }

        globals.unblock_miner();
        Ok(())
    }
}

/// Relayer thread
/// * accepts network results and stores blocks and microblocks
/// * forwards new blocks, microblocks, and transactions to the p2p thread
/// * issues (and re-issues) block commits to participate as a miner
/// * processes burnchain state to determine if selected as a miner
/// * if mining, runs the miner and broadcasts blocks (via a subordinate MinerThread)
pub struct RelayerThread {
    /// Node config
    pub(crate) config: Config,
    /// Handle to the sortition DB
    sortdb: SortitionDB,
    /// Handle to the chainstate DB
    chainstate: StacksChainState,
    /// Handle to the mempool DB
    mempool: MemPoolDB,
    /// Handle to global state and inter-thread communication channels
    pub(crate) globals: Globals,
    /// Authoritative copy of the keychain state
    pub(crate) keychain: Keychain,
    /// Burnchian configuration
    pub(crate) burnchain: Burnchain,
    /// height of last VRF key registration request
    last_vrf_key_burn_height: Option<u64>,
    /// Set of blocks that we have mined, but are still potentially-broadcastable
    // TODO: this field is a slow leak!
    pub(crate) last_commits: BlockCommits,
    /// client to the burnchain (used only for sending block-commits)
    pub(crate) bitcoin_controller: BitcoinRegtestController,
    /// client to the event dispatcher
    pub(crate) event_dispatcher: EventDispatcher,
    /// copy of the local peer state
    local_peer: LocalPeer,
    /// last observed burnchain block height from the p2p thread (obtained from network results)
    last_network_block_height: u64,
    /// time at which we observed a change in the network block height (epoch time in millis)
    last_network_block_height_ts: u128,
    /// last observed number of downloader state-machine passes from the p2p thread (obtained from
    /// network results)
    last_network_download_passes: u64,
    /// last observed number of inventory state-machine passes from the p2p thread (obtained from
    /// network results)
    last_network_inv_passes: u64,
    /// minimum number of downloader state-machine passes that must take place before mining (this
    /// is used to ensure that the p2p thread attempts to download new Stacks block data before
    /// this thread tries to mine a block)
    min_network_download_passes: u64,
    /// minimum number of inventory state-machine passes that must take place before mining (this
    /// is used to ensure that the p2p thread attempts to download new Stacks block data before
    /// this thread tries to mine a block)
    min_network_inv_passes: u64,

    /// Inner relayer instance for forwarding broadcasted data back to the p2p thread for dispatch
    /// to neighbors
    relayer: Relayer,

    /// handle to the subordinate miner thread
    miner_thread: Option<MinerStopHandle>,
    /// miner thread's burn view
    miner_thread_burn_view: Option<BlockSnapshot>,

    /// The relayer thread reads directives from the relay_rcv, but it also periodically wakes up
    ///  to check if it should issue a block commit or try to register a VRF key
    next_initiative: Instant,
    is_miner: bool,
    /// Information about the last-sent block commit, and the relayer's view of the chain at the
    /// time it was sent.
    last_committed: Option<LastCommit>,
    /// Timeout for waiting for the first block in a tenure before submitting a block commit
    new_tenure_timeout: Option<Instant>,
    /// Timeout for waiting for a BlockFound in a subsequent tenure before trying to extend our own
    tenure_extend_timeout: Option<Instant>,
}

impl RelayerThread {
    /// Instantiate relayer thread.
    /// Uses `runloop` to obtain globals, config, and `is_miner`` status
    pub fn new(
        runloop: &RunLoop,
        local_peer: LocalPeer,
        relayer: Relayer,
        keychain: Keychain,
    ) -> RelayerThread {
        let config = runloop.config().clone();
        let globals = runloop.get_globals();
        let burn_db_path = config.get_burn_db_file_path();
        let is_miner = runloop.is_miner();

        let sortdb = SortitionDB::open(&burn_db_path, true, runloop.get_burnchain().pox_constants)
            .expect("FATAL: failed to open burnchain DB");

        let chainstate =
            open_chainstate_with_faults(&config).expect("FATAL: failed to open chainstate DB");

        let mempool = config
            .connect_mempool_db()
            .expect("Database failure opening mempool");

        let bitcoin_controller = BitcoinRegtestController::new_dummy(config.clone());

        let next_initiative_delay = config.node.next_initiative_delay;

        RelayerThread {
            config,
            sortdb,
            chainstate,
            mempool,
            globals,
            keychain,
            burnchain: runloop.get_burnchain(),
            last_vrf_key_burn_height: None,
            last_commits: HashSet::new(),
            bitcoin_controller,
            event_dispatcher: runloop.get_event_dispatcher(),
            local_peer,

            last_network_block_height: 0,
            last_network_block_height_ts: 0,
            last_network_download_passes: 0,
            min_network_download_passes: 0,
            last_network_inv_passes: 0,
            min_network_inv_passes: 0,

            relayer,

            miner_thread: None,
            miner_thread_burn_view: None,
            is_miner,
            next_initiative: Instant::now() + Duration::from_millis(next_initiative_delay),
            last_committed: None,
            new_tenure_timeout: None,
            tenure_extend_timeout: None,
        }
    }

    /// Get a handle to the p2p thread
    pub fn get_p2p_handle(&self) -> NetworkHandle {
        self.relayer.get_p2p_handle()
    }

    /// have we waited for the right conditions under which to start mining a block off of our
    /// chain tip?
    fn has_waited_for_latest_blocks(&self) -> bool {
        // a network download pass took place
        self.min_network_download_passes <= self.last_network_download_passes
        // we waited long enough for a download pass, but timed out waiting
        || self.last_network_block_height_ts + (self.config.node.wait_time_for_blocks as u128) < get_epoch_time_ms()
        // we're not supposed to wait at all
        || !self.config.miner.wait_for_block_download
    }

    /// Handle a NetworkResult from the p2p/http state machine.  Usually this is the act of
    /// * preprocessing and storing new blocks and microblocks
    /// * relaying blocks, microblocks, and transacctions
    /// * updating unconfirmed state views
    pub fn process_network_result(&mut self, mut net_result: NetworkResult) {
        debug!(
            "Relayer: Handle network result (from {})",
            net_result.burn_height
        );

        if self.last_network_block_height != net_result.burn_height {
            // burnchain advanced; disable mining until we also do a download pass.
            self.last_network_block_height = net_result.burn_height;
            self.min_network_download_passes = net_result.num_download_passes + 1;
            self.min_network_inv_passes = net_result.num_inv_sync_passes + 1;
            self.last_network_block_height_ts = get_epoch_time_ms();
        }

        let net_receipts = self
            .relayer
            .process_network_result(
                &self.local_peer,
                &mut net_result,
                &self.burnchain,
                &mut self.sortdb,
                &mut self.chainstate,
                &mut self.mempool,
                self.globals.sync_comms.get_ibd(),
                Some(&self.globals.coord_comms),
                Some(&self.event_dispatcher),
            )
            .expect("BUG: failure processing network results");

        if net_receipts.num_new_blocks > 0 {
            // if we received any new block data that could invalidate our view of the chain tip,
            // then stop mining until we process it
            debug!("Relayer: block mining to process newly-arrived blocks or microblocks");
            signal_mining_blocked(self.globals.get_miner_status());
        }

        let mempool_txs_added = net_receipts.mempool_txs_added.len();
        if mempool_txs_added > 0 {
            self.event_dispatcher
                .process_new_mempool_txs(net_receipts.mempool_txs_added);
        }

        // Dispatch retrieved attachments, if any.
        if net_result.has_attachments() {
            self.event_dispatcher
                .process_new_attachments(&net_result.attachments);
        }

        // resume mining if we blocked it, and if we've done the requisite download
        // passes
        self.last_network_download_passes = net_result.num_download_passes;
        self.last_network_inv_passes = net_result.num_inv_sync_passes;
        if self.has_waited_for_latest_blocks() {
            debug!("Relayer: did a download pass, so unblocking mining");
            signal_mining_ready(self.globals.get_miner_status());
        }
    }

    /// Choose a miner directive based on the outcome of a sortition.
    ///
    /// The decision process is a little tricky, because the right decision depends on:
    /// * whether or not we won the _given_ sortition (`sn`)
    /// * whether or not we won the sortition that started the ongoing Stacks tenure
    /// * whether or not we won the last sortition with a winner
    /// * whether or not the last sortition winner has produced a Stacks block
    /// * whether or not the ongoing Stacks tenure is at or descended from the last-winning
    /// sortition
    ///
    /// Specifically:
    ///
    /// If we won the given sortition `sn`, then we can start mining immediately with a `BlockFound`
    /// tenure-change.  Otherwise, if we won the tenure which started the ongoing Stacks tenure
    /// (i.e. we're the active miner), then we _may_ start mining after a timeout _if_ the winning
    /// miner (not us) fails to submit a `BlockFound` tenure-change block for `sn`.
    ///
    /// Otherwise, if the given sortition `sn` has no winner, the find out who won the last sortition
    /// with a winner.  If it was us, and if we haven't yet submitted a `BlockFound` tenure-change
    /// for it (which can happen if this given sortition is from a flash block), then start mining
    /// immediately with a "late" `BlockFound` tenure, _and_ prepare to start mining right afterwards
    /// with an `Extended` tenure-change so as to represent the given sortition `sn`'s burn view in
    /// the Stacks chain.
    ///
    /// Otherwise, if this sortition has no winner, and we did not win the last-winning sortition,
    /// then check to see if we're the ongoing Stack's tenure's miner. If so, then we _may_ start
    /// mining after a timeout _if_ the winner of the last-good sortition (not us) fails to submit
    /// a `BlockFound` tenure-change block.  This can happen if `sn` was a flash block, and the
    /// remote miner has yet to process it.
    ///
    /// We won't always be able to mine -- for example, this could be an empty sortition, but the
    /// parent block could be an epoch 2 block.  In this case, the right thing to do is to wait for
    /// the next block-commit.
    pub(crate) fn choose_miner_directive(
        &mut self,
        sn: BlockSnapshot,
        won_sortition: bool,
        committed_index_hash: StacksBlockId,
    ) -> Option<MinerDirective> {
        let (cur_stacks_tip_ch, _) =
            SortitionDB::get_canonical_stacks_chain_tip_hash(self.sortdb.conn())
                .expect("FATAL: failed to query sortition DB for stacks tip");

        self.tenure_extend_timeout = None;

        if sn.sortition {
            // a sortition happened
            if won_sortition || self.config.get_node_config(false).mock_mining {
                // a sortition happenend, and we won
                info!("Relayer: Won sortition; begin tenure.";
                      "winning_sortition" => %sn.consensus_hash);
                return Some(MinerDirective::BeginTenure {
                    parent_tenure_start: committed_index_hash,
                    burnchain_tip: sn.clone(),
                    election_block: sn,
                    late: false,
                });
            }

            let mining_pkh_opt = self.get_mining_key_pkh();
            // a sortition happened, but we didn't win.
<<<<<<< HEAD
            debug!(
                "Relayer: did not win sortition {}, so stopping tenure",
                &sn.sortition
            );

            let mining_pkh_opt = self.get_mining_key_pkh();

=======
>>>>>>> ddc1eca3
            match Self::can_continue_tenure(
                &self.sortdb,
                &mut self.chainstate,
                sn.consensus_hash,
                mining_pkh_opt,
            ) {
                Ok(Some(_)) => {
<<<<<<< HEAD
                    // we could continue the ongoing tenure
=======
                    // we can continue our ongoing tenure, but we should give the new winning miner
                    // a chance to send their BlockFound first.
>>>>>>> ddc1eca3
                    debug!("Relayer: Did not win sortition, but am mining the ongoing tenure. Allowing the new miner some time to come online before trying to continue.");
                    self.tenure_extend_timeout = Some(Instant::now());
                    return Some(MinerDirective::StopTenure);
                }
                Ok(None) => {
                    return Some(MinerDirective::StopTenure);
                }
                Err(e) => {
                    warn!("Relayer: failed to check to see if we can continue tenure: {e:?}");
                    return Some(MinerDirective::StopTenure);
                }
            }
        }

        // no sortition happened.
        // find out what epoch the Stacks tip is in.
        // If it's in epoch 2.x, then we must always begin a new tenure, but we can't do so
        // right now since this sortition has no winner.
        let stacks_tip_sn =
            SortitionDB::get_block_snapshot_consensus(self.sortdb.conn(), &cur_stacks_tip_ch)
                .expect("FATAL: failed to query sortiiton DB for epoch")
                .expect("FATAL: no sortition for canonical stacks tip");

        let cur_epoch =
            SortitionDB::get_stacks_epoch(self.sortdb.conn(), stacks_tip_sn.block_height)
                .expect("FATAL: failed to query sortition DB for epoch")
                .expect("FATAL: no epoch defined for existing sortition");

        if cur_epoch.epoch_id < StacksEpochId::Epoch30 {
            debug!(
                "As of sortition {}, there has not yet been a Nakamoto tip. Cannot mine.",
                &stacks_tip_sn.consensus_hash
            );
            return None;
        }

        // find out who won the last non-empty sortition. It may have been us.
        let Ok(last_winning_snapshot) = Self::get_last_winning_snapshot(&self.sortdb, &sn)
            .inspect_err(|e| {
                warn!("Relayer: Failed to load last winning snapshot: {e:?}");
            })
        else {
            // this should be unreachable, but don't tempt fate.
            info!("Relayer: No prior snapshots have a winning sortition. Will not try to mine.");
            return None;
        };

        if last_winning_snapshot.miner_pk_hash == self.get_mining_key_pkh() {
            debug!(
                "Relayer: we won the last winning sortition {}",
                &last_winning_snapshot.consensus_hash
            );

            // we won the last non-empty sortition. Has there been a BlockFound issued for it?
            // This would be true if the stacks tip's tenure is at or descends from this snapshot.
            // If there has _not_ been a BlockFound, then we should issue one.
            let ih = self
                .sortdb
                .index_handle(&last_winning_snapshot.sortition_id);
            let need_blockfound = if stacks_tip_sn.block_height > last_winning_snapshot.block_height
            {
                // stacks tip is ahead of this snapshot, so no BlockFound can be issued.
                test_debug!("Relayer: stacks_tip_sn.block_height ({}) > last_winning_snapshot.block_height ({})", stacks_tip_sn.block_height, last_winning_snapshot.block_height);
                false
            } else if stacks_tip_sn.block_height == last_winning_snapshot.block_height
                && stacks_tip_sn.consensus_hash == last_winning_snapshot.consensus_hash
            {
                // this is the ongoing tenure snapshot. A BlockFound has already been issued. We
                // can instead opt to Extend
                test_debug!(
                    "Relayer: ongoing tenure {} already represents last-winning snapshot",
                    &stacks_tip_sn.consensus_hash
                );
                self.tenure_extend_timeout = Some(Instant::now());
                false
            } else {
                // stacks tip's snapshot may be an ancestor of the last-won sortition.
                // If so, then we can issue a BlockFound.
                SortitionDB::get_ancestor_snapshot(
                    &ih,
                    stacks_tip_sn.block_height,
                    &last_winning_snapshot.sortition_id,
                )
                .map_err(|e| {
                    error!("Relayer: Failed to load ancestor snapshot: {e:?}");
                    e
                })
                .ok()
                .flatten()
                .map(|sn| {
                    let need_blockfound = sn.consensus_hash == stacks_tip_sn.consensus_hash;
                    if !need_blockfound {
                        test_debug!(
                            "Relayer: stacks_tip_sn.consensus_hash ({}) != sn.consensus_hash ({})",
                            &stacks_tip_sn.consensus_hash,
                            &sn.consensus_hash
                        );
                    }
                    need_blockfound
                })
                .unwrap_or_else(|| {
                    test_debug!(
                        "Relayer: no ancestor at height {} off of sortition {} height {}",
                        stacks_tip_sn.block_height,
                        &last_winning_snapshot.consensus_hash,
                        last_winning_snapshot.block_height
                    );
                    false
                })
            };
            if need_blockfound {
                info!(
                    "Relayer: will submit late BlockFound for {}",
                    &last_winning_snapshot.consensus_hash
                );
                // prepare to extend after our BlockFound gets mined.
                self.tenure_extend_timeout = Some(Instant::now());
                return Some(MinerDirective::BeginTenure {
                    parent_tenure_start: StacksBlockId(
                        last_winning_snapshot.winning_stacks_block_hash.clone().0,
                    ),
                    burnchain_tip: sn,
                    election_block: last_winning_snapshot,
                    late: true,
                });
            }
        }

        // try to continue our tenure if we produced the canonical Stacks tip.
        if stacks_tip_sn.miner_pk_hash == self.get_mining_key_pkh() {
            info!("Relayer: No sortition, but we produced the canonical Stacks tip. Will continue tenure.");

            if last_winning_snapshot.miner_pk_hash != self.get_mining_key_pkh() {
                // delay trying to continue since the last snasphot with a sortition was won
                // by someone else -- there's a chance that this other miner will produce a
                // BlockFound in the interim.
                debug!("Relayer: Did not win last winning snapshot despite mining the ongoing tenure, so allowing the new miner some time to come online.");
                self.tenure_extend_timeout = Some(Instant::now());
                return None;
            }
            return Some(MinerDirective::ContinueTenure {
                new_burn_view: sn.consensus_hash,
            });
        }

        info!("Relayer: No sortition, and we did not produce the last Stacks tip. Will not mine.");
        return None;
    }

    /// Given the pointer to a recently processed sortition, see if we won the sortition, and
    /// determine what miner action (if any) to take.
    ///
    /// Returns a directive to the relayer thread to either start, stop, or continue a tenure, if
    /// this sortition matches the sortition tip and we have a parent to build atop.
    ///
    /// Otherwise, returns None, meaning no action will be taken.
    fn process_sortition(
        &mut self,
        consensus_hash: ConsensusHash,
        burn_hash: BurnchainHeaderHash,
        committed_index_hash: StacksBlockId,
    ) -> Result<Option<MinerDirective>, NakamotoNodeError> {
        let sn = SortitionDB::get_block_snapshot_consensus(self.sortdb.conn(), &consensus_hash)
            .expect("FATAL: failed to query sortition DB")
            .expect("FATAL: unknown consensus hash");

        // always clear this even if this isn't the latest sortition
        let cleared = self.last_commits.remove(&sn.winning_block_txid);
        let won_sortition = sn.sortition && cleared;
        if won_sortition {
            increment_stx_blocks_mined_counter();
        }
        self.globals.set_last_sortition(sn.clone());
        self.globals.counters.bump_blocks_processed();
        self.globals.counters.bump_sortitions_processed();

        // there may be a bufferred stacks block to process, so wake up the coordinator to check
        self.globals.coord_comms.announce_new_stacks_block();

        info!(
            "Relayer: Process sortition";
            "sortition_ch" => %consensus_hash,
            "burn_hash" => %burn_hash,
            "burn_height" => sn.block_height,
            "winning_txid" => %sn.winning_block_txid,
            "committed_parent" => %committed_index_hash,
            "won_sortition?" => won_sortition,
        );

        let cur_sn = SortitionDB::get_canonical_burn_chain_tip(self.sortdb.conn())
            .expect("FATAL: failed to query sortition DB");

        if cur_sn.consensus_hash != consensus_hash {
            info!("Relayer: Current sortition {} is ahead of processed sortition {consensus_hash}; taking no action", &cur_sn.consensus_hash);
            self.globals
                .raise_initiative("process_sortition".to_string());
            return Ok(None);
        }

        let directive_opt = self.choose_miner_directive(sn, won_sortition, committed_index_hash);
        debug!(
            "Relayer: Processed sortition {}: Miner directive is {:?}",
            &consensus_hash, &directive_opt
        );
        Ok(directive_opt)
    }

    /// Constructs and returns a LeaderKeyRegisterOp out of the provided params
    fn make_key_register_op(
        vrf_public_key: VRFPublicKey,
        consensus_hash: &ConsensusHash,
        miner_pkh: &Hash160,
    ) -> BlockstackOperationType {
        BlockstackOperationType::LeaderKeyRegister(LeaderKeyRegisterOp {
            public_key: vrf_public_key,
            memo: miner_pkh.as_bytes().to_vec(),
            consensus_hash: *consensus_hash,
            vtxindex: 0,
            txid: Txid([0u8; 32]),
            block_height: 0,
            burn_header_hash: BurnchainHeaderHash::zero(),
        })
    }

    /// Create and broadcast a VRF public key registration transaction.
    /// Returns true if we succeed in doing so; false if not.
    pub fn rotate_vrf_and_register(&mut self, burn_block: &BlockSnapshot) {
        if self.last_vrf_key_burn_height.is_some() {
            // already in-flight
            return;
        }
        let cur_epoch = SortitionDB::get_stacks_epoch(self.sortdb.conn(), burn_block.block_height)
            .expect("FATAL: failed to query sortition DB")
            .expect("FATAL: no epoch defined")
            .epoch_id;
        let (vrf_pk, _) = self.keychain.make_vrf_keypair(burn_block.block_height);
        let burnchain_tip_consensus_hash = &burn_block.consensus_hash;
        let miner_pkh = self.keychain.get_nakamoto_pkh();

        debug!(
            "Submitting LeaderKeyRegister";
            "vrf_pk" => vrf_pk.to_hex(),
            "burn_block_height" => burn_block.block_height,
            "miner_pkh" => miner_pkh.to_hex(),
        );

        let op = Self::make_key_register_op(vrf_pk, burnchain_tip_consensus_hash, &miner_pkh);

        let mut op_signer = self.keychain.generate_op_signer();
        if let Ok(txid) = self
            .bitcoin_controller
            .submit_operation(cur_epoch, op, &mut op_signer, 1)
        {
            // advance key registration state
            self.last_vrf_key_burn_height = Some(burn_block.block_height);
            self.globals
                .set_pending_leader_key_registration(burn_block.block_height, txid);
            self.globals.counters.bump_naka_submitted_vrfs();
        }
    }

    /// Produce the block-commit for this upcoming tenure, if we can.
    ///
    /// Takes the Nakamoto chain tip (consensus hash, block header hash).
    ///
    /// Returns the (the most recent burn snapshot, the most recent stakcs tip, the commit-op) on success
    /// Returns None if we fail somehow.
    ///
    /// TODO: unit test
    pub(crate) fn make_block_commit(
        &mut self,
        tip_block_ch: &ConsensusHash,
        tip_block_bh: &BlockHeaderHash,
    ) -> Result<LastCommit, NakamotoNodeError> {
        let tip_block_id = StacksBlockId::new(&tip_block_ch, &tip_block_bh);
        let sort_tip = SortitionDB::get_canonical_burn_chain_tip(self.sortdb.conn())
            .map_err(|_| NakamotoNodeError::SnapshotNotFoundForChainTip)?;

        let stacks_tip = StacksBlockId::new(tip_block_ch, tip_block_bh);

        // sanity check -- this block must exist and have been processed locally
        let highest_tenure_start_block_header = NakamotoChainState::get_tenure_start_block_header(
            &mut self.chainstate.index_conn(),
            &stacks_tip,
            tip_block_ch,
        )
        .map_err(|e| {
            error!(
                "Relayer: Failed to get tenure-start block header for stacks tip {stacks_tip}: {e:?}"
            );
            NakamotoNodeError::ParentNotFound
        })?
        .ok_or_else(|| {
            error!(
                "Relayer: Failed to find tenure-start block header for stacks tip {stacks_tip}"
            );
            NakamotoNodeError::ParentNotFound
        })?;

        // load the VRF proof generated in this tenure, so we can use it to seed the VRF in the
        // upcoming tenure.  This may be an epoch2x VRF proof.
        let tip_vrf_proof = NakamotoChainState::get_block_vrf_proof(
            &mut self.chainstate.index_conn(),
            &stacks_tip,
            tip_block_ch,
        )
        .map_err(|e| {
            error!("Failed to load VRF proof for {tip_block_ch} off of {stacks_tip}: {e:?}");
            NakamotoNodeError::ParentNotFound
        })?
        .ok_or_else(|| {
            error!("No block VRF proof for {tip_block_ch} off of {stacks_tip}");
            NakamotoNodeError::ParentNotFound
        })?;

        // let's figure out the recipient set!
        let recipients = get_nakamoto_next_recipients(
            &sort_tip,
            &mut self.sortdb,
            &mut self.chainstate,
            &stacks_tip,
            &self.burnchain,
        )
        .map_err(|e| {
            error!("Relayer: Failure fetching recipient set: {e:?}");
            NakamotoNodeError::SnapshotNotFoundForChainTip
        })?;

        let commit_outs = if self
            .burnchain
            .is_in_prepare_phase(sort_tip.block_height + 1)
        {
            vec![PoxAddress::standard_burn_address(self.config.is_mainnet())]
        } else {
            RewardSetInfo::into_commit_outs(recipients, self.config.is_mainnet())
        };

        // find the sortition that kicked off this tenure (it may be different from the sortition
        // tip, such as when there is no sortition or when the miner of the current sortition never
        // produces a block).  This is used to find the parent block-commit of the block-commit
        // we'll submit.
        let Ok(Some(tip_tenure_sortition)) =
            SortitionDB::get_block_snapshot_consensus(self.sortdb.conn(), tip_block_ch)
        else {
            error!("Relayer: Failed to lookup the block snapshot of highest tenure ID"; "tenure_consensus_hash" => %tip_block_ch);
            return Err(NakamotoNodeError::ParentNotFound);
        };

        // find the parent block-commit of this commit, so we can find the parent vtxindex
        // if the parent is a shadow block, then the vtxindex would be 0.
        let commit_parent_block_burn_height = tip_tenure_sortition.block_height;
        let commit_parent_winning_vtxindex = if let Ok(Some(parent_winning_tx)) =
            SortitionDB::get_block_commit(
                self.sortdb.conn(),
                &tip_tenure_sortition.winning_block_txid,
                &tip_tenure_sortition.sortition_id,
            ) {
            parent_winning_tx.vtxindex
        } else {
            debug!(
                "{}/{} ({}) must be a shadow block, since it has no block-commit",
                &tip_block_bh, &tip_block_ch, &tip_block_id
            );
            let Ok(Some(parent_version)) =
                NakamotoChainState::get_nakamoto_block_version(self.chainstate.db(), &tip_block_id)
            else {
                error!(
                    "Relayer: Failed to lookup block version of {}",
                    &tip_block_id
                );
                return Err(NakamotoNodeError::ParentNotFound);
            };

            if !NakamotoBlockHeader::is_shadow_block_version(parent_version) {
                error!(
                    "Relayer: parent block-commit of {} not found, and it is not a shadow block",
                    &tip_block_id
                );
                return Err(NakamotoNodeError::ParentNotFound);
            }

            0
        };

        // epoch in which this commit will be sent (affects how the burnchain client processes it)
        let Ok(Some(target_epoch)) =
            SortitionDB::get_stacks_epoch(self.sortdb.conn(), sort_tip.block_height + 1)
        else {
            error!("Relayer: Failed to lookup its epoch"; "target_height" => sort_tip.block_height + 1);
            return Err(NakamotoNodeError::SnapshotNotFoundForChainTip);
        };

        // amount of burnchain tokens (e.g. sats) we'll spend across the PoX outputs
        let burn_fee_cap = get_mining_spend_amount(self.globals.get_miner_status());

        // let's commit, but target the current burnchain tip with our modulus so the commit is
        // only valid if it lands in the targeted burnchain block height
        let burn_parent_modulus = u8::try_from(sort_tip.block_height % BURN_BLOCK_MINED_AT_MODULUS)
            .map_err(|_| {
                error!("Relayer: Block mining modulus is not u8");
                NakamotoNodeError::UnexpectedChainState
            })?;

        // burnchain signer for this commit
        let sender = self.keychain.get_burnchain_signer();

        // VRF key this commit uses (i.e. the one we registered)
        let key = self
            .globals
            .get_leader_key_registration_state()
            .get_active()
            .ok_or_else(|| NakamotoNodeError::NoVRFKeyActive)?;

        let commit = LeaderBlockCommitOp {
            // NOTE: to be filled in
            treatment: vec![],
            // NOTE: PoX sunset has been disabled prior to taking effect
            sunset_burn: 0,
            // block-commits in Nakamoto commit to the ongoing tenure's tenure-start block (which,
            // when processed, become the start-block of the tenure atop which this miner will
            // produce blocks)
            block_header_hash: BlockHeaderHash(
                highest_tenure_start_block_header.index_block_hash().0,
            ),
            // the rest of this is the same as epoch2x commits, modulo the new epoch marker
            burn_fee: burn_fee_cap,
            apparent_sender: sender,
            key_block_ptr: u32::try_from(key.block_height)
                .expect("FATAL: burn block height exceeded u32"),
            key_vtxindex: u16::try_from(key.op_vtxindex).expect("FATAL: vtxindex exceeded u16"),
            memo: vec![STACKS_EPOCH_3_1_MARKER],
            new_seed: VRFSeed::from_proof(&tip_vrf_proof),
            parent_block_ptr: u32::try_from(commit_parent_block_burn_height)
                .expect("FATAL: burn block height exceeded u32"),
            parent_vtxindex: u16::try_from(commit_parent_winning_vtxindex)
                .expect("FATAL: vtxindex exceeded u16"),
            burn_parent_modulus,
            commit_outs,

            // NOTE: to be filled in
            input: (Txid([0; 32]), 0),
            vtxindex: 0,
            txid: Txid([0u8; 32]),
            block_height: 0,
            burn_header_hash: BurnchainHeaderHash::zero(),
        };

        Ok(LastCommit::new(
            commit,
            sort_tip,
            stacks_tip,
            highest_tenure_start_block_header.consensus_hash,
            highest_tenure_start_block_header
                .anchored_header
                .block_hash(),
            target_epoch.epoch_id,
        ))
    }

    #[cfg(test)]
    fn fault_injection_stall_miner_startup() {
        if TEST_MINER_THREAD_STALL.get() {
            // Do an extra check just so we don't log EVERY time.
            warn!("Relayer miner thread startup is stalled due to testing directive to stall the miner");
            while TEST_MINER_THREAD_STALL.get() {
                std::thread::sleep(std::time::Duration::from_millis(10));
            }
            warn!(
                "Relayer miner thread startup is no longer stalled due to testing directive. Continuing..."
            );
        }
    }

    #[cfg(not(test))]
    fn fault_injection_stall_miner_startup() {}

    #[cfg(test)]
    fn fault_injection_stall_miner_thread_startup() {
        if TEST_MINER_THREAD_START_STALL.get() {
            // Do an extra check just so we don't log EVERY time.
            warn!("Miner thread startup is stalled due to testing directive");
            while TEST_MINER_THREAD_START_STALL.get() {
                std::thread::sleep(std::time::Duration::from_millis(10));
            }
            warn!(
                "Miner thread startup is no longer stalled due to testing directive. Continuing..."
            );
        }
    }

    #[cfg(not(test))]
    fn fault_injection_stall_miner_thread_startup() {}

    /// Create the block miner thread state.
    /// Only proceeds if all of the following are true:
    /// * the miner is not blocked
    /// * last_burn_block corresponds to the canonical sortition DB's chain tip
    /// * the time of issuance is sufficiently recent
    /// * there are no unprocessed stacks blocks in the staging DB
    /// * the relayer has already tried a download scan that included this sortition (which, if a block was found, would have placed it into the staging DB and marked it as unprocessed)
    /// * a miner thread is not running already
    fn create_block_miner(
        &mut self,
        registered_key: RegisteredKey,
        burn_election_block: BlockSnapshot,
        burn_tip: BlockSnapshot,
        parent_tenure_id: StacksBlockId,
        reason: MinerReason,
        burn_tip_at_start: &ConsensusHash,
    ) -> Result<BlockMinerThread, NakamotoNodeError> {
        if fault_injection_skip_mining(&self.config.node.rpc_bind, burn_tip.block_height) {
            debug!(
                "Relayer: fault injection skip mining at block height {}",
                burn_tip.block_height
            );
            return Err(NakamotoNodeError::FaultInjection);
        }
        Self::fault_injection_stall_miner_startup();

        let burn_header_hash = burn_tip.burn_header_hash;
        let burn_chain_sn = SortitionDB::get_canonical_burn_chain_tip(self.sortdb.conn())
            .expect("FATAL: failed to query sortition DB for canonical burn chain tip");

        let burn_chain_tip = burn_chain_sn.burn_header_hash;

        if &burn_chain_sn.consensus_hash != burn_tip_at_start {
            info!(
                "Relayer: Drop stale RunTenure for {burn_header_hash}: current sortition is for {burn_chain_tip}"
            );
            self.globals.counters.bump_missed_tenures();
            return Err(NakamotoNodeError::MissedMiningOpportunity);
        }

        debug!(
            "Relayer: Spawn tenure thread";
            "height" => burn_tip.block_height,
            "burn_header_hash" => %burn_header_hash,
            "parent_tenure_id" => %parent_tenure_id,
            "reason" => %reason,
            "burn_election_block.consensus_hash" => %burn_election_block.consensus_hash,
            "burn_tip.consensus_hash" => %burn_tip.consensus_hash,
        );

        let miner_thread_state = BlockMinerThread::new(
            self,
            registered_key,
            burn_election_block,
            burn_tip,
            parent_tenure_id,
            burn_tip_at_start,
            reason,
        );
        Ok(miner_thread_state)
    }

    fn start_new_tenure(
        &mut self,
        parent_tenure_start: StacksBlockId,
        block_election_snapshot: BlockSnapshot,
        burn_tip: BlockSnapshot,
        reason: MinerReason,
        burn_tip_at_start: &ConsensusHash,
    ) -> Result<(), NakamotoNodeError> {
        // when starting a new tenure, block the mining thread if its currently running.
        // the new mining thread will join it (so that the new mining thread stalls, not the relayer)
        let prior_tenure_thread = self.miner_thread.take();
        self.miner_thread_burn_view = None;

        let vrf_key = self
            .globals
            .get_leader_key_registration_state()
            .get_active()
            .ok_or_else(|| {
                warn!("Trying to start new tenure, but no VRF key active");
                NakamotoNodeError::NoVRFKeyActive
            })?;
        let new_miner_state = self.create_block_miner(
            vrf_key,
            block_election_snapshot,
            burn_tip.clone(),
            parent_tenure_start,
            reason,
            burn_tip_at_start,
        )?;
        let miner_abort_flag = new_miner_state.get_abort_flag();

        debug!("Relayer: starting new tenure thread");

        let rand_id = thread_rng().gen::<u32>();

        let new_miner_handle = std::thread::Builder::new()
            .name(format!("miner.{parent_tenure_start}.{rand_id}",))
            .stack_size(BLOCK_PROCESSOR_STACK_SIZE)
            .spawn(move || {
                debug!(
                    "New block miner thread ID is {:?}",
                    std::thread::current().id()
                );
                Self::fault_injection_stall_miner_thread_startup();
                if let Err(e) = new_miner_state.run_miner(prior_tenure_thread) {
                    info!("Miner thread failed: {e:?}");
                    Err(e)
                } else {
                    Ok(())
                }
            })
            .map_err(|e| {
                error!("Relayer: Failed to start tenure thread: {e:?}");
                NakamotoNodeError::SpawnError(e)
            })?;
        debug!(
            "Relayer: started tenure thread ID {:?}",
            new_miner_handle.thread().id()
        );
        self.miner_thread
            .replace(MinerStopHandle::new(new_miner_handle, miner_abort_flag));
        self.miner_thread_burn_view.replace(burn_tip);
        Ok(())
    }

    fn stop_tenure(&mut self) -> Result<(), NakamotoNodeError> {
        // when stopping a tenure, block the mining thread if its currently running, then join it.
        // do this in a new thread will (so that the new thread stalls, not the relayer)
        let Some(prior_tenure_thread) = self.miner_thread.take() else {
            debug!("Relayer: no tenure thread to stop");
            return Ok(());
        };
        self.miner_thread_burn_view = None;

        let id = prior_tenure_thread.inner_thread().id();
        let abort_flag = prior_tenure_thread.abort_flag.clone();
        let globals = self.globals.clone();

        let stop_handle = std::thread::Builder::new()
            .name(format!(
                "tenure-stop({:?})-{}",
                id, self.local_peer.data_url
            ))
            .spawn(move || prior_tenure_thread.stop(&globals))
            .map_err(|e| {
                error!("Relayer: Failed to spawn a stop-tenure thread: {e:?}");
                NakamotoNodeError::SpawnError(e)
            })?;

        self.miner_thread
            .replace(MinerStopHandle::new(stop_handle, abort_flag));
        debug!("Relayer: stopped tenure thread ID {id:?}");
        Ok(())
    }

    /// Get the public key hash for the mining key.
    fn get_mining_key_pkh(&self) -> Option<Hash160> {
        let Some(ref mining_key) = self.config.miner.mining_key else {
            return None;
        };
        Some(Hash160::from_node_public_key(
            &StacksPublicKey::from_private(mining_key),
        ))
    }

    /// Helper method to get the last snapshot with a winner
    fn get_last_winning_snapshot(
        sortdb: &SortitionDB,
        sort_tip: &BlockSnapshot,
    ) -> Result<BlockSnapshot, NakamotoNodeError> {
        let ih = sortdb.index_handle(&sort_tip.sortition_id);
        Ok(ih.get_last_snapshot_with_sortition(sort_tip.block_height)?)
    }

    /// Is the given sortition a valid sortition?
    /// I.e. whose winning commit's parent tenure ID is on the canonical Stacks history,
    /// and whose consensus hash corresponds to the ongoing tenure or a confirmed tenure?
    fn is_valid_sortition(
        chain_state: &mut StacksChainState,
        stacks_tip_id: &StacksBlockId,
        stacks_tip_sn: &BlockSnapshot,
        burn_tip_ch: &ConsensusHash,
        sn: &BlockSnapshot,
    ) -> Result<bool, NakamotoNodeError> {
        if !sn.sortition {
            // definitely not a valid sortition
            debug!("Relayer: Sortition {} is empty", &sn.consensus_hash);
            return Ok(false);
        }

        // check that this commit's parent tenure ID is on the history tipped at
        // `stacks_tip_id`
        let mut ic = chain_state.index_conn();
        let parent_tenure_id = StacksBlockId(sn.winning_stacks_block_hash.clone().0);
        let height_opt = ic.get_ancestor_block_height(&parent_tenure_id, stacks_tip_id)?;
        if height_opt.is_none() {
            // parent_tenure_id is not an ancestor of stacks_tip_id
            debug!(
                "Relayer: Sortition {} has winning commit hash {}, which is not canonical",
                &sn.consensus_hash, &parent_tenure_id
            );
            return Ok(false);
        }

        if sn.consensus_hash == *burn_tip_ch {
            // sn is the sortition tip, so this sortition must commit to the tenure start block of
            // the ongoing Stacks tenure.
            let highest_tenure_start_block_header = NakamotoChainState::get_tenure_start_block_header(
                &mut ic,
                stacks_tip_id,
                &stacks_tip_sn.consensus_hash
            )?
            .ok_or_else(|| {
                error!(
                    "Relayer: Failed to find tenure-start block header for stacks tip {stacks_tip_id}"
                );
                NakamotoNodeError::ParentNotFound
            })?;

            let highest_tenure_start_block_id =
                highest_tenure_start_block_header.index_block_hash();
            if highest_tenure_start_block_id != parent_tenure_id {
                debug!("Relayer: Sortition {} is at the tip, but does not commit to {} so cannot be valid", &sn.consensus_hash, &parent_tenure_id;
                    "highest_tenure_start_block_header.block_id()" => %highest_tenure_start_block_id);
                return Ok(false);
            }
        }

        Ok(true)
    }

    /// Determine the highest valid sortition higher than `elected_tenure_id`, but no higher than
    /// `sort_tip`.
    ///
    /// This is the highest non-empty sortition (up to and including `sort_tip`)
    /// whose winning commit's parent tenure ID matches the
    /// Stacks tip, and whose consensus hash matches the Stacks tip's tenure ID.
    ///
    /// Returns Ok(Some(..)) if such a sortition is found, and is higher than that of
    /// `elected_tenure_id`.
    /// Returns Ok(None) if no such sortition is found.
    /// Returns Err(..) on DB errors.
    fn find_highest_valid_sortition(
        sortdb: &SortitionDB,
        chain_state: &mut StacksChainState,
        sort_tip: &BlockSnapshot,
        elected_tenure_id: &ConsensusHash,
    ) -> Result<Option<BlockSnapshot>, NakamotoNodeError> {
        // sanity check -- if sort_tip is the elected_tenure_id sortition, then there are no higher
        // valid sortitions.
        if sort_tip.consensus_hash == *elected_tenure_id {
            return Ok(None);
        }

        let mut cursor = sort_tip.clone();
        let (canonical_stacks_tip_ch, canonical_stacks_tip_bh) =
            SortitionDB::get_canonical_stacks_chain_tip_hash(sortdb.conn()).unwrap();
        let canonical_stacks_tip =
            StacksBlockId::new(&canonical_stacks_tip_ch, &canonical_stacks_tip_bh);

        let Ok(Some(canonical_stacks_tip_sn)) =
            SortitionDB::get_block_snapshot_consensus(sortdb.conn(), &canonical_stacks_tip_ch)
        else {
            return Err(NakamotoNodeError::ParentNotFound);
        };

        loop {
            debug!(
                "Relayer: check sortition {} to see if it is valid",
                &cursor.consensus_hash
            );

            // is this a valid sortiton?
            if Self::is_valid_sortition(
                chain_state,
                &canonical_stacks_tip,
                &canonical_stacks_tip_sn,
                &sort_tip.consensus_hash,
                &cursor,
            )? {
                return Ok(Some(cursor));
            }

            // nope. continue the search
            let Some(cursor_parent) =
                SortitionDB::get_block_snapshot(sortdb.conn(), &cursor.parent_sortition_id)?
            else {
                return Ok(None);
            };

            if cursor_parent.consensus_hash == *elected_tenure_id {
                return Ok(None);
            }

            cursor = cursor_parent;
        }
    }

    /// Determine if the miner can contine an existing tenure with the new sortition (identified
    /// by `new_burn_view`)
    ///
    /// Assumes that the caller has already checked that the given miner has _not_ won the new
    /// sortition.
    ///
    /// Returns Ok(Some(stacks-tip-election-snapshot)) if the last-winning miner needs to extend.
    /// For now, this only happens if the miner's election snapshot was the last-known valid and
    /// non-empty snapshot.  In the future, this function may return Ok(Some(..)) if the node
    /// determines that a subsequent miner won sortition, but never came online.
    ///
    /// Returns OK(None) if the last-winning miner should not extend its tenure.
    ///
    /// Returns Err(..) on DB error
    pub(crate) fn can_continue_tenure(
        sortdb: &SortitionDB,
        chain_state: &mut StacksChainState,
        new_burn_view: ConsensusHash,
        mining_key_opt: Option<Hash160>,
    ) -> Result<Option<BlockSnapshot>, NakamotoNodeError> {
        let Some(mining_pkh) = mining_key_opt else {
            return Ok(None);
        };

        // Get the necessary snapshots and state
        let (canonical_stacks_tip_ch, canonical_stacks_tip_bh) =
            SortitionDB::get_canonical_stacks_chain_tip_hash(sortdb.conn()).unwrap();

        let canonical_stacks_tip =
            StacksBlockId::new(&canonical_stacks_tip_ch, &canonical_stacks_tip_bh);

        let canonical_stacks_snapshot =
            SortitionDB::get_block_snapshot_consensus(sortdb.conn(), &canonical_stacks_tip_ch)?
                .ok_or_else(|| {
                    error!("Relayer: failed to get block snapshot for canonical tip");
                    NakamotoNodeError::SnapshotNotFoundForChainTip
                })?;

        let won_ongoing_tenure_sortition =
            canonical_stacks_snapshot.miner_pk_hash == Some(mining_pkh);

        let sort_tip = SortitionDB::get_canonical_burn_chain_tip(sortdb.conn()).unwrap();
        let won_current_tip = sort_tip.miner_pk_hash == Some(mining_pkh);

        info!(
            "Relayer: Checking for tenure continuation.";
            "won_ongoing_tenure_sortition" => won_ongoing_tenure_sortition,
            "won_current_tip" => won_current_tip,
            "current_mining_pkh" => %mining_pkh,
            "canonical_stacks_tip_id" => %canonical_stacks_tip,
            "canonical_stacks_tip_ch" => %canonical_stacks_tip_ch,
            "canonical_stacks_tip_miner" => ?canonical_stacks_snapshot.miner_pk_hash,
            "burn_view_ch" => %new_burn_view,
        );

        if !won_ongoing_tenure_sortition {
            info!("Relayer: Did not win the last sortition that commits to our Stacks fork. Cannot continue tenure.");
            return Ok(None);
        }

        if won_current_tip {
            info!("Relayer: Won current sortition, so no need to continue tenure. Just start a new one.");
            return Ok(None);
        }

        // For now, only allow the miner to extend its tenure if won the highest valid sortition.
        // There cannot be any higher sortitions that are valid (as defined above).
        //
        // In the future, the miner will be able to extend its tenure even if there are higher
        // valid sortitions, but only if it determines that the miners of those sortitions are
        // offline.
        if let Some(highest_valid_sortition) = Self::find_highest_valid_sortition(
            sortdb,
            chain_state,
            &sort_tip,
            &canonical_stacks_snapshot.consensus_hash,
        )? {
            info!("Relayer: will not extend tenure -- we won sortition {}, but the highest valid sortition is {}", &canonical_stacks_snapshot.consensus_hash, &highest_valid_sortition.consensus_hash);
            return Ok(None);
        }

        Ok(Some(canonical_stacks_snapshot))
    }

    /// Attempt to continue a miner's tenure into the next burn block.
    /// This is allowed if the miner won the last good sortition -- that is, the sortition which
    /// elected the local view of the canonical Stacks fork's ongoing tenure.
    ///
    /// This function assumes that the caller has checked that the sortition referred to by
    /// `new_burn_view` does not have a sortition winner.
    fn continue_tenure(&mut self, new_burn_view: ConsensusHash) -> Result<(), NakamotoNodeError> {
        if let Err(e) = self.stop_tenure() {
            error!("Relayer: Failed to stop tenure: {e:?}");
            return Ok(());
        }
        debug!("Relayer: successfully stopped tenure; will try to continue.");

        let mining_pkh_opt = self.get_mining_key_pkh();
        let Some(canonical_stacks_tip_election_snapshot) = Self::can_continue_tenure(
            &self.sortdb,
            &mut self.chainstate,
            new_burn_view.clone(),
            mining_pkh_opt,
        )?
        else {
            return Ok(());
        };

        // Get the necessary snapshots and state
        let burn_tip =
            SortitionDB::get_block_snapshot_consensus(self.sortdb.conn(), &new_burn_view)?
                .ok_or_else(|| {
                    error!("Relayer: failed to get block snapshot for new burn view");
                    NakamotoNodeError::SnapshotNotFoundForChainTip
                })?;
        let (canonical_stacks_tip_ch, canonical_stacks_tip_bh) =
            SortitionDB::get_canonical_stacks_chain_tip_hash(self.sortdb.conn()).unwrap();
        let canonical_stacks_tip =
            StacksBlockId::new(&canonical_stacks_tip_ch, &canonical_stacks_tip_bh);

        let reason = MinerReason::Extended {
            burn_view_consensus_hash: new_burn_view.clone(),
        };

        if let Err(e) = self.start_new_tenure(
            canonical_stacks_tip.clone(),
            canonical_stacks_tip_election_snapshot.clone(),
            burn_tip.clone(),
            reason.clone(),
            &new_burn_view,
        ) {
            error!("Relayer: Failed to start new tenure: {e:?}");
        } else {
            debug!("Relayer: successfully started new tenure.";
                   "parent_tenure_start" => %canonical_stacks_tip,
                   "burn_tip" => %burn_tip.consensus_hash,
                   "burn_view_snapshot" => %burn_tip.consensus_hash,
                   "block_election_snapshot" => %canonical_stacks_tip_election_snapshot.consensus_hash,
                   "reason" => %reason);
        }
        Ok(())
    }

    fn handle_sortition(
        &mut self,
        consensus_hash: ConsensusHash,
        burn_hash: BurnchainHeaderHash,
        committed_index_hash: StacksBlockId,
    ) -> bool {
        let miner_instruction =
            match self.process_sortition(consensus_hash, burn_hash, committed_index_hash) {
                Ok(Some(miner_instruction)) => miner_instruction,
                Ok(None) => {
                    return true;
                }
                Err(e) => {
                    warn!("Relayer: process_sortition returned {e:?}");
                    return false;
                }
            };

        match miner_instruction {
            MinerDirective::BeginTenure {
                parent_tenure_start,
                burnchain_tip,
                election_block,
                late,
            } => match self.start_new_tenure(
                parent_tenure_start,
                election_block.clone(),
                election_block.clone(),
                MinerReason::BlockFound { late },
                &burnchain_tip.consensus_hash,
            ) {
                Ok(()) => {
                    debug!("Relayer: successfully started new tenure.";
                           "parent_tenure_start" => %parent_tenure_start,
                           "burn_tip" => %burnchain_tip.consensus_hash,
                           "burn_view_snapshot" => %burnchain_tip.consensus_hash,
                           "block_election_snapshot" => %burnchain_tip.consensus_hash,
                           "reason" => %MinerReason::BlockFound { late });
                }
                Err(e) => {
                    error!("Relayer: Failed to start new tenure: {e:?}");
                }
            },
            MinerDirective::ContinueTenure { new_burn_view } => {
                match self.continue_tenure(new_burn_view) {
                    Ok(()) => {
                        debug!("Relayer: successfully handled continue tenure.");
                    }
                    Err(e) => {
                        error!("Relayer: Failed to continue tenure: {e:?}");
                        return false;
                    }
                }
            }
            MinerDirective::StopTenure => match self.stop_tenure() {
                Ok(()) => {
                    debug!("Relayer: successfully stopped tenure.");
                }
                Err(e) => {
                    error!("Relayer: Failed to stop tenure: {e:?}");
                }
            },
        }

        self.globals.counters.bump_naka_miner_directives();
        true
    }

    #[cfg(test)]
    fn fault_injection_skip_block_commit(&self) -> bool {
        self.globals.counters.naka_skip_commit_op.get()
    }

    #[cfg(not(test))]
    fn fault_injection_skip_block_commit(&self) -> bool {
        false
    }

    /// Generate and submit the next block-commit, and record it locally
    fn issue_block_commit(
        &mut self,
        tip_block_ch: ConsensusHash,
        tip_block_bh: BlockHeaderHash,
    ) -> Result<(), NakamotoNodeError> {
        if self.fault_injection_skip_block_commit() {
            warn!("Relayer: not submitting block-commit to bitcoin network due to test directive.");
            return Ok(());
        }
        let mut last_committed = self.make_block_commit(&tip_block_ch, &tip_block_bh)?;

        // last chance -- is this still the stacks tip?
        let (cur_stacks_tip_ch, cur_stacks_tip_bh) =
            SortitionDB::get_canonical_stacks_chain_tip_hash(self.sortdb.conn()).unwrap_or_else(
                |e| {
                    panic!("Failed to load canonical stacks tip: {e:?}");
                },
            );

        if cur_stacks_tip_ch != tip_block_ch || cur_stacks_tip_bh != tip_block_bh {
            info!(
                "Stacks tip changed prior to commit: {cur_stacks_tip_ch}/{cur_stacks_tip_bh} != {tip_block_ch}/{tip_block_bh}"
            );
            return Err(NakamotoNodeError::StacksTipChanged);
        }

        let Some(tip_height) = NakamotoChainState::get_block_header(
            self.chainstate.db(),
            &StacksBlockId::new(&tip_block_ch, &tip_block_bh),
        )
        .map_err(|e| {
            warn!("Relayer: failed to load tip {tip_block_ch}/{tip_block_bh}: {e:?}");
            NakamotoNodeError::ParentNotFound
        })?
        .map(|header| header.stacks_block_height) else {
            warn!(
                "Relayer: failed to load height for tip {tip_block_ch}/{tip_block_bh} (got None)"
            );
            return Err(NakamotoNodeError::ParentNotFound);
        };

        // sign and broadcast
        let mut op_signer = self.keychain.generate_op_signer();
        let res = self.bitcoin_controller.submit_operation(
            *last_committed.get_epoch_id(),
            BlockstackOperationType::LeaderBlockCommit(last_committed.get_block_commit().clone()),
            &mut op_signer,
            1,
        );
        let txid = match res {
            Ok(txid) => txid,
            Err(e) => {
                if self.config.node.mock_mining {
                    debug!("Relayer: Mock-mining enabled; not sending Bitcoin transaction");
                    return Ok(());
                }
                warn!("Failed to submit block-commit bitcoin transaction: {e}");
                return Err(NakamotoNodeError::BurnchainSubmissionFailed(e));
            }
        };

        info!(
            "Relayer: Submitted block-commit";
            "tip_consensus_hash" => %tip_block_ch,
            "tip_block_hash" => %tip_block_bh,
            "tip_height" => %tip_height,
            "tip_block_id" => %StacksBlockId::new(&tip_block_ch, &tip_block_bh),
            "txid" => %txid,
        );

        // update local state
        last_committed.set_txid(&txid);
        self.last_commits.insert(txid);
        self.last_committed = Some(last_committed);
        self.globals.counters.bump_naka_submitted_commits();

        Ok(())
    }

    /// Determine what the relayer should do to advance the chain.
    /// * If this isn't a miner, then it's always nothing.
    /// * Otherwise, if we haven't done so already, go register a VRF public key
    /// * If the stacks chain tip or burnchain tip has changed, then issue a block-commit
    /// * If the last burn view we started a miner for is not the canonical burn view, then
    /// try and start a new tenure (or continue an existing one).
    fn initiative(&mut self) -> Option<RelayerDirective> {
        if !self.is_miner {
            return None;
        }

        match self.globals.get_leader_key_registration_state() {
            // do we need a VRF key registration?
            LeaderKeyRegistrationState::Inactive => {
                let Ok(sort_tip) = SortitionDB::get_canonical_burn_chain_tip(self.sortdb.conn())
                else {
                    warn!("Failed to fetch sortition tip while needing to register VRF key");
                    return None;
                };
                return Some(RelayerDirective::RegisterKey(sort_tip));
            }
            // are we still waiting on a pending registration?
            LeaderKeyRegistrationState::Pending(..) => {
                return None;
            }
            LeaderKeyRegistrationState::Active(_) => {}
        };

        // load up canonical sortition and stacks tips
        let Ok(sort_tip) =
            SortitionDB::get_canonical_burn_chain_tip(self.sortdb.conn()).map_err(|e| {
                error!("Failed to load canonical sortition tip: {e:?}");
                e
            })
        else {
            return None;
        };

        // NOTE: this may be an epoch2x tip
        let Ok((stacks_tip_ch, stacks_tip_bh)) =
            SortitionDB::get_canonical_stacks_chain_tip_hash(self.sortdb.conn()).map_err(|e| {
                error!("Failed to load canonical stacks tip: {e:?}");
                e
            })
        else {
            return None;
        };
        let stacks_tip = StacksBlockId::new(&stacks_tip_ch, &stacks_tip_bh);

        // check stacks and sortition tips to see if any chainstate change has happened.
        // did our view of the sortition history change?
        // if so, then let's try and confirm the highest tenure so far.
        let burnchain_changed = self
            .last_committed
            .as_ref()
            .map(|cmt| cmt.get_burn_tip().consensus_hash != sort_tip.consensus_hash)
            .unwrap_or(true);

        let highest_tenure_changed = self
            .last_committed
            .as_ref()
            .map(|cmt| cmt.get_tenure_id() != &stacks_tip_ch)
            .unwrap_or(true);

        debug!("Relayer: initiative to commit";
               "sortititon tip" => %sort_tip.consensus_hash,
               "stacks tip" => %stacks_tip,
               "stacks_tip_ch" => %stacks_tip_ch,
               "stacks_tip_bh" => %stacks_tip_bh,
               "last-commit burn view" => %self.last_committed.as_ref().map(|cmt| cmt.get_burn_tip().consensus_hash.to_string()).unwrap_or("(not set)".to_string()),
               "last-commit ongoing tenure" => %self.last_committed.as_ref().map(|cmt| cmt.get_tenure_id().to_string()).unwrap_or("(not set)".to_string()),
               "burnchain view changed?" => %burnchain_changed,
               "highest tenure changed?" => %highest_tenure_changed);

        if !burnchain_changed && !highest_tenure_changed {
            // nothing to do
            return None;
        }

        if !highest_tenure_changed {
            debug!("Relayer: burnchain view changed, but highest tenure did not");
            // The burnchain view changed, but the highest tenure did not, so
            // wait a bit for the first block in the new tenure to arrive. This
            // is to avoid submitting a block commit that will be immediately
            // RBFed when the first block arrives.
            if let Some(new_tenure_timeout) = self.new_tenure_timeout {
                debug!(
                    "Relayer: {}s elapsed since burn block arrival",
                    new_tenure_timeout.elapsed().as_secs(),
                );
                if new_tenure_timeout.elapsed() < self.config.miner.block_commit_delay {
                    return None;
                }
            } else {
                info!(
                    "Relayer: starting new tenure timeout for {}s",
                    self.config.miner.block_commit_delay.as_secs()
                );
                let timeout = Instant::now() + self.config.miner.block_commit_delay;
                self.new_tenure_timeout = Some(Instant::now());
                self.next_initiative = timeout;
                return None;
            }
        }

        // burnchain view or highest-tenure view changed, so we need to send (or RBF) a commit
        Some(RelayerDirective::IssueBlockCommit(
            stacks_tip_ch,
            stacks_tip_bh,
        ))
    }

    /// Try to start up a tenure-extend.
    /// Only do this if the miner won the highest valid sortition but the burn view has changed.
    /// In the future, the miner will also try to extend its tenure if a subsequent miner appears
    /// to be offline.
    fn try_continue_tenure(&mut self) {
        if self.tenure_extend_timeout.is_none() {
            return;
        }

        // time to poll to see if we should begin a tenure-extend?
        let deadline_passed = self
            .tenure_extend_timeout
            .map(|tenure_extend_timeout| {
                let deadline_passed =
                    tenure_extend_timeout.elapsed() > self.config.miner.tenure_extend_poll_secs;
                if !deadline_passed {
                    test_debug!(
                        "Relayer: will not try to tenure-extend yet ({} <= {})",
                        tenure_extend_timeout.elapsed().as_secs(),
                        self.config.miner.tenure_extend_poll_secs.as_secs()
                    );
                }
                deadline_passed
            })
            .unwrap_or(false);

        if !deadline_passed {
            return;
        }

        // reset timer so we can try again if for some reason a miner was already running (e.g. a
        // blockfound from earlier).
        self.tenure_extend_timeout = Some(Instant::now());

        // try to extend, but only if we aren't already running a thread for the current or newer
        // burnchain view
        let Ok(sn) =
            SortitionDB::get_canonical_burn_chain_tip(self.sortdb.conn()).inspect_err(|e| {
                error!("Relayer: failed to read canonical burnchain sortition: {e:?}");
            })
        else {
            return;
        };

        if let Some(miner_thread_burn_view) = self.miner_thread_burn_view.as_ref() {
            // a miner thread is already running.  If its burn view is the same as the canonical
            // tip, then do nothing
            if sn.consensus_hash == miner_thread_burn_view.consensus_hash {
                info!("Relayer: will not try to start a tenure extend -- the current miner thread's burn view matches the sortition tip"; "sortition tip" => %sn.consensus_hash);
                return;
            }
        }

        if let Err(e) = self.continue_tenure(sn.consensus_hash.clone()) {
            warn!(
                "Relayer: failed to continue tenure for burn view {}: {e:?}",
                &sn.consensus_hash
            );
        }
    }

    /// Main loop of the relayer.
    /// Runs in a separate thread.
    /// Continuously receives from `relay_rcv`.
    /// Wakes up once per second to see if we need to continue mining an ongoing tenure.
    pub fn main(mut self, relay_rcv: Receiver<RelayerDirective>) {
        debug!("relayer thread ID is {:?}", std::thread::current().id());

        self.next_initiative =
            Instant::now() + Duration::from_millis(self.config.node.next_initiative_delay);

        // how often we perform a loop pass below
        let poll_frequency_ms = 1_000;

        while self.globals.keep_running() {
            self.try_continue_tenure();
            let raised_initiative = self.globals.take_initiative();
            let timed_out = Instant::now() >= self.next_initiative;
            let mut initiative_directive = if raised_initiative.is_some() || timed_out {
                self.next_initiative =
                    Instant::now() + Duration::from_millis(self.config.node.next_initiative_delay);
                self.initiative()
            } else {
                None
            };

            let directive_opt = if let Some(directive) = initiative_directive.take() {
                Some(directive)
            } else {
                // channel was drained, so do a time-bound recv
                match relay_rcv.recv_timeout(Duration::from_millis(poll_frequency_ms)) {
                    Ok(directive) => {
                        // only do this once, so we can call .initiative() again
                        Some(directive)
                    }
                    Err(RecvTimeoutError::Timeout) => None,
                    Err(RecvTimeoutError::Disconnected) => {
                        break;
                    }
                }
            };

            if let Some(directive) = directive_opt {
                debug!("Relayer: main loop directive";
                       "directive" => %directive,
                       "raised_initiative" => ?raised_initiative,
                       "timed_out" => %timed_out);

                if !self.handle_directive(directive) {
                    break;
                }
            }
        }

        // kill miner if it's running
        signal_mining_blocked(self.globals.get_miner_status());

        // set termination flag so other threads die
        self.globals.signal_stop();

        debug!("Relayer exit!");
    }

    /// Try loading up a saved VRF key
    pub(crate) fn load_saved_vrf_key(path: &str, pubkey_hash: &Hash160) -> Option<RegisteredKey> {
        let mut f = match fs::File::open(path) {
            Ok(f) => f,
            Err(e) => {
                warn!("Could not open {path}: {e:?}");
                return None;
            }
        };
        let mut registered_key_bytes = vec![];
        if let Err(e) = f.read_to_end(&mut registered_key_bytes) {
            warn!("Failed to read registered key bytes from {path}: {e:?}");
            return None;
        }

        let Ok(registered_key) = serde_json::from_slice::<RegisteredKey>(&registered_key_bytes)
        else {
            warn!("Did not load registered key from {path}: could not decode JSON");
            return None;
        };

        // Check that the loaded key's memo matches the current miner's key
        if registered_key.memo != pubkey_hash.as_ref() {
            warn!("Loaded VRF key does not match mining key");
            return None;
        }

        info!("Loaded registered key from {path}");
        Some(registered_key)
    }

    /// Top-level dispatcher
    pub fn handle_directive(&mut self, directive: RelayerDirective) -> bool {
        debug!("Relayer: handling directive"; "directive" => %directive);
        let continue_running = match directive {
            RelayerDirective::HandleNetResult(net_result) => {
                self.process_network_result(net_result);
                true
            }
            // RegisterKey directives mean that the relayer should try to register a new VRF key.
            // These are triggered by the relayer waking up without an active VRF key.
            RelayerDirective::RegisterKey(last_burn_block) => {
                if !self.is_miner {
                    return true;
                }
                if self.globals.in_initial_block_download() {
                    info!("In initial block download, will not submit VRF registration");
                    return true;
                }
                let mut saved_key_opt = None;
                if let Some(path) = self.config.miner.activated_vrf_key_path.as_ref() {
                    saved_key_opt =
                        Self::load_saved_vrf_key(path, &self.keychain.get_nakamoto_pkh());
                }
                if let Some(saved_key) = saved_key_opt {
                    debug!("Relayer: resuming VRF key");
                    self.globals.resume_leader_key(saved_key);
                } else {
                    self.rotate_vrf_and_register(&last_burn_block);
                    debug!("Relayer: directive Registered VRF key");
                }
                self.globals.counters.bump_blocks_processed();
                true
            }
            // ProcessedBurnBlock directives correspond to a new sortition perhaps occurring.
            //  relayer should invoke `handle_sortition` to determine if they won the sortition,
            //  and to start their miner, or stop their miner if an active tenure is now ending
            RelayerDirective::ProcessedBurnBlock(consensus_hash, burn_hash, block_header_hash) => {
                if !self.is_miner {
                    return true;
                }
                if self.globals.in_initial_block_download() {
                    debug!("In initial block download, will not check sortition for miner");
                    return true;
                }
                self.handle_sortition(
                    consensus_hash,
                    burn_hash,
                    StacksBlockId(block_header_hash.0),
                )
            }
            // These are triggered by the relayer waking up, seeing a new consensus hash *or* a new first tenure block
            RelayerDirective::IssueBlockCommit(consensus_hash, block_hash) => {
                if !self.is_miner {
                    return true;
                }
                if self.globals.in_initial_block_download() {
                    debug!("In initial block download, will not issue block commit");
                    return true;
                }
                if let Err(e) = self.issue_block_commit(consensus_hash, block_hash) {
                    warn!("Relayer failed to issue block commit"; "err" => ?e);
                }
                true
            }
            RelayerDirective::Exit => false,
        };
        debug!("Relayer: handled directive"; "continue_running" => continue_running);
        continue_running
    }
}

#[cfg(test)]
pub mod test {
    use std::fs::File;
    use std::io::Write;
    use std::path::Path;

    use stacks::util::hash::Hash160;
    use stacks::util::secp256k1::Secp256k1PublicKey;
    use stacks::util::vrf::VRFPublicKey;

    use super::RelayerThread;
    use crate::nakamoto_node::save_activated_vrf_key;
    use crate::run_loop::RegisteredKey;
    use crate::Keychain;

    #[test]
    fn load_nonexistent_vrf_key() {
        let keychain = Keychain::default(vec![0u8; 32]);
        let pk = Secp256k1PublicKey::from_private(keychain.get_nakamoto_sk());
        let pubkey_hash = Hash160::from_node_public_key(&pk);

        let path = "/tmp/does_not_exist.json";
        _ = std::fs::remove_file(path);

        let res = RelayerThread::load_saved_vrf_key(path, &pubkey_hash);
        assert!(res.is_none());
    }

    #[test]
    fn load_empty_vrf_key() {
        let keychain = Keychain::default(vec![0u8; 32]);
        let pk = Secp256k1PublicKey::from_private(keychain.get_nakamoto_sk());
        let pubkey_hash = Hash160::from_node_public_key(&pk);

        let path = "/tmp/empty.json";
        File::create(path).expect("Failed to create test file");
        assert!(Path::new(path).exists());

        let res = RelayerThread::load_saved_vrf_key(path, &pubkey_hash);
        assert!(res.is_none());

        std::fs::remove_file(path).expect("Failed to delete test file");
    }

    #[test]
    fn load_bad_vrf_key() {
        let keychain = Keychain::default(vec![0u8; 32]);
        let pk = Secp256k1PublicKey::from_private(keychain.get_nakamoto_sk());
        let pubkey_hash = Hash160::from_node_public_key(&pk);

        let path = "/tmp/invalid_saved_key.json";
        let json_content = r#"{ "hello": "world" }"#;

        // Write the JSON content to the file
        let mut file = File::create(path).expect("Failed to create test file");
        file.write_all(json_content.as_bytes())
            .expect("Failed to write to test file");
        assert!(Path::new(path).exists());

        let res = RelayerThread::load_saved_vrf_key(path, &pubkey_hash);
        assert!(res.is_none());

        std::fs::remove_file(path).expect("Failed to delete test file");
    }

    #[test]
    fn save_load_vrf_key() {
        let keychain = Keychain::default(vec![0u8; 32]);
        let pk = Secp256k1PublicKey::from_private(keychain.get_nakamoto_sk());
        let pubkey_hash = Hash160::from_node_public_key(&pk);
        let key = RegisteredKey {
            target_block_height: 101,
            block_height: 102,
            op_vtxindex: 1,
            vrf_public_key: VRFPublicKey::from_hex(
                "1da75863a7e1ef86f0f550d92b1f77dc60af23694b884b2816b703137ff94e71",
            )
            .unwrap(),
            memo: pubkey_hash.as_ref().to_vec(),
        };
        let path = "/tmp/vrf_key.json";
        save_activated_vrf_key(path, &key);

        let res = RelayerThread::load_saved_vrf_key(path, &pubkey_hash);
        assert!(res.is_some());

        std::fs::remove_file(path).expect("Failed to delete test file");
    }

    #[test]
    fn invalid_saved_memo() {
        let keychain = Keychain::default(vec![0u8; 32]);
        let pk = Secp256k1PublicKey::from_private(keychain.get_nakamoto_sk());
        let pubkey_hash = Hash160::from_node_public_key(&pk);
        let key = RegisteredKey {
            target_block_height: 101,
            block_height: 102,
            op_vtxindex: 1,
            vrf_public_key: VRFPublicKey::from_hex(
                "1da75863a7e1ef86f0f550d92b1f77dc60af23694b884b2816b703137ff94e71",
            )
            .unwrap(),
            memo: pubkey_hash.as_ref().to_vec(),
        };
        let path = "/tmp/vrf_key.json";
        save_activated_vrf_key(path, &key);

        let keychain = Keychain::default(vec![1u8; 32]);
        let pk = Secp256k1PublicKey::from_private(keychain.get_nakamoto_sk());
        let pubkey_hash = Hash160::from_node_public_key(&pk);

        let res = RelayerThread::load_saved_vrf_key(path, &pubkey_hash);
        assert!(res.is_none());

        std::fs::remove_file(path).expect("Failed to delete test file");
    }
}<|MERGE_RESOLUTION|>--- conflicted
+++ resolved
@@ -523,7 +523,6 @@
 
             let mining_pkh_opt = self.get_mining_key_pkh();
             // a sortition happened, but we didn't win.
-<<<<<<< HEAD
             debug!(
                 "Relayer: did not win sortition {}, so stopping tenure",
                 &sn.sortition
@@ -531,8 +530,6 @@
 
             let mining_pkh_opt = self.get_mining_key_pkh();
 
-=======
->>>>>>> ddc1eca3
             match Self::can_continue_tenure(
                 &self.sortdb,
                 &mut self.chainstate,
@@ -540,12 +537,8 @@
                 mining_pkh_opt,
             ) {
                 Ok(Some(_)) => {
-<<<<<<< HEAD
-                    // we could continue the ongoing tenure
-=======
                     // we can continue our ongoing tenure, but we should give the new winning miner
                     // a chance to send their BlockFound first.
->>>>>>> ddc1eca3
                     debug!("Relayer: Did not win sortition, but am mining the ongoing tenure. Allowing the new miner some time to come online before trying to continue.");
                     self.tenure_extend_timeout = Some(Instant::now());
                     return Some(MinerDirective::StopTenure);
