--- conflicted
+++ resolved
@@ -6150,11 +6150,7 @@
         alice_stacker_key,
         alice_nonce,
         min_ustx + 1,
-<<<<<<< HEAD
-        bob_delegate_principal.into(),
-=======
-        bob_delegate_principal.clone(),
->>>>>>> e2415d3b
+        bob_delegate_principal,
         None,
         Some(pox_addr.clone()),
     );
@@ -6610,14 +6606,7 @@
 
     let expected_result = Value::okay(Value::Tuple(
         TupleData::from_data(vec![
-<<<<<<< HEAD
-            (
-                "stacker".into(),
-                Value::Principal(PrincipalData::from(alice_address)),
-            ),
-=======
-            ("stacker".into(), Value::Principal(alice_address.clone())),
->>>>>>> e2415d3b
+            ("stacker".into(), Value::Principal(alice_address)),
             ("total-locked".into(), Value::UInt(min_ustx * 2)),
         ])
         .unwrap(),
