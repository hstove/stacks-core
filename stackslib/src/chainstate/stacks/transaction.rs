// Copyright (C) 2013-2020 Blockstack PBC, a public benefit corporation
// Copyright (C) 2020 Stacks Open Internet Foundation
//
// This program is free software: you can redistribute it and/or modify
// it under the terms of the GNU General Public License as published by
// the Free Software Foundation, either version 3 of the License, or
// (at your option) any later version.
//
// This program is distributed in the hope that it will be useful,
// but WITHOUT ANY WARRANTY; without even the implied warranty of
// MERCHANTABILITY or FITNESS FOR A PARTICULAR PURPOSE.  See the
// GNU General Public License for more details.
//
// You should have received a copy of the GNU General Public License
// along with this program.  If not, see <http://www.gnu.org/licenses/>.

use std::io;
use std::io::prelude::*;
use std::io::{Read, Write};

use clarity::vm::representations::{ClarityName, ContractName};
use clarity::vm::types::serialization::SerializationError as clarity_serialization_error;
use clarity::vm::types::{
    QualifiedContractIdentifier, SequenceData, SequencedValue, StandardPrincipalData,
    MAX_TYPE_DEPTH,
};
use clarity::vm::{ClarityVersion, SymbolicExpression, SymbolicExpressionType, Value};
use stacks_common::codec::{read_next, write_next, Error as codec_error, StacksMessageCodec};
use stacks_common::types::chainstate::StacksAddress;
use stacks_common::types::StacksPublicKeyBuffer;
use stacks_common::util::hash::{to_hex, MerkleHashFunc, MerkleTree, Sha512Trunc256Sum};
use stacks_common::util::retry::BoundReader;
use stacks_common::util::secp256k1::MessageSignature;

use crate::burnchains::Txid;
use crate::chainstate::stacks::{TransactionPayloadID, *};
use crate::codec::Error as CodecError;
use crate::core::*;
use crate::net::Error as net_error;
use crate::util_lib::boot::boot_code_addr;

impl StacksMessageCodec for TransactionContractCall {
    fn consensus_serialize<W: Write>(&self, fd: &mut W) -> Result<(), codec_error> {
        write_next(fd, &self.address)?;
        write_next(fd, &self.contract_name)?;
        write_next(fd, &self.function_name)?;
        write_next(fd, &self.function_args)?;
        Ok(())
    }

    fn consensus_deserialize<R: Read>(fd: &mut R) -> Result<TransactionContractCall, codec_error> {
        let address: StacksAddress = read_next(fd)?;
        let contract_name: ContractName = read_next(fd)?;
        let function_name: ClarityName = read_next(fd)?;
        let function_args: Vec<Value> = {
            let mut bound_read = BoundReader::from_reader(fd, u64::from(MAX_TRANSACTION_LEN));
            read_next(&mut bound_read)
        }?;

        // function name must be valid Clarity variable
        if !StacksString::from(function_name.clone()).is_clarity_variable() {
            warn!("Invalid function name -- not a clarity variable");
            return Err(codec_error::DeserializeError(
                "Failed to parse transaction: invalid function name -- not a Clarity variable"
                    .to_string(),
            ));
        }

        Ok(TransactionContractCall {
            address,
            contract_name,
            function_name,
            function_args,
        })
    }
}

impl TransactionContractCall {
    pub fn to_clarity_contract_id(&self) -> QualifiedContractIdentifier {
        QualifiedContractIdentifier::new(
            StandardPrincipalData::from(self.address.clone()),
            self.contract_name.clone(),
        )
    }
}

impl fmt::Display for TransactionContractCall {
    fn fmt(&self, f: &mut fmt::Formatter) -> fmt::Result {
        let formatted_args = self
            .function_args
            .iter()
            .map(|v| format!("{}", v))
            .collect::<Vec<String>>()
            .join(", ");
        write!(
            f,
            "{}.{}::{}({})",
            self.address, self.contract_name, self.function_name, formatted_args
        )
    }
}

impl StacksMessageCodec for TransactionSmartContract {
    fn consensus_serialize<W: Write>(&self, fd: &mut W) -> Result<(), codec_error> {
        write_next(fd, &self.name)?;
        write_next(fd, &self.code_body)?;
        Ok(())
    }

    fn consensus_deserialize<R: Read>(fd: &mut R) -> Result<TransactionSmartContract, codec_error> {
        let name: ContractName = read_next(fd)?;
        let code_body: StacksString = read_next(fd)?;
        Ok(TransactionSmartContract { name, code_body })
    }
}

fn ClarityVersion_consensus_serialize<W: Write>(
    version: &ClarityVersion,
    fd: &mut W,
) -> Result<(), codec_error> {
    match *version {
        ClarityVersion::Clarity1 => write_next(fd, &1u8)?,
        ClarityVersion::Clarity2 => write_next(fd, &2u8)?,
        ClarityVersion::Clarity3 => write_next(fd, &3u8)?,
    }
    Ok(())
}

fn ClarityVersion_consensus_deserialize<R: Read>(
    fd: &mut R,
) -> Result<ClarityVersion, codec_error> {
    let version_byte: u8 = read_next(fd)?;
    match version_byte {
        1u8 => Ok(ClarityVersion::Clarity1),
        2u8 => Ok(ClarityVersion::Clarity2),
        3u8 => Ok(ClarityVersion::Clarity3),
        _ => Err(codec_error::DeserializeError(format!(
            "Unrecognized ClarityVersion byte {}",
            &version_byte
        ))),
    }
}

impl StacksMessageCodec for TenureChangeCause {
    fn consensus_serialize<W: Write>(&self, fd: &mut W) -> Result<(), codec_error> {
        let byte = (*self) as u8;
        write_next(fd, &byte)
    }

    fn consensus_deserialize<R: Read>(fd: &mut R) -> Result<TenureChangeCause, codec_error> {
        let byte: u8 = read_next(fd)?;
        TenureChangeCause::try_from(byte).map_err(|_| {
            codec_error::DeserializeError(format!("Unrecognized TenureChangeCause byte {byte}"))
        })
    }
}

impl StacksMessageCodec for TenureChangePayload {
    fn consensus_serialize<W: Write>(&self, fd: &mut W) -> Result<(), codec_error> {
        write_next(fd, &self.tenure_consensus_hash)?;
        write_next(fd, &self.prev_tenure_consensus_hash)?;
        write_next(fd, &self.burn_view_consensus_hash)?;
        write_next(fd, &self.previous_tenure_end)?;
        write_next(fd, &self.previous_tenure_blocks)?;
        write_next(fd, &self.cause)?;
        write_next(fd, &self.pubkey_hash)
    }

    fn consensus_deserialize<R: Read>(fd: &mut R) -> Result<Self, codec_error> {
        Ok(Self {
            tenure_consensus_hash: read_next(fd)?,
            prev_tenure_consensus_hash: read_next(fd)?,
            burn_view_consensus_hash: read_next(fd)?,
            previous_tenure_end: read_next(fd)?,
            previous_tenure_blocks: read_next(fd)?,
            cause: read_next(fd)?,
            pubkey_hash: read_next(fd)?,
        })
    }
}

impl StacksMessageCodec for TransactionPayload {
    fn consensus_serialize<W: Write>(&self, fd: &mut W) -> Result<(), codec_error> {
        match self {
            TransactionPayload::TokenTransfer(address, amount, memo) => {
                write_next(fd, &(TransactionPayloadID::TokenTransfer as u8))?;
                write_next(fd, address)?;
                write_next(fd, amount)?;
                write_next(fd, memo)?;
            }
            TransactionPayload::ContractCall(cc) => {
                write_next(fd, &(TransactionPayloadID::ContractCall as u8))?;
                cc.consensus_serialize(fd)?;
            }
            TransactionPayload::SmartContract(sc, version_opt) => {
                if let Some(version) = version_opt {
                    // caller requests a specific Clarity version
                    write_next(fd, &(TransactionPayloadID::VersionedSmartContract as u8))?;
                    ClarityVersion_consensus_serialize(version, fd)?;
                    sc.consensus_serialize(fd)?;
                } else {
                    // caller requests to use whatever the current clarity version is
                    write_next(fd, &(TransactionPayloadID::SmartContract as u8))?;
                    sc.consensus_serialize(fd)?;
                }
            }
            TransactionPayload::PoisonMicroblock(h1, h2) => {
                write_next(fd, &(TransactionPayloadID::PoisonMicroblock as u8))?;
                h1.consensus_serialize(fd)?;
                h2.consensus_serialize(fd)?;
            }
            TransactionPayload::Coinbase(buf, recipient_opt, vrf_opt) => {
                match (recipient_opt, vrf_opt) {
                    (None, None) => {
                        // stacks 2.05 and earlier only use this path
                        write_next(fd, &(TransactionPayloadID::Coinbase as u8))?;
                        write_next(fd, buf)?;
                    }
                    (Some(recipient), None) => {
                        write_next(fd, &(TransactionPayloadID::CoinbaseToAltRecipient as u8))?;
                        write_next(fd, buf)?;
                        write_next(fd, &Value::Principal(recipient.clone()))?;
                    }
                    (None, Some(vrf_proof)) => {
                        // nakamoto coinbase
                        // encode principal as (optional principal)
                        write_next(fd, &(TransactionPayloadID::NakamotoCoinbase as u8))?;
                        write_next(fd, buf)?;
                        write_next(fd, &Value::none())?;
                        write_next(fd, vrf_proof)?;
                    }
                    (Some(recipient), Some(vrf_proof)) => {
                        write_next(fd, &(TransactionPayloadID::NakamotoCoinbase as u8))?;
                        write_next(fd, buf)?;
                        write_next(
                            fd,
                            &Value::some(Value::Principal(recipient.clone())).expect(
                                "FATAL: failed to encode recipient principal as `optional`",
                            ),
                        )?;
                        write_next(fd, vrf_proof)?;
                    }
                }
            }
            TransactionPayload::TenureChange(tc) => {
                write_next(fd, &(TransactionPayloadID::TenureChange as u8))?;
                tc.consensus_serialize(fd)?;
            }
        }
        Ok(())
    }

    fn consensus_deserialize<R: Read>(fd: &mut R) -> Result<TransactionPayload, codec_error> {
        let type_id_u8 = read_next(fd)?;
        let type_id = TransactionPayloadID::from_u8(type_id_u8).ok_or_else(|| {
            codec_error::DeserializeError(format!(
                "Failed to parse transaction -- unknown payload ID {type_id_u8}"
            ))
        })?;
        let payload = match type_id {
            TransactionPayloadID::TokenTransfer => {
                let principal = read_next(fd)?;
                let amount = read_next(fd)?;
                let memo = read_next(fd)?;
                TransactionPayload::TokenTransfer(principal, amount, memo)
            }
            TransactionPayloadID::ContractCall => {
                let payload: TransactionContractCall = read_next(fd)?;
                TransactionPayload::ContractCall(payload)
            }
            TransactionPayloadID::SmartContract => {
                let payload: TransactionSmartContract = read_next(fd)?;
                TransactionPayload::SmartContract(payload, None)
            }
            TransactionPayloadID::VersionedSmartContract => {
                let version = ClarityVersion_consensus_deserialize(fd)?;
                let payload: TransactionSmartContract = read_next(fd)?;
                TransactionPayload::SmartContract(payload, Some(version))
            }
            TransactionPayloadID::PoisonMicroblock => {
                let h1: StacksMicroblockHeader = read_next(fd)?;
                let h2: StacksMicroblockHeader = read_next(fd)?;

                // must differ in some field
                if h1 == h2 {
                    return Err(codec_error::DeserializeError(
                        "Failed to parse transaction -- microblock headers match".to_string(),
                    ));
                }

                // must have the same sequence number or same block parent
                if h1.sequence != h2.sequence && h1.prev_block != h2.prev_block {
                    return Err(codec_error::DeserializeError(
                        "Failed to parse transaction -- microblock headers do not identify a fork"
                            .to_string(),
                    ));
                }

                TransactionPayload::PoisonMicroblock(h1, h2)
            }
            TransactionPayloadID::Coinbase => {
                let payload: CoinbasePayload = read_next(fd)?;
                TransactionPayload::Coinbase(payload, None, None)
            }
            TransactionPayloadID::CoinbaseToAltRecipient => {
                let payload: CoinbasePayload = read_next(fd)?;
                let principal_value: Value = read_next(fd)?;
                let recipient = match principal_value {
                    Value::Principal(recipient_principal) => recipient_principal,
                    _ => {
                        return Err(codec_error::DeserializeError("Failed to parse coinbase transaction -- did not receive a recipient principal value".to_string()));
                    }
                };

                TransactionPayload::Coinbase(payload, Some(recipient), None)
            }
            // TODO: gate this!
            TransactionPayloadID::NakamotoCoinbase => {
                let payload: CoinbasePayload = read_next(fd)?;
                let principal_value_opt: Value = read_next(fd)?;
                let recipient_opt = if let Value::Optional(optional_data) = principal_value_opt {
                    if let Some(principal_value) = optional_data.data {
                        if let Value::Principal(recipient_principal) = *principal_value {
                            Some(recipient_principal)
                        } else {
                            None
                        }
                    } else {
                        None
                    }
                } else {
                    return Err(codec_error::DeserializeError("Failed to parse nakamoto coinbase transaction -- did not receive an optional recipient principal value".to_string()));
                };
                let vrf_proof: VRFProof = read_next(fd)?;
                TransactionPayload::Coinbase(payload, recipient_opt, Some(vrf_proof))
            }
            TransactionPayloadID::TenureChange => {
                let payload: TenureChangePayload = read_next(fd)?;
                TransactionPayload::TenureChange(payload)
            }
        };

        Ok(payload)
    }
}

impl<'a, H> FromIterator<&'a StacksTransaction> for MerkleTree<H>
where
    H: MerkleHashFunc + Clone + PartialEq + fmt::Debug,
{
    fn from_iter<T: IntoIterator<Item = &'a StacksTransaction>>(iter: T) -> Self {
        let txid_vec: Vec<_> = iter
            .into_iter()
            .map(|x| x.txid().as_bytes().to_vec())
            .collect();
        MerkleTree::new(&txid_vec)
    }
}

impl TransactionPayload {
    pub fn new_contract_call(
        contract_address: StacksAddress,
        contract_name: &str,
        function_name: &str,
        args: Vec<Value>,
    ) -> Option<TransactionPayload> {
        let contract_name_str = match ContractName::try_from(contract_name.to_string()) {
            Ok(s) => s,
            Err(_) => {
                test_debug!("Not a clarity name: '{}'", contract_name);
                return None;
            }
        };

        let function_name_str = match ClarityName::try_from(function_name.to_string()) {
            Ok(s) => s,
            Err(_) => {
                test_debug!("Not a clarity name: '{}'", contract_name);
                return None;
            }
        };

        Some(TransactionPayload::ContractCall(TransactionContractCall {
            address: contract_address,
            contract_name: contract_name_str,
            function_name: function_name_str,
            function_args: args,
        }))
    }

    pub fn new_smart_contract(
        name: &str,
        contract: &str,
        version_opt: Option<ClarityVersion>,
    ) -> Option<TransactionPayload> {
        match (
            ContractName::try_from(name.to_string()),
            StacksString::from_str(contract),
        ) {
            (Ok(s_name), Some(s_body)) => Some(TransactionPayload::SmartContract(
                TransactionSmartContract {
                    name: s_name,
                    code_body: s_body,
                },
                version_opt,
            )),
            (_, _) => None,
        }
    }
}

impl StacksMessageCodec for AssetInfo {
    fn consensus_serialize<W: Write>(&self, fd: &mut W) -> Result<(), codec_error> {
        write_next(fd, &self.contract_address)?;
        write_next(fd, &self.contract_name)?;
        write_next(fd, &self.asset_name)?;
        Ok(())
    }

    fn consensus_deserialize<R: Read>(fd: &mut R) -> Result<AssetInfo, codec_error> {
        let contract_address: StacksAddress = read_next(fd)?;
        let contract_name: ContractName = read_next(fd)?;
        let asset_name: ClarityName = read_next(fd)?;
        Ok(AssetInfo {
            contract_address,
            contract_name,
            asset_name,
        })
    }
}

impl StacksMessageCodec for PostConditionPrincipal {
    fn consensus_serialize<W: Write>(&self, fd: &mut W) -> Result<(), codec_error> {
        match *self {
            PostConditionPrincipal::Origin => {
                write_next(fd, &(PostConditionPrincipalID::Origin as u8))?;
            }
            PostConditionPrincipal::Standard(ref address) => {
                write_next(fd, &(PostConditionPrincipalID::Standard as u8))?;
                write_next(fd, address)?;
            }
            PostConditionPrincipal::Contract(ref address, ref contract_name) => {
                write_next(fd, &(PostConditionPrincipalID::Contract as u8))?;
                write_next(fd, address)?;
                write_next(fd, contract_name)?;
            }
        }
        Ok(())
    }

    fn consensus_deserialize<R: Read>(fd: &mut R) -> Result<PostConditionPrincipal, codec_error> {
        let principal_id: u8 = read_next(fd)?;
        let principal = match principal_id {
            x if x == PostConditionPrincipalID::Origin as u8 => PostConditionPrincipal::Origin,
            x if x == PostConditionPrincipalID::Standard as u8 => {
                let addr: StacksAddress = read_next(fd)?;
                PostConditionPrincipal::Standard(addr)
            }
            x if x == PostConditionPrincipalID::Contract as u8 => {
                let addr: StacksAddress = read_next(fd)?;
                let contract_name: ContractName = read_next(fd)?;
                PostConditionPrincipal::Contract(addr, contract_name)
            }
            _ => {
                return Err(codec_error::DeserializeError(format!(
                    "Failed to parse transaction: unknown post condition principal ID {}",
                    principal_id
                )));
            }
        };
        Ok(principal)
    }
}

impl StacksMessageCodec for TransactionPostCondition {
    fn consensus_serialize<W: Write>(&self, fd: &mut W) -> Result<(), codec_error> {
        match *self {
            TransactionPostCondition::STX(ref principal, ref fungible_condition, ref amount) => {
                write_next(fd, &(AssetInfoID::STX as u8))?;
                write_next(fd, principal)?;
                write_next(fd, &(*fungible_condition as u8))?;
                write_next(fd, amount)?;
            }
            TransactionPostCondition::Fungible(
                ref principal,
                ref asset_info,
                ref fungible_condition,
                ref amount,
            ) => {
                write_next(fd, &(AssetInfoID::FungibleAsset as u8))?;
                write_next(fd, principal)?;
                write_next(fd, asset_info)?;
                write_next(fd, &(*fungible_condition as u8))?;
                write_next(fd, amount)?;
            }
            TransactionPostCondition::Nonfungible(
                ref principal,
                ref asset_info,
                ref asset_value,
                ref nonfungible_condition,
            ) => {
                write_next(fd, &(AssetInfoID::NonfungibleAsset as u8))?;
                write_next(fd, principal)?;
                write_next(fd, asset_info)?;
                write_next(fd, asset_value)?;
                write_next(fd, &(*nonfungible_condition as u8))?;
            }
        };
        Ok(())
    }

    fn consensus_deserialize<R: Read>(fd: &mut R) -> Result<TransactionPostCondition, codec_error> {
        let asset_info_id: u8 = read_next(fd)?;
        let postcond = match asset_info_id {
            x if x == AssetInfoID::STX as u8 => {
                let principal: PostConditionPrincipal = read_next(fd)?;
                let condition_u8: u8 = read_next(fd)?;
                let amount: u64 = read_next(fd)?;

                let condition_code = FungibleConditionCode::from_u8(condition_u8).ok_or(
                    codec_error::DeserializeError(format!(
                    "Failed to parse transaction: Failed to parse STX fungible condition code {}",
                    condition_u8
                )),
                )?;

                TransactionPostCondition::STX(principal, condition_code, amount)
            }
            x if x == AssetInfoID::FungibleAsset as u8 => {
                let principal: PostConditionPrincipal = read_next(fd)?;
                let asset: AssetInfo = read_next(fd)?;
                let condition_u8: u8 = read_next(fd)?;
                let amount: u64 = read_next(fd)?;

                let condition_code = FungibleConditionCode::from_u8(condition_u8).ok_or(
                    codec_error::DeserializeError(format!(
                    "Failed to parse transaction: Failed to parse FungibleAsset condition code {}",
                    condition_u8
                )),
                )?;

                TransactionPostCondition::Fungible(principal, asset, condition_code, amount)
            }
            x if x == AssetInfoID::NonfungibleAsset as u8 => {
                let principal: PostConditionPrincipal = read_next(fd)?;
                let asset: AssetInfo = read_next(fd)?;
                let asset_value: Value = read_next(fd)?;
                let condition_u8: u8 = read_next(fd)?;

                let condition_code = NonfungibleConditionCode::from_u8(condition_u8)
                    .ok_or(codec_error::DeserializeError(format!("Failed to parse transaction: Failed to parse NonfungibleAsset condition code {}", condition_u8)))?;

                TransactionPostCondition::Nonfungible(principal, asset, asset_value, condition_code)
            }
            _ => {
                return Err(codec_error::DeserializeError(format!(
                    "Failed to aprse transaction: unknown asset info ID {}",
                    asset_info_id
                )));
            }
        };

        Ok(postcond)
    }
}

impl StacksTransaction {
    pub fn tx_len(&self) -> u64 {
        let mut tx_bytes = vec![];
        self.consensus_serialize(&mut tx_bytes)
            .expect("BUG: Failed to serialize a transaction object");
        u64::try_from(tx_bytes.len()).expect("tx len exceeds 2^64 bytes")
    }

    pub fn consensus_deserialize_with_len<R: Read>(
        fd: &mut R,
    ) -> Result<(StacksTransaction, u64), codec_error> {
        let mut bound_read = BoundReader::from_reader(fd, MAX_TRANSACTION_LEN.into());
        let fd = &mut bound_read;

        let version_u8: u8 = read_next(fd)?;
        let chain_id: u32 = read_next(fd)?;
        let auth: TransactionAuth = read_next(fd)?;
        let anchor_mode_u8: u8 = read_next(fd)?;
        let post_condition_mode_u8: u8 = read_next(fd)?;
        let post_conditions: Vec<TransactionPostCondition> = read_next(fd)?;

        let payload: TransactionPayload = read_next(fd)?;

        let version = if (version_u8 & 0x80) == 0 {
            TransactionVersion::Mainnet
        } else {
            TransactionVersion::Testnet
        };

        let anchor_mode = match anchor_mode_u8 {
            x if x == TransactionAnchorMode::OffChainOnly as u8 => {
                TransactionAnchorMode::OffChainOnly
            }
            x if x == TransactionAnchorMode::OnChainOnly as u8 => {
                TransactionAnchorMode::OnChainOnly
            }
            x if x == TransactionAnchorMode::Any as u8 => TransactionAnchorMode::Any,
            _ => {
                warn!("Invalid tx: invalid anchor mode");
                return Err(codec_error::DeserializeError(format!(
                    "Failed to parse transaction: invalid anchor mode {}",
                    anchor_mode_u8
                )));
            }
        };

        // if the payload is a proof of a poisoned microblock stream, or is a coinbase, then this _must_ be anchored.
        // Otherwise, if the offending leader is the next leader, they can just orphan their proof
        // of malfeasance.
        match payload {
            TransactionPayload::PoisonMicroblock(_, _) => {
                if anchor_mode != TransactionAnchorMode::OnChainOnly {
                    warn!("Invalid tx: invalid anchor mode for poison microblock");
                    return Err(codec_error::DeserializeError(
                        "Failed to parse transaction: invalid anchor mode for PoisonMicroblock"
                            .to_string(),
                    ));
                }
            }
            TransactionPayload::Coinbase(..) => {
                if anchor_mode != TransactionAnchorMode::OnChainOnly {
                    warn!("Invalid tx: invalid anchor mode for coinbase");
                    return Err(codec_error::DeserializeError(
                        "Failed to parse transaction: invalid anchor mode for Coinbase".to_string(),
                    ));
                }
            }
            _ => {}
        }

        let post_condition_mode = match post_condition_mode_u8 {
            x if x == TransactionPostConditionMode::Allow as u8 => {
                TransactionPostConditionMode::Allow
            }
            x if x == TransactionPostConditionMode::Deny as u8 => {
                TransactionPostConditionMode::Deny
            }
            _ => {
                warn!("Invalid tx: invalid post condition mode");
                return Err(codec_error::DeserializeError(format!(
                    "Failed to parse transaction: invalid post-condition mode {}",
                    post_condition_mode_u8
                )));
            }
        };
        let tx = StacksTransaction {
            version,
            chain_id,
            auth,
            anchor_mode,
            post_condition_mode,
            post_conditions,
            payload,
        };

        Ok((tx, fd.num_read()))
    }

    /// Try to convert to a coinbase payload
    pub fn try_as_coinbase(
        &self,
    ) -> Option<(&CoinbasePayload, Option<&PrincipalData>, Option<&VRFProof>)> {
        match &self.payload {
            TransactionPayload::Coinbase(payload, recipient_opt, vrf_proof_opt) => {
                Some((payload, recipient_opt.as_ref(), vrf_proof_opt.as_ref()))
            }
            _ => None,
        }
    }

    /// Try to convert to a tenure change payload
    pub fn try_as_tenure_change(&self) -> Option<&TenureChangePayload> {
        match &self.payload {
            TransactionPayload::TenureChange(tc_payload) => Some(tc_payload),
            _ => None,
        }
    }
}

impl StacksMessageCodec for StacksTransaction {
    fn consensus_serialize<W: Write>(&self, fd: &mut W) -> Result<(), codec_error> {
        write_next(fd, &(self.version as u8))?;
        write_next(fd, &self.chain_id)?;
        write_next(fd, &self.auth)?;
        write_next(fd, &(self.anchor_mode as u8))?;
        write_next(fd, &(self.post_condition_mode as u8))?;
        write_next(fd, &self.post_conditions)?;
        write_next(fd, &self.payload)?;
        Ok(())
    }

    fn consensus_deserialize<R: Read>(fd: &mut R) -> Result<StacksTransaction, codec_error> {
        StacksTransaction::consensus_deserialize_with_len(fd).map(|(result, _)| result)
    }
}

impl From<TransactionSmartContract> for TransactionPayload {
    fn from(value: TransactionSmartContract) -> Self {
        TransactionPayload::SmartContract(value, None)
    }
}

impl From<TransactionContractCall> for TransactionPayload {
    fn from(value: TransactionContractCall) -> Self {
        TransactionPayload::ContractCall(value)
    }
}

impl StacksTransaction {
    /// Create a new, unsigned transaction and an empty STX fee with no post-conditions.
    pub fn new(
        version: TransactionVersion,
        auth: TransactionAuth,
        payload: TransactionPayload,
    ) -> StacksTransaction {
        let anchor_mode = match payload {
            TransactionPayload::Coinbase(..) => TransactionAnchorMode::OnChainOnly,
            TransactionPayload::PoisonMicroblock(_, _) => TransactionAnchorMode::OnChainOnly,
            _ => TransactionAnchorMode::Any,
        };

        StacksTransaction {
            version,
            chain_id: 0,
            auth,
            anchor_mode,
            post_condition_mode: TransactionPostConditionMode::Deny,
            post_conditions: vec![],
            payload,
        }
    }

    /// Get fee rate
    pub fn get_tx_fee(&self) -> u64 {
        self.auth.get_tx_fee()
    }

    /// Set fee rate
    pub fn set_tx_fee(&mut self, tx_fee: u64) {
        self.auth.set_tx_fee(tx_fee);
    }

    /// Get origin nonce
    pub fn get_origin_nonce(&self) -> u64 {
        self.auth.get_origin_nonce()
    }

    /// get sponsor nonce
    pub fn get_sponsor_nonce(&self) -> Option<u64> {
        self.auth.get_sponsor_nonce()
    }

    /// set origin nonce
    pub fn set_origin_nonce(&mut self, n: u64) {
        self.auth.set_origin_nonce(n);
    }

    /// set sponsor nonce
    pub fn set_sponsor_nonce(&mut self, n: u64) -> Result<(), Error> {
        self.auth.set_sponsor_nonce(n)
    }

    /// Set anchor mode
    pub fn set_anchor_mode(&mut self, anchor_mode: TransactionAnchorMode) {
        self.anchor_mode = anchor_mode;
    }

    /// Set post-condition mode
    pub fn set_post_condition_mode(&mut self, postcond_mode: TransactionPostConditionMode) {
        self.post_condition_mode = postcond_mode;
    }

    /// Add a post-condition
    pub fn add_post_condition(&mut self, post_condition: TransactionPostCondition) {
        self.post_conditions.push(post_condition);
    }

    /// a txid of a stacks transaction is its sha512/256 hash
    pub fn txid(&self) -> Txid {
        let mut bytes = vec![];
        self.consensus_serialize(&mut bytes)
            .expect("BUG: failed to serialize to a vec");
        Txid::from_stacks_tx(&bytes)
    }

    /// Get a mutable reference to the internal auth structure
    pub fn borrow_auth(&mut self) -> &mut TransactionAuth {
        &mut self.auth
    }

    /// Get an immutable reference to the internal auth structure
    pub fn auth(&self) -> &TransactionAuth {
        &self.auth
    }

    /// begin signing the transaction.
    /// If this is a sponsored transaction, then the origin only commits to knowing that it is
    /// sponsored.  It does _not_ commit to the sponsored fields, so set them all to sentinel
    /// values.
    /// Return the initial sighash.
    fn sign_begin(&self) -> Txid {
        let mut tx = self.clone();
        tx.auth = tx.auth.into_initial_sighash_auth();
        tx.txid()
    }

    /// begin verifying a transaction.
    /// return the initial sighash
    fn verify_begin(&self) -> Txid {
        let mut tx = self.clone();
        tx.auth = tx.auth.into_initial_sighash_auth();
        tx.txid()
    }

    /// Sign a sighash and append the signature and public key to the given spending condition.
    /// Returns the next sighash
    fn sign_and_append(
        condition: &mut TransactionSpendingCondition,
        cur_sighash: &Txid,
        auth_flag: &TransactionAuthFlags,
        privk: &StacksPrivateKey,
    ) -> Result<Txid, net_error> {
        let (next_sig, next_sighash) = TransactionSpendingCondition::next_signature(
            cur_sighash,
            auth_flag,
            condition.tx_fee(),
            condition.nonce(),
            privk,
        )?;
        match condition {
            TransactionSpendingCondition::Singlesig(ref mut cond) => {
                cond.set_signature(next_sig);
                Ok(next_sighash)
            }
            TransactionSpendingCondition::Multisig(ref mut cond) => {
                cond.push_signature(
                    if privk.compress_public() {
                        TransactionPublicKeyEncoding::Compressed
                    } else {
                        TransactionPublicKeyEncoding::Uncompressed
                    },
                    next_sig,
                );
                Ok(next_sighash)
            }
            TransactionSpendingCondition::OrderIndependentMultisig(ref mut cond) => {
                cond.push_signature(
                    if privk.compress_public() {
                        TransactionPublicKeyEncoding::Compressed
                    } else {
                        TransactionPublicKeyEncoding::Uncompressed
                    },
                    next_sig,
                );
                Ok(*cur_sighash)
            }
        }
    }

    /// Pop the last auth field
    fn pop_auth_field(
        condition: &mut TransactionSpendingCondition,
    ) -> Option<TransactionAuthField> {
        match condition {
            TransactionSpendingCondition::Multisig(ref mut cond) => cond.pop_auth_field(),
            TransactionSpendingCondition::OrderIndependentMultisig(ref mut cond) => {
                cond.pop_auth_field()
            }
            TransactionSpendingCondition::Singlesig(ref mut cond) => cond.pop_signature(),
        }
    }

    /// Append a public key to a multisig condition
    fn append_pubkey(
        condition: &mut TransactionSpendingCondition,
        pubkey: &StacksPublicKey,
    ) -> Result<(), net_error> {
        match condition {
            TransactionSpendingCondition::Multisig(ref mut cond) => {
                cond.push_public_key(pubkey.clone());
                Ok(())
            }
            TransactionSpendingCondition::OrderIndependentMultisig(ref mut cond) => {
                cond.push_public_key(pubkey.clone());
                Ok(())
            }
            _ => Err(net_error::SigningError(
                "Not a multisig condition".to_string(),
            )),
        }
    }

    /// Append the next signature from the origin account authorization.
    /// Return the next sighash.
    pub fn sign_next_origin(
        &mut self,
        cur_sighash: &Txid,
        privk: &StacksPrivateKey,
    ) -> Result<Txid, net_error> {
        let next_sighash = match self.auth {
            TransactionAuth::Standard(ref mut origin_condition)
            | TransactionAuth::Sponsored(ref mut origin_condition, _) => {
                StacksTransaction::sign_and_append(
                    origin_condition,
                    cur_sighash,
                    &TransactionAuthFlags::AuthStandard,
                    privk,
                )?
            }
        };
        Ok(next_sighash)
    }

    /// Append the next public key to the origin account authorization.
    pub fn append_next_origin(&mut self, pubk: &StacksPublicKey) -> Result<(), net_error> {
        match self.auth {
            TransactionAuth::Standard(ref mut origin_condition) => {
                StacksTransaction::append_pubkey(origin_condition, pubk)
            }
            TransactionAuth::Sponsored(ref mut origin_condition, _) => {
                StacksTransaction::append_pubkey(origin_condition, pubk)
            }
        }
    }

    /// Append the next signature from the sponsoring account.
    /// Return the next sighash
    pub fn sign_next_sponsor(
        &mut self,
        cur_sighash: &Txid,
        privk: &StacksPrivateKey,
    ) -> Result<Txid, net_error> {
        let next_sighash = match self.auth {
            TransactionAuth::Standard(_) => {
                // invalid
                return Err(net_error::SigningError(
                    "Cannot sign standard authorization with a sponsoring private key".to_string(),
                ));
            }
            TransactionAuth::Sponsored(_, ref mut sponsor_condition) => {
                StacksTransaction::sign_and_append(
                    sponsor_condition,
                    cur_sighash,
                    &TransactionAuthFlags::AuthSponsored,
                    privk,
                )?
            }
        };
        Ok(next_sighash)
    }

    /// Append the next public key to the sponsor account authorization.
    pub fn append_next_sponsor(&mut self, pubk: &StacksPublicKey) -> Result<(), net_error> {
        match self.auth {
            TransactionAuth::Standard(_) => Err(net_error::SigningError(
                "Cannot appned a public key to the sponsor of a standard auth condition"
                    .to_string(),
            )),
            TransactionAuth::Sponsored(_, ref mut sponsor_condition) => {
                StacksTransaction::append_pubkey(sponsor_condition, pubk)
            }
        }
    }

    /// Verify this transaction's signatures
    pub fn verify(&self) -> Result<(), net_error> {
        self.auth.verify(&self.verify_begin())
    }

    /// Verify the transaction's origin signatures only.
    /// Used by sponsors to get the next sig-hash to sign.
    pub fn verify_origin(&self) -> Result<Txid, net_error> {
        self.auth.verify_origin(&self.verify_begin())
    }

    /// Get the origin account's address
    pub fn origin_address(&self) -> StacksAddress {
        match (&self.version, &self.auth) {
            (TransactionVersion::Mainnet, TransactionAuth::Standard(origin_condition)) => {
                origin_condition.address_mainnet()
            }
            (TransactionVersion::Testnet, TransactionAuth::Standard(origin_condition)) => {
                origin_condition.address_testnet()
            }
            (
                TransactionVersion::Mainnet,
                TransactionAuth::Sponsored(origin_condition, _unused),
            ) => origin_condition.address_mainnet(),
            (
                TransactionVersion::Testnet,
                TransactionAuth::Sponsored(origin_condition, _unused),
            ) => origin_condition.address_testnet(),
        }
    }

    /// Get the sponsor account's address, if this transaction is sponsored
    pub fn sponsor_address(&self) -> Option<StacksAddress> {
        match (&self.version, &self.auth) {
            (TransactionVersion::Mainnet, TransactionAuth::Standard(_unused)) => None,
            (TransactionVersion::Testnet, TransactionAuth::Standard(_unused)) => None,
            (
                TransactionVersion::Mainnet,
                TransactionAuth::Sponsored(_unused, sponsor_condition),
            ) => Some(sponsor_condition.address_mainnet()),
            (
                TransactionVersion::Testnet,
                TransactionAuth::Sponsored(_unused, sponsor_condition),
            ) => Some(sponsor_condition.address_testnet()),
        }
    }

    /// Get a copy of the origin spending condition
    pub fn get_origin(&self) -> TransactionSpendingCondition {
        self.auth.origin().clone()
    }

    /// Get a copy of the sending condition that will pay the tx fee
    pub fn get_payer(&self) -> TransactionSpendingCondition {
        match self.auth.sponsor() {
            Some(tsc) => tsc.clone(),
            None => self.auth.origin().clone(),
        }
    }

    /// Is this a mainnet transaction?  false means 'testnet'
    pub fn is_mainnet(&self) -> bool {
        self.version == TransactionVersion::Mainnet
    }

    /// Is this a phantom transaction?
    pub fn is_phantom(&self) -> bool {
        let boot_address = boot_code_addr(self.is_mainnet()).into();
        if let TransactionPayload::TokenTransfer(address, amount, _) = &self.payload {
            *address == boot_address && *amount == 0
        } else {
            false
        }
    }
}

impl StacksTransactionSigner {
    pub fn new(tx: &StacksTransaction) -> StacksTransactionSigner {
        StacksTransactionSigner {
            tx: tx.clone(),
            sighash: tx.sign_begin(),
            origin_done: false,
            check_oversign: true,
            check_overlap: true,
        }
    }

    pub fn new_sponsor(
        tx: &StacksTransaction,
        spending_condition: TransactionSpendingCondition,
    ) -> Result<StacksTransactionSigner, Error> {
        if !tx.auth.is_sponsored() {
            return Err(Error::IncompatibleSpendingConditionError);
        }
        let mut new_tx = tx.clone();
        new_tx.auth.set_sponsor(spending_condition)?;
        let origin_sighash = new_tx.verify_origin().map_err(Error::NetError)?;

        Ok(StacksTransactionSigner {
            tx: new_tx,
            sighash: origin_sighash,
            origin_done: true,
            check_oversign: true,
            check_overlap: true,
        })
    }

    pub fn resume(&mut self, tx: &StacksTransaction) {
        self.tx = tx.clone()
    }

    pub fn disable_checks(&mut self) {
        self.check_oversign = false;
        self.check_overlap = false;
    }

    pub fn sign_origin(&mut self, privk: &StacksPrivateKey) -> Result<(), net_error> {
        if self.check_overlap && self.origin_done {
            // can't sign another origin private key since we started signing sponsors
            return Err(net_error::SigningError(
                "Cannot sign origin after sponsor key".to_string(),
            ));
        }

        match self.tx.auth {
            TransactionAuth::Standard(ref origin_condition) => {
                if self.check_oversign
                    && origin_condition.num_signatures() >= origin_condition.signatures_required()
                {
                    return Err(net_error::SigningError(
                        "Origin would have too many signatures".to_string(),
                    ));
                }
            }
            TransactionAuth::Sponsored(ref origin_condition, _) => {
                if self.check_oversign
                    && origin_condition.num_signatures() >= origin_condition.signatures_required()
                {
                    return Err(net_error::SigningError(
                        "Origin would have too many signatures".to_string(),
                    ));
                }
            }
        }

        let next_sighash = self.tx.sign_next_origin(&self.sighash, privk)?;
        self.sighash = next_sighash;
        Ok(())
    }

    pub fn append_origin(&mut self, pubk: &StacksPublicKey) -> Result<(), net_error> {
        if self.check_overlap && self.origin_done {
            // can't append another origin key
            return Err(net_error::SigningError(
                "Cannot append public key to origin after sponsor key".to_string(),
            ));
        }

        self.tx.append_next_origin(pubk)
    }

    pub fn sign_sponsor(&mut self, privk: &StacksPrivateKey) -> Result<(), net_error> {
        if let TransactionAuth::Sponsored(_, ref sponsor_condition) = self.tx.auth {
            if self.check_oversign
                && sponsor_condition.num_signatures() >= sponsor_condition.signatures_required()
            {
                return Err(net_error::SigningError(
                    "Sponsor would have too many signatures".to_string(),
                ));
            }
        }

        let next_sighash = self.tx.sign_next_sponsor(&self.sighash, privk)?;
        self.sighash = next_sighash;
        self.origin_done = true;
        Ok(())
    }

    pub fn append_sponsor(&mut self, pubk: &StacksPublicKey) -> Result<(), net_error> {
        self.tx.append_next_sponsor(pubk)
    }

    pub fn pop_origin_auth_field(&mut self) -> Option<TransactionAuthField> {
        match self.tx.auth {
            TransactionAuth::Standard(ref mut origin_condition) => {
                StacksTransaction::pop_auth_field(origin_condition)
            }
            TransactionAuth::Sponsored(ref mut origin_condition, _) => {
                StacksTransaction::pop_auth_field(origin_condition)
            }
        }
    }

    pub fn pop_sponsor_auth_field(&mut self) -> Option<TransactionAuthField> {
        match self.tx.auth {
            TransactionAuth::Sponsored(_, ref mut sponsor_condition) => {
                StacksTransaction::pop_auth_field(sponsor_condition)
            }
            _ => None,
        }
    }

    pub fn complete(&self) -> bool {
        match self.tx.auth {
            TransactionAuth::Standard(ref origin_condition) => {
                origin_condition.num_signatures() >= origin_condition.signatures_required()
            }
            TransactionAuth::Sponsored(ref origin_condition, ref sponsored_condition) => {
                origin_condition.num_signatures() >= origin_condition.signatures_required()
                    && sponsored_condition.num_signatures()
                        >= sponsored_condition.signatures_required()
                    && (self.origin_done || !self.check_overlap)
            }
        }
    }

    pub fn get_tx_incomplete(&self) -> StacksTransaction {
        self.tx.clone()
    }

    pub fn get_tx(&self) -> Option<StacksTransaction> {
        if self.complete() {
            Some(self.tx.clone())
        } else {
            None
        }
    }
}

#[cfg(test)]
mod test {
    use std::error::Error;

    use clarity::vm::representations::{ClarityName, ContractName};
    use clarity::vm::types::{PrincipalData, QualifiedContractIdentifier};
    use stacks_common::util::hash::*;
    use stacks_common::util::log;
    use stacks_common::util::retry::{BoundReader, LogReader};

    use super::*;
    use crate::chainstate::stacks::test::codec_all_transactions;
    use crate::chainstate::stacks::{
        StacksPublicKey as PubKey, C32_ADDRESS_VERSION_MAINNET_MULTISIG,
        C32_ADDRESS_VERSION_MAINNET_SINGLESIG, *,
    };
    use crate::net::codec::test::check_codec_and_corruption;
    use crate::net::codec::*;
    use crate::net::*;

    impl StacksTransaction {
        /// Sign a sighash without appending the signature and public key
        /// to the given spending condition.
        /// Returns the resulting signature
        fn sign_no_append_origin(
            &self,
            cur_sighash: &Txid,
            privk: &StacksPrivateKey,
        ) -> Result<MessageSignature, net_error> {
            let next_sig = match self.auth {
                TransactionAuth::Standard(ref origin_condition)
                | TransactionAuth::Sponsored(ref origin_condition, _) => {
                    let (next_sig, _next_sighash) = TransactionSpendingCondition::next_signature(
                        cur_sighash,
                        &TransactionAuthFlags::AuthStandard,
                        origin_condition.tx_fee(),
                        origin_condition.nonce(),
                        privk,
                    )?;
                    next_sig
                }
            };
            Ok(next_sig)
        }

        /// Appends a signature and public key to the spending condition.
        fn append_origin_signature(
            &mut self,
            signature: MessageSignature,
            key_encoding: TransactionPublicKeyEncoding,
        ) -> Result<(), net_error> {
            match self.auth {
                TransactionAuth::Standard(ref mut origin_condition)
                | TransactionAuth::Sponsored(ref mut origin_condition, _) => match origin_condition
                {
                    TransactionSpendingCondition::Singlesig(ref mut cond) => {
                        cond.set_signature(signature);
                    }
                    TransactionSpendingCondition::Multisig(ref mut cond) => {
                        cond.push_signature(key_encoding, signature);
                    }
                    TransactionSpendingCondition::OrderIndependentMultisig(ref mut cond) => {
                        cond.push_signature(key_encoding, signature);
                    }
                },
            };
            Ok(())
        }

        /// Sign a sighash as a sponsor without appending the signature and public key
        /// to the given spending condition.
        /// Returns the resulting signature
        fn sign_no_append_sponsor(
            &mut self,
            cur_sighash: &Txid,
            privk: &StacksPrivateKey,
        ) -> Result<MessageSignature, net_error> {
            let next_sig = match self.auth {
                TransactionAuth::Standard(_) => {
                    return Err(net_error::SigningError(
                        "Cannot sign standard authorization with a sponsoring private key"
                            .to_string(),
                    ));
                }
                TransactionAuth::Sponsored(_, ref mut sponsor_condition) => {
                    let (next_sig, _next_sighash) = TransactionSpendingCondition::next_signature(
                        cur_sighash,
                        &TransactionAuthFlags::AuthSponsored,
                        sponsor_condition.tx_fee(),
                        sponsor_condition.nonce(),
                        privk,
                    )?;
                    next_sig
                }
            };
            Ok(next_sig)
        }

        /// Appends a sponsor signature and public key to the spending condition.
        pub fn append_sponsor_signature(
            &mut self,
            signature: MessageSignature,
            key_encoding: TransactionPublicKeyEncoding,
        ) -> Result<(), net_error> {
            match self.auth {
                TransactionAuth::Standard(_) => Err(net_error::SigningError(
                    "Cannot appned a public key to the sponsor of a standard auth condition"
                        .to_string(),
                )),
                TransactionAuth::Sponsored(_, ref mut sponsor_condition) => match sponsor_condition
                {
                    TransactionSpendingCondition::Singlesig(ref mut cond) => {
                        Ok(cond.set_signature(signature))
                    }
                    TransactionSpendingCondition::Multisig(ref mut cond) => {
                        Ok(cond.push_signature(key_encoding, signature))
                    }
                    TransactionSpendingCondition::OrderIndependentMultisig(ref mut cond) => {
                        Ok(cond.push_signature(key_encoding, signature))
                    }
                },
            }
        }
    }

    fn corrupt_auth_field(
        corrupt_auth_fields: &TransactionAuth,
        i: usize,
        corrupt_origin: bool,
        corrupt_sponsor: bool,
    ) -> TransactionAuth {
        let mut new_corrupt_auth_fields = corrupt_auth_fields.clone();
        match new_corrupt_auth_fields {
            TransactionAuth::Standard(ref mut origin_condition) => {
                if corrupt_origin {
                    match origin_condition {
                        TransactionSpendingCondition::Singlesig(ref mut data) => {
                            let mut sig_bytes = data.signature.as_bytes().to_vec();
                            sig_bytes[1] ^= 1u8; // this breaks the `r` parameter
                            data.signature = MessageSignature::from_raw(&sig_bytes);
                        }
                        TransactionSpendingCondition::Multisig(ref mut data) => {
                            let corrupt_field = match data.fields[i] {
                                TransactionAuthField::PublicKey(ref pubkey) => {
                                    TransactionAuthField::PublicKey(StacksPublicKey::from_hex("0270790e675116a63a75008832d82ad93e4332882ab0797b0f156de9d739160a0b").unwrap())
                                },
                                TransactionAuthField::Signature(ref key_encoding, ref sig) => {
                                    let mut sig_bytes = sig.as_bytes().to_vec();
                                    sig_bytes[1] ^= 1u8;    // this breaks the `r` paramter
                                    let corrupt_sig = MessageSignature::from_raw(&sig_bytes);
                                    TransactionAuthField::Signature(*key_encoding, corrupt_sig)
                                }
                            };
                            data.fields[i] = corrupt_field
                        }
                        TransactionSpendingCondition::OrderIndependentMultisig(ref mut data) => {
                            let corrupt_field = match data.fields[i] {
                                TransactionAuthField::PublicKey(ref pubkey) => {
                                    TransactionAuthField::PublicKey(StacksPublicKey::from_hex("0270790e675116a63a75008832d82ad93e4332882ab0797b0f156de9d739160a0b").unwrap())
                                }
                                TransactionAuthField::Signature(ref key_encoding, ref sig) => {
                                    let mut sig_bytes = sig.as_bytes().to_vec();
                                    sig_bytes[1] ^= 1u8;    // this breaks the `r` paramter
                                    let corrupt_sig = MessageSignature::from_raw(&sig_bytes);
                                    TransactionAuthField::Signature(*key_encoding, corrupt_sig)
                                }
                            };
                            data.fields[i] = corrupt_field
                        }
                    }
                }
            }
            TransactionAuth::Sponsored(ref mut origin_condition, ref mut sponsor_condition) => {
                if corrupt_origin {
                    match origin_condition {
                        TransactionSpendingCondition::Singlesig(ref mut data) => {
                            let mut sig_bytes = data.signature.as_bytes().to_vec();
                            sig_bytes[1] ^= 1u8; // this breaks the `r` parameter
                            data.signature = MessageSignature::from_raw(&sig_bytes);
                        }
                        TransactionSpendingCondition::Multisig(ref mut data) => {
                            let corrupt_field = match data.fields[i] {
                                TransactionAuthField::PublicKey(_) => {
                                    TransactionAuthField::PublicKey(StacksPublicKey::from_hex("0270790e675116a63a75008832d82ad93e4332882ab0797b0f156de9d739160a0b").unwrap())
                                },
                                TransactionAuthField::Signature(ref key_encoding, ref sig) => {
                                    let mut sig_bytes = sig.as_bytes().to_vec();
                                    sig_bytes[1] ^= 1u8;    // this breaks the `r` paramter
                                    let corrupt_sig = MessageSignature::from_raw(&sig_bytes);
                                    TransactionAuthField::Signature(*key_encoding, corrupt_sig)
                                }
                            };
                            data.fields[i] = corrupt_field
                        }
                        TransactionSpendingCondition::OrderIndependentMultisig(ref mut data) => {
                            let corrupt_field = match data.fields[i] {
                                TransactionAuthField::PublicKey(_) => {
                                    TransactionAuthField::PublicKey(StacksPublicKey::from_hex("0270790e675116a63a75008832d82ad93e4332882ab0797b0f156de9d739160a0b").unwrap())
                                }
                                TransactionAuthField::Signature(ref key_encoding, ref sig) => {
                                    let mut sig_bytes = sig.as_bytes().to_vec();
                                    sig_bytes[1] ^= 1u8;    // this breaks the `r` paramter
                                    let corrupt_sig = MessageSignature::from_raw(&sig_bytes);
                                    TransactionAuthField::Signature(*key_encoding, corrupt_sig)
                                }
                            };
                            data.fields[i] = corrupt_field
                        }
                    }
                }
                if corrupt_sponsor {
                    match sponsor_condition {
                        TransactionSpendingCondition::Singlesig(ref mut data) => {
                            let mut sig_bytes = data.signature.as_bytes().to_vec();
                            sig_bytes[1] ^= 1u8; // this breaks the `r` parameter
                            data.signature = MessageSignature::from_raw(&sig_bytes);
                        }
                        TransactionSpendingCondition::Multisig(ref mut data) => {
                            let corrupt_field = match data.fields[i] {
                                TransactionAuthField::PublicKey(ref pubkey) => {
                                    TransactionAuthField::PublicKey(StacksPublicKey::from_hex("0270790e675116a63a75008832d82ad93e4332882ab0797b0f156de9d739160a0b").unwrap())
                                },
                                TransactionAuthField::Signature(ref key_encoding, ref sig) => {
                                    let mut sig_bytes = sig.as_bytes().to_vec();
                                    sig_bytes[1] ^= 1u8;    // this breaks the `r` paramter
                                    let corrupt_sig = MessageSignature::from_raw(&sig_bytes);
                                    TransactionAuthField::Signature(*key_encoding, corrupt_sig)
                                }
                            };
                            data.fields[i] = corrupt_field
                        }
                        TransactionSpendingCondition::OrderIndependentMultisig(ref mut data) => {
                            let corrupt_field = match data.fields[i] {
                                TransactionAuthField::PublicKey(ref pubkey) => {
                                    TransactionAuthField::PublicKey(StacksPublicKey::from_hex("0270790e675116a63a75008832d82ad93e4332882ab0797b0f156de9d739160a0b").unwrap())
                                }
                                TransactionAuthField::Signature(ref key_encoding, ref sig) => {
                                    let mut sig_bytes = sig.as_bytes().to_vec();
                                    sig_bytes[1] ^= 1u8;    // this breaks the `r` paramter
                                    let corrupt_sig = MessageSignature::from_raw(&sig_bytes);
                                    TransactionAuthField::Signature(*key_encoding, corrupt_sig)
                                }
                            };
                            data.fields[i] = corrupt_field
                        }
                    }
                }
            }
        };
        new_corrupt_auth_fields
    }

    fn find_signature(spend: &TransactionSpendingCondition) -> usize {
        match spend {
            TransactionSpendingCondition::Singlesig(_) => 0,
            TransactionSpendingCondition::Multisig(ref data) => {
                let mut j = 0;
                for f in 0..data.fields.len() {
                    if matches!(data.fields[f], TransactionAuthField::Signature(..)) {
                        j = f;
                        break;
                    };
                }
                j
            }
            TransactionSpendingCondition::OrderIndependentMultisig(ref data) => {
                let mut j = 0;
                for f in 0..data.fields.len() {
                    if matches!(data.fields[f], TransactionAuthField::Signature(..)) {
                        j = f;
                        break;
                    };
                }
                j
            }
        }
    }

    fn find_public_key(spend: &TransactionSpendingCondition) -> usize {
        match spend {
            TransactionSpendingCondition::Singlesig(_) => 0,
            TransactionSpendingCondition::Multisig(ref data) => {
                let mut j = 0;
                for f in 0..data.fields.len() {
                    if matches!(data.fields[f], TransactionAuthField::PublicKey(_)) {
                        j = f;
                        break;
                    };
                }
                j
            }
            TransactionSpendingCondition::OrderIndependentMultisig(ref data) => {
                let mut j = 0;
                for f in 0..data.fields.len() {
                    if matches!(data.fields[f], TransactionAuthField::PublicKey(_)) {
                        j = f;
                        break;
                    };
                }
                j
            }
        }
    }

    fn corrupt_auth_field_signature(
        corrupt_auth_fields: &TransactionAuth,
        corrupt_origin: bool,
        corrupt_sponsor: bool,
    ) -> TransactionAuth {
        let i = match corrupt_auth_fields {
            TransactionAuth::Standard(ref spend) => {
                if corrupt_origin {
                    find_signature(spend)
                } else {
                    0
                }
            }
            TransactionAuth::Sponsored(ref origin_spend, ref sponsor_spend) => {
                if corrupt_sponsor {
                    find_signature(sponsor_spend)
                } else if corrupt_origin {
                    find_signature(origin_spend)
                } else {
                    0
                }
            }
        };
        corrupt_auth_field(corrupt_auth_fields, i, corrupt_origin, corrupt_sponsor)
    }

    fn corrupt_auth_field_public_key(
        corrupt_auth_fields: &TransactionAuth,
        corrupt_origin: bool,
        corrupt_sponsor: bool,
    ) -> TransactionAuth {
        let i = match corrupt_auth_fields {
            TransactionAuth::Standard(ref spend) => {
                if corrupt_origin {
                    find_public_key(spend)
                } else {
                    0
                }
            }
            TransactionAuth::Sponsored(ref origin_spend, ref sponsor_spend) => {
                if corrupt_sponsor {
                    find_public_key(sponsor_spend)
                } else if corrupt_origin {
                    find_public_key(origin_spend)
                } else {
                    0
                }
            }
        };
        corrupt_auth_field(corrupt_auth_fields, i, corrupt_origin, corrupt_sponsor)
    }

    // verify that we can verify signatures over a transaction.
    // also verify that we can corrupt any field and fail to verify the transaction.
    // corruption tests should obviously fail -- the initial sighash changes if any of the
    // serialized data changes.
    fn test_signature_and_corruption(
        signed_tx: &StacksTransaction,
        corrupt_origin: bool,
        corrupt_sponsor: bool,
    ) {
        // signature is well-formed otherwise
        signed_tx.verify().unwrap();

        // mess with the auth hash code
        let mut corrupt_tx_hash_mode = signed_tx.clone();
        let mut corrupt_auth_hash_mode = corrupt_tx_hash_mode.auth().clone();
        match corrupt_auth_hash_mode {
            TransactionAuth::Standard(ref mut origin_condition) => {
                if corrupt_origin {
                    match origin_condition {
                        TransactionSpendingCondition::Singlesig(ref mut data) => {
                            data.hash_mode = if data.hash_mode == SinglesigHashMode::P2PKH {
                                SinglesigHashMode::P2WPKH
                            } else {
                                SinglesigHashMode::P2PKH
                            };
                        }
                        TransactionSpendingCondition::Multisig(ref mut data) => {
                            data.hash_mode = if data.hash_mode == MultisigHashMode::P2SH {
                                MultisigHashMode::P2WSH
                            } else {
                                MultisigHashMode::P2SH
                            };
                        }
                        TransactionSpendingCondition::OrderIndependentMultisig(ref mut data) => {
                            data.hash_mode =
                                if data.hash_mode == OrderIndependentMultisigHashMode::P2SH {
                                    OrderIndependentMultisigHashMode::P2WSH
                                } else {
                                    OrderIndependentMultisigHashMode::P2SH
                                };
                        }
                    }
                }
            }
            TransactionAuth::Sponsored(ref mut origin_condition, ref mut sponsored_condition) => {
                if corrupt_origin {
                    match origin_condition {
                        TransactionSpendingCondition::Singlesig(ref mut data) => {
                            data.hash_mode = if data.hash_mode == SinglesigHashMode::P2PKH {
                                SinglesigHashMode::P2WPKH
                            } else {
                                SinglesigHashMode::P2PKH
                            };
                        }
                        TransactionSpendingCondition::Multisig(ref mut data) => {
                            data.hash_mode = if data.hash_mode == MultisigHashMode::P2SH {
                                MultisigHashMode::P2WSH
                            } else {
                                MultisigHashMode::P2SH
                            };
                        }
                        TransactionSpendingCondition::OrderIndependentMultisig(ref mut data) => {
                            data.hash_mode =
                                if data.hash_mode == OrderIndependentMultisigHashMode::P2SH {
                                    OrderIndependentMultisigHashMode::P2WSH
                                } else {
                                    OrderIndependentMultisigHashMode::P2SH
                                };
                        }
                    }
                }
                if corrupt_sponsor {
                    match sponsored_condition {
                        TransactionSpendingCondition::Singlesig(ref mut data) => {
                            data.hash_mode = if data.hash_mode == SinglesigHashMode::P2PKH {
                                SinglesigHashMode::P2WPKH
                            } else {
                                SinglesigHashMode::P2PKH
                            };
                        }
                        TransactionSpendingCondition::Multisig(ref mut data) => {
                            data.hash_mode = if data.hash_mode == MultisigHashMode::P2SH {
                                MultisigHashMode::P2WSH
                            } else {
                                MultisigHashMode::P2SH
                            };
                        }
                        TransactionSpendingCondition::OrderIndependentMultisig(ref mut data) => {
                            data.hash_mode =
                                if data.hash_mode == OrderIndependentMultisigHashMode::P2SH {
                                    OrderIndependentMultisigHashMode::P2WSH
                                } else {
                                    OrderIndependentMultisigHashMode::P2SH
                                };
                        }
                    }
                }
            }
        };
        corrupt_tx_hash_mode.auth = corrupt_auth_hash_mode;
        assert!(corrupt_tx_hash_mode.txid() != signed_tx.txid());

        // mess with the auth nonce
        let mut corrupt_tx_nonce = signed_tx.clone();
        let mut corrupt_auth_nonce = corrupt_tx_nonce.auth().clone();
        match corrupt_auth_nonce {
            TransactionAuth::Standard(ref mut origin_condition) => {
                if corrupt_origin {
                    match origin_condition {
                        TransactionSpendingCondition::Singlesig(ref mut data) => {
                            data.nonce += 1;
                        }
                        TransactionSpendingCondition::Multisig(ref mut data) => {
                            data.nonce += 1;
                        }
                        TransactionSpendingCondition::OrderIndependentMultisig(ref mut data) => {
                            data.nonce += 1;
                        }
                    };
                }
            }
            TransactionAuth::Sponsored(ref mut origin_condition, ref mut sponsored_condition) => {
                if corrupt_origin {
                    match origin_condition {
                        TransactionSpendingCondition::Singlesig(ref mut data) => {
                            data.nonce += 1;
                        }
                        TransactionSpendingCondition::Multisig(ref mut data) => {
                            data.nonce += 1;
                        }
                        TransactionSpendingCondition::OrderIndependentMultisig(ref mut data) => {
                            data.nonce += 1;
                        }
                    }
                }
                if corrupt_sponsor {
                    match sponsored_condition {
                        TransactionSpendingCondition::Singlesig(ref mut data) => {
                            data.nonce += 1;
                        }
                        TransactionSpendingCondition::Multisig(ref mut data) => {
                            data.nonce += 1;
                        }
                        TransactionSpendingCondition::OrderIndependentMultisig(ref mut data) => {
                            data.nonce += 1;
                        }
                    }
                }
            }
        };
        corrupt_tx_nonce.auth = corrupt_auth_nonce;
        assert!(corrupt_tx_nonce.txid() != signed_tx.txid());

        // corrupt a signature
        let mut corrupt_tx_signature = signed_tx.clone();
        let corrupt_auth_signature = corrupt_tx_signature.auth;
        corrupt_tx_signature.auth =
            corrupt_auth_field_signature(&corrupt_auth_signature, corrupt_origin, corrupt_sponsor);

        assert!(corrupt_tx_signature.txid() != signed_tx.txid());

        // corrupt a public key
        let mut corrupt_tx_public_key = signed_tx.clone();
        let corrupt_auth_public_key = corrupt_tx_public_key.auth.clone();
        corrupt_tx_public_key.auth = corrupt_auth_field_public_key(
            &corrupt_auth_public_key,
            corrupt_origin,
            corrupt_sponsor,
        );

        assert!(corrupt_tx_public_key.txid() != signed_tx.txid());

        // mess with the auth num-signatures required, if applicable
        let mut corrupt_tx_signatures_required = signed_tx.clone();
        let mut corrupt_auth_signatures_required = corrupt_tx_signatures_required.auth().clone();
        let mut is_multisig_origin = false;
        let mut is_multisig_sponsor = false;
        match corrupt_auth_signatures_required {
            TransactionAuth::Standard(ref mut origin_condition) => {
                if corrupt_origin {
                    match origin_condition {
                        TransactionSpendingCondition::Singlesig(ref mut data) => {}
                        TransactionSpendingCondition::Multisig(ref mut data) => {
                            is_multisig_origin = true;
                            data.signatures_required += 1;
                        }
                        TransactionSpendingCondition::OrderIndependentMultisig(ref mut data) => {
                            is_multisig_origin = true;
                            data.signatures_required += 1;
                        }
                    };
                }
            }
            TransactionAuth::Sponsored(ref mut origin_condition, ref mut sponsored_condition) => {
                if corrupt_origin {
                    match origin_condition {
                        TransactionSpendingCondition::Singlesig(ref mut data) => {}
                        TransactionSpendingCondition::Multisig(ref mut data) => {
                            is_multisig_origin = true;
                            data.signatures_required += 1;
                        }
                        TransactionSpendingCondition::OrderIndependentMultisig(ref mut data) => {
                            is_multisig_origin = true;
                            data.signatures_required += 1;
                        }
                    }
                }
                if corrupt_sponsor {
                    match sponsored_condition {
                        TransactionSpendingCondition::Singlesig(ref mut data) => {}
                        TransactionSpendingCondition::Multisig(ref mut data) => {
                            is_multisig_sponsor = true;
                            data.signatures_required += 1;
                        }
                        TransactionSpendingCondition::OrderIndependentMultisig(ref mut data) => {
                            is_multisig_sponsor = true;
                            data.signatures_required += 1;
                        }
                    }
                }
            }
        };
        corrupt_tx_signatures_required.auth = corrupt_auth_signatures_required;
        if is_multisig_origin || is_multisig_sponsor {
            assert!(corrupt_tx_signatures_required.txid() != signed_tx.txid());
        }

        // mess with transaction version
        let mut corrupt_tx_version = signed_tx.clone();
        corrupt_tx_version.version = if corrupt_tx_version.version == TransactionVersion::Mainnet {
            TransactionVersion::Testnet
        } else {
            TransactionVersion::Mainnet
        };

        assert!(corrupt_tx_version.txid() != signed_tx.txid());

        // mess with chain ID
        let mut corrupt_tx_chain_id = signed_tx.clone();
        corrupt_tx_chain_id.chain_id = signed_tx.chain_id + 1;
        assert!(corrupt_tx_chain_id.txid() != signed_tx.txid());

        // mess with transaction fee
        let mut corrupt_tx_fee = signed_tx.clone();
        corrupt_tx_fee.set_tx_fee(corrupt_tx_fee.get_tx_fee() + 1);
        assert!(corrupt_tx_fee.txid() != signed_tx.txid());

        // mess with anchor mode
        let mut corrupt_tx_anchor_mode = signed_tx.clone();
        corrupt_tx_anchor_mode.anchor_mode =
            if corrupt_tx_anchor_mode.anchor_mode == TransactionAnchorMode::OffChainOnly {
                TransactionAnchorMode::OnChainOnly
            } else if corrupt_tx_anchor_mode.anchor_mode == TransactionAnchorMode::OnChainOnly {
                TransactionAnchorMode::Any
            } else {
                TransactionAnchorMode::OffChainOnly
            };

        assert!(corrupt_tx_anchor_mode.txid() != signed_tx.txid());

        // mess with post conditions
        let mut corrupt_tx_post_conditions = signed_tx.clone();
        corrupt_tx_post_conditions
            .post_conditions
            .push(TransactionPostCondition::STX(
                PostConditionPrincipal::Origin,
                FungibleConditionCode::SentGt,
                0,
            ));

        let mut corrupt_tx_post_condition_mode = signed_tx.clone();
        corrupt_tx_post_condition_mode.post_condition_mode = if corrupt_tx_post_condition_mode
            .post_condition_mode
            == TransactionPostConditionMode::Allow
        {
            TransactionPostConditionMode::Deny
        } else {
            TransactionPostConditionMode::Allow
        };

        // mess with payload
        let mut corrupt_tx_payload = signed_tx.clone();
        corrupt_tx_payload.payload = match corrupt_tx_payload.payload {
            TransactionPayload::TokenTransfer(ref addr, ref amount, ref memo) => {
                TransactionPayload::TokenTransfer(addr.clone(), amount + 1, memo.clone())
            }
            TransactionPayload::ContractCall(_) => TransactionPayload::SmartContract(
                TransactionSmartContract {
                    name: ContractName::try_from("corrupt-name").unwrap(),
                    code_body: StacksString::from_str("corrupt body").unwrap(),
                },
                None,
            ),
            TransactionPayload::SmartContract(..) => {
                TransactionPayload::ContractCall(TransactionContractCall {
                    address: StacksAddress::new(1, Hash160([0xff; 20])).unwrap(),
                    contract_name: ContractName::try_from("hello-world").unwrap(),
                    function_name: ClarityName::try_from("hello-function").unwrap(),
                    function_args: vec![Value::Int(0)],
                })
            }
            TransactionPayload::PoisonMicroblock(ref h1, ref h2) => {
                let mut corrupt_h1 = h1.clone();
                let mut corrupt_h2 = h2.clone();

                corrupt_h1.sequence += 1;
                corrupt_h2.sequence += 1;
                TransactionPayload::PoisonMicroblock(corrupt_h1, corrupt_h2)
            }
            TransactionPayload::Coinbase(ref buf, ref recipient_opt, ref vrf_proof_opt) => {
                let mut corrupt_buf_bytes = buf.as_bytes().clone();
                corrupt_buf_bytes[0] = (((corrupt_buf_bytes[0] as u16) + 1) % 256) as u8;

                let corrupt_buf = CoinbasePayload(corrupt_buf_bytes);
                TransactionPayload::Coinbase(
                    corrupt_buf,
                    recipient_opt.clone(),
                    vrf_proof_opt.clone(),
                )
            }
            TransactionPayload::TenureChange(ref tc) => {
                let mut hash = tc.pubkey_hash.as_bytes().clone();
                hash[8] ^= 0x04; // Flip one bit
                let corrupt_tc = TenureChangePayload {
                    pubkey_hash: hash.into(),
                    ..tc.clone()
                };
                TransactionPayload::TenureChange(corrupt_tc)
            }
        };
        assert!(corrupt_tx_payload.txid() != signed_tx.txid());

        let mut corrupt_transactions = vec![
            corrupt_tx_hash_mode,
            corrupt_tx_nonce,
            corrupt_tx_signature,
            corrupt_tx_public_key,
            corrupt_tx_version,
            corrupt_tx_chain_id,
            corrupt_tx_fee,
            corrupt_tx_anchor_mode,
            corrupt_tx_post_condition_mode,
            corrupt_tx_post_conditions,
            corrupt_tx_payload,
        ];
        if is_multisig_origin || is_multisig_sponsor {
            corrupt_transactions.push(corrupt_tx_signatures_required);
        }

        // make sure all corrupted transactions fail
        for corrupt_tx in corrupt_transactions.iter() {
            assert!(
                matches!(corrupt_tx.verify(), Err(net_error::VerifyingError(msg))),
                "corrupt_tx: {corrupt_tx:#?}"
            );
        }

        // exhaustive test -- mutate each byte
        let mut tx_bytes: Vec<u8> = vec![];
        signed_tx.consensus_serialize(&mut tx_bytes).unwrap();
        test_debug!("mutate tx: {}", to_hex(&tx_bytes));
        for i in 0..tx_bytes.len() {
            let next_byte = tx_bytes[i] as u16;
            tx_bytes[i] = ((next_byte + 1) % 0xff) as u8;

            // test_debug!("mutate byte {}", &i);
            let mut cursor = io::Cursor::new(&tx_bytes);
            let mut reader = LogReader::from_reader(&mut cursor);
            if let Ok(corrupt_tx) = StacksTransaction::consensus_deserialize(&mut reader) {
                let mut corrupt_tx_bytes = vec![];
                corrupt_tx
                    .consensus_serialize(&mut corrupt_tx_bytes)
                    .unwrap();
                if corrupt_tx_bytes.len() < tx_bytes.len() {
                    // didn't parse fully; the block-parsing logic would reject this block.
                    tx_bytes[i] = next_byte as u8;
                    continue;
<<<<<<< HEAD
                }
                assert!(
                    corrupt_tx.verify().is_err() || corrupt_tx == *signed_tx,
                    "corrupt tx: {corrupt_tx:#?}\n signed_tx: {signed_tx:#?}"
                );
=======
                }
                if corrupt_tx.verify().is_ok() && corrupt_tx != *signed_tx {
                    eprintln!("corrupt tx: {:#?}", &corrupt_tx);
                    eprintln!("signed tx:  {:#?}", &signed_tx);
                    assert!(false);
                }
>>>>>>> 037f0208
            }
            // restore
            tx_bytes[i] = next_byte as u8;
        }
    }

    #[test]
    fn tx_stacks_transaction_payload_tokens() {
        let addr = PrincipalData::from(StacksAddress::new(1, Hash160([0xff; 20])).unwrap());

        let tt_stx =
            TransactionPayload::TokenTransfer(addr.clone(), 123, TokenTransferMemo([1u8; 34]));

        // wire encodings of the same
        let mut tt_stx_bytes = vec![];
        tt_stx_bytes.push(TransactionPayloadID::TokenTransfer as u8);
        addr.consensus_serialize(&mut tt_stx_bytes).unwrap();
        tt_stx_bytes.append(&mut vec![0x00, 0x00, 0x00, 0x00, 0x00, 0x00, 0x00, 123]);
        tt_stx_bytes.append(&mut vec![1u8; 34]);

        check_codec_and_corruption::<TransactionPayload>(&tt_stx, &tt_stx_bytes);

        let addr = PrincipalData::from(QualifiedContractIdentifier {
            issuer: StacksAddress::new(1, Hash160([0xff; 20])).unwrap().into(),
            name: "foo-contract".into(),
        });

        let tt_stx =
            TransactionPayload::TokenTransfer(addr.clone(), 123, TokenTransferMemo([1u8; 34]));

        // wire encodings of the same
        let mut tt_stx_bytes = vec![];
        tt_stx_bytes.push(TransactionPayloadID::TokenTransfer as u8);
        addr.consensus_serialize(&mut tt_stx_bytes).unwrap();
        tt_stx_bytes.append(&mut vec![0x00, 0x00, 0x00, 0x00, 0x00, 0x00, 0x00, 123]);
        tt_stx_bytes.append(&mut vec![1u8; 34]);

        check_codec_and_corruption::<TransactionPayload>(&tt_stx, &tt_stx_bytes);
    }

    #[test]
    fn tx_stacks_transaction_payload_contracts() {
        let hello_contract_call = "hello-contract-call";
        let hello_contract_name = "hello-contract-name";
        let hello_function_name = "hello-function-name";
        let hello_contract_body = "hello contract code body";

        let contract_call = TransactionContractCall {
            address: StacksAddress::new(1, Hash160([0xff; 20])).unwrap(),
            contract_name: ContractName::try_from(hello_contract_name).unwrap(),
            function_name: ClarityName::try_from(hello_function_name).unwrap(),
            function_args: vec![Value::Int(0)],
        };

        let smart_contract = TransactionSmartContract {
            name: ContractName::try_from(hello_contract_name).unwrap(),
            code_body: StacksString::from_str(hello_contract_body).unwrap(),
        };

        let mut contract_call_bytes = vec![];
        contract_call
            .address
            .consensus_serialize(&mut contract_call_bytes)
            .unwrap();
        contract_call
            .contract_name
            .consensus_serialize(&mut contract_call_bytes)
            .unwrap();
        contract_call
            .function_name
            .consensus_serialize(&mut contract_call_bytes)
            .unwrap();
        contract_call
            .function_args
            .consensus_serialize(&mut contract_call_bytes)
            .unwrap();

        let mut smart_contract_bytes = vec![];
        smart_contract
            .name
            .consensus_serialize(&mut smart_contract_bytes)
            .unwrap();
        smart_contract
            .code_body
            .consensus_serialize(&mut smart_contract_bytes)
            .unwrap();

        let mut version_1_smart_contract_bytes = vec![];
        ClarityVersion_consensus_serialize(
            &ClarityVersion::Clarity1,
            &mut version_1_smart_contract_bytes,
        )
        .unwrap();
        smart_contract
            .name
            .consensus_serialize(&mut version_1_smart_contract_bytes)
            .unwrap();
        smart_contract
            .code_body
            .consensus_serialize(&mut version_1_smart_contract_bytes)
            .unwrap();

        let mut version_2_smart_contract_bytes = vec![];
        ClarityVersion_consensus_serialize(
            &ClarityVersion::Clarity2,
            &mut version_2_smart_contract_bytes,
        )
        .unwrap();
        smart_contract
            .name
            .consensus_serialize(&mut version_2_smart_contract_bytes)
            .unwrap();
        smart_contract
            .code_body
            .consensus_serialize(&mut version_2_smart_contract_bytes)
            .unwrap();

        let mut transaction_contract_call = vec![TransactionPayloadID::ContractCall as u8];
        transaction_contract_call.append(&mut contract_call_bytes.clone());

        let mut transaction_smart_contract = vec![TransactionPayloadID::SmartContract as u8];
        transaction_smart_contract.append(&mut smart_contract_bytes.clone());

        let mut v1_smart_contract = vec![TransactionPayloadID::VersionedSmartContract as u8];
        v1_smart_contract.append(&mut version_1_smart_contract_bytes.clone());

        let mut v2_smart_contract = vec![TransactionPayloadID::VersionedSmartContract as u8];
        v2_smart_contract.append(&mut version_2_smart_contract_bytes.clone());

        check_codec_and_corruption::<TransactionContractCall>(&contract_call, &contract_call_bytes);
        check_codec_and_corruption::<TransactionSmartContract>(
            &smart_contract,
            &smart_contract_bytes,
        );
        check_codec_and_corruption::<TransactionPayload>(
            &TransactionPayload::ContractCall(contract_call.clone()),
            &transaction_contract_call,
        );
        check_codec_and_corruption::<TransactionPayload>(
            &TransactionPayload::SmartContract(smart_contract.clone(), None),
            &transaction_smart_contract,
        );
        check_codec_and_corruption::<TransactionPayload>(
            &TransactionPayload::SmartContract(
                smart_contract.clone(),
                Some(ClarityVersion::Clarity1),
            ),
            &v1_smart_contract,
        );
        check_codec_and_corruption::<TransactionPayload>(
            &TransactionPayload::SmartContract(
                smart_contract.clone(),
                Some(ClarityVersion::Clarity2),
            ),
            &v2_smart_contract,
        );
    }

    #[test]
    fn tx_stacks_transaction_payload_coinbase() {
        let coinbase_payload =
            TransactionPayload::Coinbase(CoinbasePayload([0x12; 32]), None, None);
        let coinbase_payload_bytes = vec![
            // payload type ID
            TransactionPayloadID::Coinbase as u8,
            // buffer
            0x12,
            0x12,
            0x12,
            0x12,
            0x12,
            0x12,
            0x12,
            0x12,
            0x12,
            0x12,
            0x12,
            0x12,
            0x12,
            0x12,
            0x12,
            0x12,
            0x12,
            0x12,
            0x12,
            0x12,
            0x12,
            0x12,
            0x12,
            0x12,
            0x12,
            0x12,
            0x12,
            0x12,
            0x12,
            0x12,
            0x12,
            0x12,
        ];

        check_codec_and_corruption::<TransactionPayload>(
            &coinbase_payload,
            &coinbase_payload_bytes,
        );
    }

    #[test]
    fn tx_stacks_transaction_payload_nakamoto_coinbase() {
        let proof_bytes = hex_bytes("9275df67a68c8745c0ff97b48201ee6db447f7c93b23ae24cdc2400f52fdb08a1a6ac7ec71bf9c9c76e96ee4675ebff60625af28718501047bfd87b810c2d2139b73c23bd69de66360953a642c2a330a").unwrap();
        let proof = VRFProof::from_bytes(&proof_bytes[..]).unwrap();

        let coinbase_payload =
            TransactionPayload::Coinbase(CoinbasePayload([0x12; 32]), None, Some(proof));
        let coinbase_bytes = vec![
            // payload type ID
            TransactionPayloadID::NakamotoCoinbase as u8,
            // buffer
            0x12,
            0x12,
            0x12,
            0x12,
            0x12,
            0x12,
            0x12,
            0x12,
            0x12,
            0x12,
            0x12,
            0x12,
            0x12,
            0x12,
            0x12,
            0x12,
            0x12,
            0x12,
            0x12,
            0x12,
            0x12,
            0x12,
            0x12,
            0x12,
            0x12,
            0x12,
            0x12,
            0x12,
            0x12,
            0x12,
            0x12,
            0x12,
            // no alt recipient, so Value::none
            0x09,
            // proof bytes
            0x92,
            0x75,
            0xdf,
            0x67,
            0xa6,
            0x8c,
            0x87,
            0x45,
            0xc0,
            0xff,
            0x97,
            0xb4,
            0x82,
            0x01,
            0xee,
            0x6d,
            0xb4,
            0x47,
            0xf7,
            0xc9,
            0x3b,
            0x23,
            0xae,
            0x24,
            0xcd,
            0xc2,
            0x40,
            0x0f,
            0x52,
            0xfd,
            0xb0,
            0x8a,
            0x1a,
            0x6a,
            0xc7,
            0xec,
            0x71,
            0xbf,
            0x9c,
            0x9c,
            0x76,
            0xe9,
            0x6e,
            0xe4,
            0x67,
            0x5e,
            0xbf,
            0xf6,
            0x06,
            0x25,
            0xaf,
            0x28,
            0x71,
            0x85,
            0x01,
            0x04,
            0x7b,
            0xfd,
            0x87,
            0xb8,
            0x10,
            0xc2,
            0xd2,
            0x13,
            0x9b,
            0x73,
            0xc2,
            0x3b,
            0xd6,
            0x9d,
            0xe6,
            0x63,
            0x60,
            0x95,
            0x3a,
            0x64,
            0x2c,
            0x2a,
            0x33,
            0x0a,
        ];

        check_codec_and_corruption(&coinbase_payload, &coinbase_bytes);
    }

    #[test]
    fn tx_stacks_transaction_payload_nakamoto_coinbase_alt_recipient() {
        let proof_bytes = hex_bytes("9275df67a68c8745c0ff97b48201ee6db447f7c93b23ae24cdc2400f52fdb08a1a6ac7ec71bf9c9c76e96ee4675ebff60625af28718501047bfd87b810c2d2139b73c23bd69de66360953a642c2a330a").unwrap();
        let proof = VRFProof::from_bytes(&proof_bytes[..]).unwrap();

        let recipient = PrincipalData::from(QualifiedContractIdentifier {
            issuer: StacksAddress::new(1, Hash160([0xff; 20])).unwrap().into(),
            name: "foo-contract".into(),
        });

        let coinbase_payload =
            TransactionPayload::Coinbase(CoinbasePayload([0x12; 32]), Some(recipient), Some(proof));
        let coinbase_bytes = vec![
            // payload type ID
            TransactionPayloadID::NakamotoCoinbase as u8,
            // buffer
            0x12,
            0x12,
            0x12,
            0x12,
            0x12,
            0x12,
            0x12,
            0x12,
            0x12,
            0x12,
            0x12,
            0x12,
            0x12,
            0x12,
            0x12,
            0x12,
            0x12,
            0x12,
            0x12,
            0x12,
            0x12,
            0x12,
            0x12,
            0x12,
            0x12,
            0x12,
            0x12,
            0x12,
            0x12,
            0x12,
            0x12,
            0x12,
            // have contract recipient, so Some(..)
            0x0a,
            // contract address type
            0x06,
            // address
            0x01,
            0xff,
            0xff,
            0xff,
            0xff,
            0xff,
            0xff,
            0xff,
            0xff,
            0xff,
            0xff,
            0xff,
            0xff,
            0xff,
            0xff,
            0xff,
            0xff,
            0xff,
            0xff,
            0xff,
            0xff,
            // name length
            0x0c,
            // name ('foo-contract')
            0x66,
            0x6f,
            0x6f,
            0x2d,
            0x63,
            0x6f,
            0x6e,
            0x74,
            0x72,
            0x61,
            0x63,
            0x74,
            // proof bytes
            0x92,
            0x75,
            0xdf,
            0x67,
            0xa6,
            0x8c,
            0x87,
            0x45,
            0xc0,
            0xff,
            0x97,
            0xb4,
            0x82,
            0x01,
            0xee,
            0x6d,
            0xb4,
            0x47,
            0xf7,
            0xc9,
            0x3b,
            0x23,
            0xae,
            0x24,
            0xcd,
            0xc2,
            0x40,
            0x0f,
            0x52,
            0xfd,
            0xb0,
            0x8a,
            0x1a,
            0x6a,
            0xc7,
            0xec,
            0x71,
            0xbf,
            0x9c,
            0x9c,
            0x76,
            0xe9,
            0x6e,
            0xe4,
            0x67,
            0x5e,
            0xbf,
            0xf6,
            0x06,
            0x25,
            0xaf,
            0x28,
            0x71,
            0x85,
            0x01,
            0x04,
            0x7b,
            0xfd,
            0x87,
            0xb8,
            0x10,
            0xc2,
            0xd2,
            0x13,
            0x9b,
            0x73,
            0xc2,
            0x3b,
            0xd6,
            0x9d,
            0xe6,
            0x63,
            0x60,
            0x95,
            0x3a,
            0x64,
            0x2c,
            0x2a,
            0x33,
            0x0a,
        ];

        check_codec_and_corruption(&coinbase_payload, &coinbase_bytes);
    }

    #[test]
    fn tx_stacks_transaction_payload_microblock_poison() {
        let header_1 = StacksMicroblockHeader {
            version: 0x12,
            sequence: 0x34,
            prev_block: EMPTY_MICROBLOCK_PARENT_HASH.clone(),
            tx_merkle_root: Sha512Trunc256Sum([1u8; 32]),
            signature: MessageSignature([2u8; 65]),
        };

        let header_2 = StacksMicroblockHeader {
            version: 0x12,
            sequence: 0x34,
            prev_block: EMPTY_MICROBLOCK_PARENT_HASH.clone(),
            tx_merkle_root: Sha512Trunc256Sum([2u8; 32]),
            signature: MessageSignature([3u8; 65]),
        };

        let payload = TransactionPayload::PoisonMicroblock(header_1, header_2);

        let payload_bytes = vec![
            // payload type ID
            TransactionPayloadID::PoisonMicroblock as u8,
            // header_1
            // version
            0x12,
            // sequence
            0x00,
            0x34,
            // prev block
            0x00,
            0x00,
            0x00,
            0x00,
            0x00,
            0x00,
            0x00,
            0x00,
            0x00,
            0x00,
            0x00,
            0x00,
            0x00,
            0x00,
            0x00,
            0x00,
            0x00,
            0x00,
            0x00,
            0x00,
            0x00,
            0x00,
            0x00,
            0x00,
            0x00,
            0x00,
            0x00,
            0x00,
            0x00,
            0x00,
            0x00,
            0x00,
            // tx merkle root
            0x01,
            0x01,
            0x01,
            0x01,
            0x01,
            0x01,
            0x01,
            0x01,
            0x01,
            0x01,
            0x01,
            0x01,
            0x01,
            0x01,
            0x01,
            0x01,
            0x01,
            0x01,
            0x01,
            0x01,
            0x01,
            0x01,
            0x01,
            0x01,
            0x01,
            0x01,
            0x01,
            0x01,
            0x01,
            0x01,
            0x01,
            0x01,
            // signature
            0x02,
            0x02,
            0x02,
            0x02,
            0x02,
            0x02,
            0x02,
            0x02,
            0x02,
            0x02,
            0x02,
            0x02,
            0x02,
            0x02,
            0x02,
            0x02,
            0x02,
            0x02,
            0x02,
            0x02,
            0x02,
            0x02,
            0x02,
            0x02,
            0x02,
            0x02,
            0x02,
            0x02,
            0x02,
            0x02,
            0x02,
            0x02,
            0x02,
            0x02,
            0x02,
            0x02,
            0x02,
            0x02,
            0x02,
            0x02,
            0x02,
            0x02,
            0x02,
            0x02,
            0x02,
            0x02,
            0x02,
            0x02,
            0x02,
            0x02,
            0x02,
            0x02,
            0x02,
            0x02,
            0x02,
            0x02,
            0x02,
            0x02,
            0x02,
            0x02,
            0x02,
            0x02,
            0x02,
            0x02,
            0x02,
            // header_2
            // version
            0x12,
            // sequence
            0x00,
            0x34,
            // prev block
            0x00,
            0x00,
            0x00,
            0x00,
            0x00,
            0x00,
            0x00,
            0x00,
            0x00,
            0x00,
            0x00,
            0x00,
            0x00,
            0x00,
            0x00,
            0x00,
            0x00,
            0x00,
            0x00,
            0x00,
            0x00,
            0x00,
            0x00,
            0x00,
            0x00,
            0x00,
            0x00,
            0x00,
            0x00,
            0x00,
            0x00,
            0x00,
            // tx merkle root
            0x02,
            0x02,
            0x02,
            0x02,
            0x02,
            0x02,
            0x02,
            0x02,
            0x02,
            0x02,
            0x02,
            0x02,
            0x02,
            0x02,
            0x02,
            0x02,
            0x02,
            0x02,
            0x02,
            0x02,
            0x02,
            0x02,
            0x02,
            0x02,
            0x02,
            0x02,
            0x02,
            0x02,
            0x02,
            0x02,
            0x02,
            0x02,
            // signature
            0x03,
            0x03,
            0x03,
            0x03,
            0x03,
            0x03,
            0x03,
            0x03,
            0x03,
            0x03,
            0x03,
            0x03,
            0x03,
            0x03,
            0x03,
            0x03,
            0x03,
            0x03,
            0x03,
            0x03,
            0x03,
            0x03,
            0x03,
            0x03,
            0x03,
            0x03,
            0x03,
            0x03,
            0x03,
            0x03,
            0x03,
            0x03,
            0x03,
            0x03,
            0x03,
            0x03,
            0x03,
            0x03,
            0x03,
            0x03,
            0x03,
            0x03,
            0x03,
            0x03,
            0x03,
            0x03,
            0x03,
            0x03,
            0x03,
            0x03,
            0x03,
            0x03,
            0x03,
            0x03,
            0x03,
            0x03,
            0x03,
            0x03,
            0x03,
            0x03,
            0x03,
            0x03,
            0x03,
            0x03,
            0x03,
        ];

        check_codec_and_corruption::<TransactionPayload>(&payload, &payload_bytes);

        let payload_bytes_bad_parent = vec![
            // payload type ID
            TransactionPayloadID::PoisonMicroblock as u8,
            // header_1
            // version
            0x12,
            // sequence
            0x00,
            0x35,
            // prev block
            0x00,
            0x00,
            0x00,
            0x00,
            0x00,
            0x00,
            0x00,
            0x00,
            0x00,
            0x00,
            0x00,
            0x00,
            0x00,
            0x00,
            0x00,
            0x00,
            0x00,
            0x00,
            0x00,
            0x00,
            0x00,
            0x00,
            0x00,
            0x00,
            0x00,
            0x00,
            0x00,
            0x00,
            0x00,
            0x00,
            0x00,
            0x00,
            // tx merkle root
            0x01,
            0x01,
            0x01,
            0x01,
            0x01,
            0x01,
            0x01,
            0x01,
            0x01,
            0x01,
            0x01,
            0x01,
            0x01,
            0x01,
            0x01,
            0x01,
            0x01,
            0x01,
            0x01,
            0x01,
            0x01,
            0x01,
            0x01,
            0x01,
            0x01,
            0x01,
            0x01,
            0x01,
            0x01,
            0x01,
            0x01,
            0x01,
            // signature
            0x02,
            0x02,
            0x02,
            0x02,
            0x02,
            0x02,
            0x02,
            0x02,
            0x02,
            0x02,
            0x02,
            0x02,
            0x02,
            0x02,
            0x02,
            0x02,
            0x02,
            0x02,
            0x02,
            0x02,
            0x02,
            0x02,
            0x02,
            0x02,
            0x02,
            0x02,
            0x02,
            0x02,
            0x02,
            0x02,
            0x02,
            0x02,
            0x02,
            0x02,
            0x02,
            0x02,
            0x02,
            0x02,
            0x02,
            0x02,
            0x02,
            0x02,
            0x02,
            0x02,
            0x02,
            0x02,
            0x02,
            0x02,
            0x02,
            0x02,
            0x02,
            0x02,
            0x02,
            0x02,
            0x02,
            0x02,
            0x02,
            0x02,
            0x02,
            0x02,
            0x02,
            0x02,
            0x02,
            0x02,
            0x02,
            // header_2
            // version
            0x12,
            // sequence
            0x00,
            0x34,
            // prev block
            0x01,
            0x00,
            0x00,
            0x00,
            0x00,
            0x00,
            0x00,
            0x00,
            0x00,
            0x00,
            0x00,
            0x00,
            0x00,
            0x00,
            0x00,
            0x00,
            0x00,
            0x00,
            0x00,
            0x00,
            0x00,
            0x00,
            0x00,
            0x00,
            0x00,
            0x00,
            0x00,
            0x00,
            0x00,
            0x00,
            0x00,
            0x00,
            // tx merkle root
            0x02,
            0x02,
            0x02,
            0x02,
            0x02,
            0x02,
            0x02,
            0x02,
            0x02,
            0x02,
            0x02,
            0x02,
            0x02,
            0x02,
            0x02,
            0x02,
            0x02,
            0x02,
            0x02,
            0x02,
            0x02,
            0x02,
            0x02,
            0x02,
            0x02,
            0x02,
            0x02,
            0x02,
            0x02,
            0x02,
            0x02,
            0x02,
            // signature
            0x03,
            0x03,
            0x03,
            0x03,
            0x03,
            0x03,
            0x03,
            0x03,
            0x03,
            0x03,
            0x03,
            0x03,
            0x03,
            0x03,
            0x03,
            0x03,
            0x03,
            0x03,
            0x03,
            0x03,
            0x03,
            0x03,
            0x03,
            0x03,
            0x03,
            0x03,
            0x03,
            0x03,
            0x03,
            0x03,
            0x03,
            0x03,
            0x03,
            0x03,
            0x03,
            0x03,
            0x03,
            0x03,
            0x03,
            0x03,
            0x03,
            0x03,
            0x03,
            0x03,
            0x03,
            0x03,
            0x03,
            0x03,
            0x03,
            0x03,
            0x03,
            0x03,
            0x03,
            0x03,
            0x03,
            0x03,
            0x03,
            0x03,
            0x03,
            0x03,
            0x03,
            0x03,
            0x03,
            0x03,
            0x03,
        ];

        assert!(
            TransactionPayload::consensus_deserialize(&mut &payload_bytes_bad_parent[..])
                .unwrap_err()
                .to_string()
                .find("microblock headers do not identify a fork")
                .is_some()
        );

        let payload_bytes_equal = vec![
            // payload type ID
            TransactionPayloadID::PoisonMicroblock as u8,
            // header_1
            // version
            0x12,
            // sequence
            0x00,
            0x34,
            // prev block
            0x00,
            0x00,
            0x00,
            0x00,
            0x00,
            0x00,
            0x00,
            0x00,
            0x00,
            0x00,
            0x00,
            0x00,
            0x00,
            0x00,
            0x00,
            0x00,
            0x00,
            0x00,
            0x00,
            0x00,
            0x00,
            0x00,
            0x00,
            0x00,
            0x00,
            0x00,
            0x00,
            0x00,
            0x00,
            0x00,
            0x00,
            0x00,
            // tx merkle root
            0x02,
            0x02,
            0x02,
            0x02,
            0x02,
            0x02,
            0x02,
            0x02,
            0x02,
            0x02,
            0x02,
            0x02,
            0x02,
            0x02,
            0x02,
            0x02,
            0x02,
            0x02,
            0x02,
            0x02,
            0x02,
            0x02,
            0x02,
            0x02,
            0x02,
            0x02,
            0x02,
            0x02,
            0x02,
            0x02,
            0x02,
            0x02,
            // signature
            0x02,
            0x02,
            0x02,
            0x02,
            0x02,
            0x02,
            0x02,
            0x02,
            0x02,
            0x02,
            0x02,
            0x02,
            0x02,
            0x02,
            0x02,
            0x02,
            0x02,
            0x02,
            0x02,
            0x02,
            0x02,
            0x02,
            0x02,
            0x02,
            0x02,
            0x02,
            0x02,
            0x02,
            0x02,
            0x02,
            0x02,
            0x02,
            0x02,
            0x02,
            0x02,
            0x02,
            0x02,
            0x02,
            0x02,
            0x02,
            0x02,
            0x02,
            0x02,
            0x02,
            0x02,
            0x02,
            0x02,
            0x02,
            0x02,
            0x02,
            0x02,
            0x02,
            0x02,
            0x02,
            0x02,
            0x02,
            0x02,
            0x02,
            0x02,
            0x02,
            0x02,
            0x02,
            0x02,
            0x02,
            0x02,
            // header_2
            // version
            0x12,
            // sequence
            0x00,
            0x34,
            // prev block
            0x00,
            0x00,
            0x00,
            0x00,
            0x00,
            0x00,
            0x00,
            0x00,
            0x00,
            0x00,
            0x00,
            0x00,
            0x00,
            0x00,
            0x00,
            0x00,
            0x00,
            0x00,
            0x00,
            0x00,
            0x00,
            0x00,
            0x00,
            0x00,
            0x00,
            0x00,
            0x00,
            0x00,
            0x00,
            0x00,
            0x00,
            0x00,
            // tx merkle root
            0x02,
            0x02,
            0x02,
            0x02,
            0x02,
            0x02,
            0x02,
            0x02,
            0x02,
            0x02,
            0x02,
            0x02,
            0x02,
            0x02,
            0x02,
            0x02,
            0x02,
            0x02,
            0x02,
            0x02,
            0x02,
            0x02,
            0x02,
            0x02,
            0x02,
            0x02,
            0x02,
            0x02,
            0x02,
            0x02,
            0x02,
            0x02,
            // signature
            0x02,
            0x02,
            0x02,
            0x02,
            0x02,
            0x02,
            0x02,
            0x02,
            0x02,
            0x02,
            0x02,
            0x02,
            0x02,
            0x02,
            0x02,
            0x02,
            0x02,
            0x02,
            0x02,
            0x02,
            0x02,
            0x02,
            0x02,
            0x02,
            0x02,
            0x02,
            0x02,
            0x02,
            0x02,
            0x02,
            0x02,
            0x02,
            0x02,
            0x02,
            0x02,
            0x02,
            0x02,
            0x02,
            0x02,
            0x02,
            0x02,
            0x02,
            0x02,
            0x02,
            0x02,
            0x02,
            0x02,
            0x02,
            0x02,
            0x02,
            0x02,
            0x02,
            0x02,
            0x02,
            0x02,
            0x02,
            0x02,
            0x02,
            0x02,
            0x02,
            0x02,
            0x02,
            0x02,
            0x02,
            0x02,
        ];

        assert!(
            TransactionPayload::consensus_deserialize(&mut &payload_bytes_equal[..])
                .unwrap_err()
                .to_string()
                .find("microblock headers match")
                .is_some()
        );
    }

    #[test]
    fn tx_stacks_transaction_payload_invalid() {
        let hello_contract_call = "hello-contract-call";
        let hello_contract_name = "hello-contract-name";
        let hello_function_name = "hello-function-name";

        let contract_call = TransactionContractCall {
            address: StacksAddress::new(1, Hash160([0xff; 20])).unwrap(),
            contract_name: ContractName::try_from(hello_contract_name).unwrap(),
            function_name: ClarityName::try_from(hello_function_name).unwrap(),
            function_args: vec![Value::Int(0)],
        };

        let mut contract_call_bytes = vec![];
        contract_call
            .address
            .consensus_serialize(&mut contract_call_bytes)
            .unwrap();
        contract_call
            .contract_name
            .consensus_serialize(&mut contract_call_bytes)
            .unwrap();
        contract_call
            .function_name
            .consensus_serialize(&mut contract_call_bytes)
            .unwrap();
        contract_call
            .function_args
            .consensus_serialize(&mut contract_call_bytes)
            .unwrap();

        let mut transaction_contract_call = vec![0xff];
        transaction_contract_call.append(&mut contract_call_bytes.clone());

        assert!(
            TransactionPayload::consensus_deserialize(&mut &transaction_contract_call[..])
                .unwrap_err()
                .to_string()
                .find("unknown payload ID")
                .is_some()
        );
    }

    #[test]
    fn tx_stacks_transaction_payload_invalid_contract_name() {
        // test invalid contract name
        let address = StacksAddress::new(1, Hash160([0xff; 20])).unwrap();
        let contract_name = "hello\x00contract-name";
        let function_name = ClarityName::try_from("hello-function-name").unwrap();
        let function_args = vec![Value::Int(0)];

        let mut contract_call_bytes = vec![];
        address
            .consensus_serialize(&mut contract_call_bytes)
            .unwrap();
        contract_call_bytes.push(contract_name.len() as u8);
        contract_call_bytes.extend_from_slice(contract_name.as_bytes());
        function_name
            .consensus_serialize(&mut contract_call_bytes)
            .unwrap();
        function_args
            .consensus_serialize(&mut contract_call_bytes)
            .unwrap();

        let mut transaction_contract_call = vec![TransactionPayloadID::ContractCall as u8];
        transaction_contract_call.append(&mut contract_call_bytes);

        assert!(
            TransactionPayload::consensus_deserialize(&mut &transaction_contract_call[..])
                .unwrap_err()
                .to_string()
                .find("Failed to parse Contract name")
                .is_some()
        );
    }

    #[test]
    fn tx_stacks_transaction_payload_invalid_function_name() {
        // test invalid contract name
        let address = StacksAddress::new(1, Hash160([0xff; 20])).unwrap();
        let contract_name = ContractName::try_from("hello-contract-name").unwrap();
        let hello_function_name = "hello\x00function-name";
        let mut hello_function_name_bytes = vec![hello_function_name.len() as u8];
        hello_function_name_bytes.extend_from_slice(hello_function_name.as_bytes());

        let function_args = vec![Value::Int(0)];

        let mut contract_call_bytes = vec![];
        address
            .consensus_serialize(&mut contract_call_bytes)
            .unwrap();
        contract_name
            .consensus_serialize(&mut contract_call_bytes)
            .unwrap();
        contract_call_bytes.extend_from_slice(&hello_function_name_bytes);
        function_args
            .consensus_serialize(&mut contract_call_bytes)
            .unwrap();

        let mut transaction_contract_call = vec![TransactionPayloadID::ContractCall as u8];
        transaction_contract_call.append(&mut contract_call_bytes);

        assert!(
            TransactionPayload::consensus_deserialize(&mut &transaction_contract_call[..])
                .unwrap_err()
                .to_string()
                .find("Failed to parse Clarity name")
                .is_some()
        );
    }

    #[test]
    fn tx_stacks_asset() {
        let addr = StacksAddress::new(1, Hash160([0xff; 20])).unwrap();
        let addr_bytes = [
            // version
            0x01, // bytes
            0xff, 0xff, 0xff, 0xff, 0xff, 0xff, 0xff, 0xff, 0xff, 0xff, 0xff, 0xff, 0xff, 0xff,
            0xff, 0xff, 0xff, 0xff, 0xff, 0xff,
        ];

        let asset_name = ClarityName::try_from("hello-asset").unwrap();
        let mut asset_name_bytes = vec![
            // length
            asset_name.len(),
        ];
        asset_name_bytes.extend_from_slice(asset_name.to_string().as_str().as_bytes());

        let contract_name = ContractName::try_from("hello-world").unwrap();
        let mut contract_name_bytes = vec![
            // length
            contract_name.len(),
        ];
        contract_name_bytes.extend_from_slice(contract_name.to_string().as_str().as_bytes());

        let asset_info = AssetInfo {
            contract_address: addr.clone(),
            contract_name,
            asset_name,
        };

        let mut asset_info_bytes = vec![];
        asset_info_bytes.extend_from_slice(&addr_bytes[..]);
        asset_info_bytes.extend_from_slice(&contract_name_bytes[..]);
        asset_info_bytes.extend_from_slice(&asset_name_bytes[..]);

        let mut actual_asset_info_bytes = vec![];
        asset_info
            .consensus_serialize(&mut actual_asset_info_bytes)
            .unwrap();
        assert_eq!(actual_asset_info_bytes, asset_info_bytes);

        assert_eq!(
            AssetInfo::consensus_deserialize(&mut &asset_info_bytes[..]).unwrap(),
            asset_info
        );
    }

    #[test]
    fn tx_stacks_postcondition() {
        let tx_post_condition_principals = vec![
            PostConditionPrincipal::Origin,
            PostConditionPrincipal::Standard(StacksAddress::new(1, Hash160([1u8; 20])).unwrap()),
            PostConditionPrincipal::Contract(
                StacksAddress::new(2, Hash160([2u8; 20])).unwrap(),
                ContractName::try_from("hello-world").unwrap(),
            ),
        ];

        for tx_pcp in tx_post_condition_principals {
            let addr = StacksAddress::new(1, Hash160([0xff; 20])).unwrap();
            let asset_name = ClarityName::try_from("hello-asset").unwrap();
            let contract_name = ContractName::try_from("contract-name").unwrap();

            let stx_pc =
                TransactionPostCondition::STX(tx_pcp.clone(), FungibleConditionCode::SentGt, 12345);
            let fungible_pc = TransactionPostCondition::Fungible(
                tx_pcp.clone(),
                AssetInfo {
                    contract_address: addr.clone(),
                    contract_name: contract_name.clone(),
                    asset_name: asset_name.clone(),
                },
                FungibleConditionCode::SentGt,
                23456,
            );

            let nonfungible_pc = TransactionPostCondition::Nonfungible(
                tx_pcp.clone(),
                AssetInfo {
                    contract_address: addr.clone(),
                    contract_name: contract_name.clone(),
                    asset_name: asset_name.clone(),
                },
                Value::buff_from(vec![0, 1, 2, 3]).unwrap(),
                NonfungibleConditionCode::NotSent,
            );

            let mut stx_pc_bytes = vec![];
            (AssetInfoID::STX as u8)
                .consensus_serialize(&mut stx_pc_bytes)
                .unwrap();
            tx_pcp.consensus_serialize(&mut stx_pc_bytes).unwrap();
            stx_pc_bytes.append(&mut vec![
                // condition code
                FungibleConditionCode::SentGt as u8,
                // amount
                0x00,
                0x00,
                0x00,
                0x00,
                0x00,
                0x00,
                0x30,
                0x39,
            ]);

            let mut fungible_pc_bytes = vec![];
            (AssetInfoID::FungibleAsset as u8)
                .consensus_serialize(&mut fungible_pc_bytes)
                .unwrap();
            tx_pcp.consensus_serialize(&mut fungible_pc_bytes).unwrap();
            AssetInfo {
                contract_address: addr.clone(),
                contract_name: contract_name.clone(),
                asset_name: asset_name.clone(),
            }
            .consensus_serialize(&mut fungible_pc_bytes)
            .unwrap();
            fungible_pc_bytes.append(&mut vec![
                // condition code
                FungibleConditionCode::SentGt as u8,
                // amount
                0x00,
                0x00,
                0x00,
                0x00,
                0x00,
                0x00,
                0x5b,
                0xa0,
            ]);

            let mut nonfungible_pc_bytes = vec![];
            (AssetInfoID::NonfungibleAsset as u8)
                .consensus_serialize(&mut nonfungible_pc_bytes)
                .unwrap();
            tx_pcp
                .consensus_serialize(&mut nonfungible_pc_bytes)
                .unwrap();
            AssetInfo {
                contract_address: addr.clone(),
                contract_name: contract_name.clone(),
                asset_name: asset_name.clone(),
            }
            .consensus_serialize(&mut nonfungible_pc_bytes)
            .unwrap();
            Value::buff_from(vec![0, 1, 2, 3])
                .unwrap()
                .consensus_serialize(&mut nonfungible_pc_bytes)
                .unwrap();
            nonfungible_pc_bytes.append(&mut vec![
                // condition code
                NonfungibleConditionCode::NotSent as u8,
            ]);

            let pcs = vec![stx_pc, fungible_pc, nonfungible_pc];
            let pc_bytes = [stx_pc_bytes, fungible_pc_bytes, nonfungible_pc_bytes];
            for i in 0..3 {
                check_codec_and_corruption::<TransactionPostCondition>(&pcs[i], &pc_bytes[i]);
            }
        }
    }

    #[test]
    fn tx_stacks_postcondition_invalid() {
        let addr = StacksAddress::new(1, Hash160([0xff; 20])).unwrap();
        let asset_name = ClarityName::try_from("hello-asset").unwrap();
        let contract_name = ContractName::try_from("hello-world").unwrap();

        // can't parse a postcondition with an invalid condition code

        let mut stx_pc_bytes_bad_condition = vec![];
        (AssetInfoID::STX as u8)
            .consensus_serialize(&mut stx_pc_bytes_bad_condition)
            .unwrap();
        stx_pc_bytes_bad_condition.append(&mut vec![
            // principal
            PostConditionPrincipalID::Origin as u8,
            // condition code
            NonfungibleConditionCode::NotSent as u8,
            // amount
            0x00,
            0x00,
            0x00,
            0x00,
            0x00,
            0x00,
            0x30,
            0x39,
        ]);

        let mut fungible_pc_bytes_bad_condition = vec![];
        (AssetInfoID::FungibleAsset as u8)
            .consensus_serialize(&mut fungible_pc_bytes_bad_condition)
            .unwrap();
        fungible_pc_bytes_bad_condition.append(&mut vec![PostConditionPrincipalID::Origin as u8]);
        AssetInfo {
            contract_address: addr.clone(),
            contract_name: contract_name.clone(),
            asset_name: asset_name.clone(),
        }
        .consensus_serialize(&mut fungible_pc_bytes_bad_condition)
        .unwrap();
        fungible_pc_bytes_bad_condition.append(&mut vec![
            // condition code
            NonfungibleConditionCode::Sent as u8,
            // amount
            0x00,
            0x00,
            0x00,
            0x00,
            0x00,
            0x00,
            0x5b,
            0xa0,
        ]);

        let mut nonfungible_pc_bytes_bad_condition = vec![];
        (AssetInfoID::NonfungibleAsset as u8)
            .consensus_serialize(&mut nonfungible_pc_bytes_bad_condition)
            .unwrap();
        nonfungible_pc_bytes_bad_condition
            .append(&mut vec![PostConditionPrincipalID::Origin as u8]);
        AssetInfo {
            contract_address: addr.clone(),
            contract_name: contract_name.clone(),
            asset_name: asset_name.clone(),
        }
        .consensus_serialize(&mut nonfungible_pc_bytes_bad_condition)
        .unwrap();
        Value::buff_from(vec![0, 1, 2, 3])
            .unwrap()
            .consensus_serialize(&mut nonfungible_pc_bytes_bad_condition)
            .unwrap();
        nonfungible_pc_bytes_bad_condition.append(&mut vec![
            // condition code
            FungibleConditionCode::SentGt as u8,
        ]);

        let bad_pc_bytes = [
            stx_pc_bytes_bad_condition,
            fungible_pc_bytes_bad_condition,
            nonfungible_pc_bytes_bad_condition,
        ];
        for i in 0..3 {
            assert!(
                TransactionPostCondition::consensus_deserialize(&mut &bad_pc_bytes[i][..]).is_err()
            );
        }

        // can't parse a postcondition with an invalid principal

        let mut stx_pc_bytes_bad_principal = vec![];
        (AssetInfoID::STX as u8)
            .consensus_serialize(&mut stx_pc_bytes_bad_principal)
            .unwrap();
        stx_pc_bytes_bad_principal.append(&mut vec![
            // principal
            0xff,
            // condition code
            NonfungibleConditionCode::NotSent as u8,
            // amount
            0x00,
            0x00,
            0x00,
            0x00,
            0x00,
            0x00,
            0x30,
            0x39,
        ]);

        let mut fungible_pc_bytes_bad_principal = vec![];
        (AssetInfoID::FungibleAsset as u8)
            .consensus_serialize(&mut fungible_pc_bytes_bad_principal)
            .unwrap();
        fungible_pc_bytes_bad_principal.append(&mut vec![0xff]);
        AssetInfo {
            contract_address: addr.clone(),
            contract_name: contract_name.clone(),
            asset_name: asset_name.clone(),
        }
        .consensus_serialize(&mut fungible_pc_bytes_bad_principal)
        .unwrap();
        fungible_pc_bytes_bad_principal.append(&mut vec![
            // condition code
            NonfungibleConditionCode::Sent as u8,
            // amount
            0x00,
            0x00,
            0x00,
            0x00,
            0x00,
            0x00,
            0x5b,
            0xa0,
        ]);

        let mut nonfungible_pc_bytes_bad_principal = vec![];
        (AssetInfoID::NonfungibleAsset as u8)
            .consensus_serialize(&mut nonfungible_pc_bytes_bad_principal)
            .unwrap();
        nonfungible_pc_bytes_bad_principal.append(&mut vec![0xff]);
        AssetInfo {
            contract_address: addr.clone(),
            contract_name,
            asset_name,
        }
        .consensus_serialize(&mut nonfungible_pc_bytes_bad_principal)
        .unwrap();
        Value::buff_from(vec![0, 1, 2, 3])
            .unwrap()
            .consensus_serialize(&mut nonfungible_pc_bytes_bad_principal)
            .unwrap();
        nonfungible_pc_bytes_bad_principal.append(&mut vec![
            // condition code
            FungibleConditionCode::SentGt as u8,
        ]);

        let bad_pc_bytes = [
            stx_pc_bytes_bad_principal,
            fungible_pc_bytes_bad_principal,
            nonfungible_pc_bytes_bad_principal,
        ];
        for i in 0..3 {
            assert!(
                TransactionPostCondition::consensus_deserialize(&mut &bad_pc_bytes[i][..]).is_err()
            );
        }
    }

    #[test]
    fn tx_stacks_transaction_codec() {
        let all_txs = codec_all_transactions(
            &TransactionVersion::Mainnet,
            0,
            &TransactionAnchorMode::OnChainOnly,
            &TransactionPostConditionMode::Deny,
            StacksEpochId::latest(),
        );
        for tx in all_txs.iter() {
            let mut tx_bytes = vec![
                // version
                TransactionVersion::Mainnet as u8,
                // chain ID
                0x00,
                0x00,
                0x00,
                0x00,
            ];

            tx.auth.consensus_serialize(&mut tx_bytes).unwrap();
            tx_bytes.append(&mut vec![TransactionAnchorMode::OnChainOnly as u8]);
            tx_bytes.append(&mut vec![TransactionPostConditionMode::Deny as u8]);
            tx.post_conditions
                .consensus_serialize(&mut tx_bytes)
                .unwrap();
            tx.payload.consensus_serialize(&mut tx_bytes).unwrap();

            test_debug!("---------");
            test_debug!("test tx:\n{:?}", &tx);
            test_debug!("---------");
            test_debug!("text tx bytes:\n{}", &to_hex(&tx_bytes));

            check_codec_and_corruption::<StacksTransaction>(tx, &tx_bytes);
        }
    }

    fn tx_stacks_transaction_test_txs(auth: &TransactionAuth) -> Vec<StacksTransaction> {
        let header_1 = StacksMicroblockHeader {
            version: 0x12,
            sequence: 0x34,
            prev_block: EMPTY_MICROBLOCK_PARENT_HASH.clone(),
            tx_merkle_root: Sha512Trunc256Sum([1u8; 32]),
            signature: MessageSignature([2u8; 65]),
        };

        let header_2 = StacksMicroblockHeader {
            version: 0x12,
            sequence: 0x34,
            prev_block: EMPTY_MICROBLOCK_PARENT_HASH.clone(),
            tx_merkle_root: Sha512Trunc256Sum([2u8; 32]),
            signature: MessageSignature([3u8; 65]),
        };

        let hello_contract_name = "hello-contract-name";
        let hello_asset_name = "hello-asset";
        let hello_token_name = "hello-token";

        let contract_name = ContractName::try_from(hello_contract_name).unwrap();
        let asset_name = ClarityName::try_from(hello_asset_name).unwrap();
        let token_name = StacksString::from_str(hello_token_name).unwrap();

        let asset_value = StacksString::from_str("asset-value").unwrap();

        let contract_addr = StacksAddress::new(2, Hash160([0xfe; 20])).unwrap();

        let asset_info = AssetInfo {
            contract_address: contract_addr.clone(),
            contract_name,
            asset_name,
        };

        let stx_address = StacksAddress::new(1, Hash160([0xff; 20])).unwrap();

        let tx_contract_call = StacksTransaction::new(
            TransactionVersion::Mainnet,
            auth.clone(),
            TransactionPayload::new_contract_call(
                stx_address.clone(),
                "hello",
                "world",
                vec![Value::Int(1)],
            )
            .unwrap(),
        );

        let tx_smart_contract = StacksTransaction::new(
            TransactionVersion::Mainnet,
            auth.clone(),
            TransactionPayload::new_smart_contract("name-contract", "hello smart contract", None)
                .unwrap(),
        );

        let tx_coinbase = StacksTransaction::new(
            TransactionVersion::Mainnet,
            auth.clone(),
            TransactionPayload::Coinbase(CoinbasePayload([0u8; 32]), None, None),
        );

        let tx_stx = StacksTransaction::new(
            TransactionVersion::Mainnet,
            auth.clone(),
            TransactionPayload::TokenTransfer(
                stx_address.clone().into(),
                123,
                TokenTransferMemo([0u8; 34]),
            ),
        );

        let tx_poison = StacksTransaction::new(
            TransactionVersion::Mainnet,
            auth.clone(),
            TransactionPayload::PoisonMicroblock(header_1, header_2),
        );

        let tx_tenure_change = StacksTransaction::new(
            TransactionVersion::Mainnet,
            auth.clone(),
            TransactionPayload::TenureChange(TenureChangePayload {
                tenure_consensus_hash: ConsensusHash([0x01; 20]),
                prev_tenure_consensus_hash: ConsensusHash([0x02; 20]),
                burn_view_consensus_hash: ConsensusHash([0x03; 20]),
                previous_tenure_end: StacksBlockId([0x00; 32]),
                previous_tenure_blocks: 0,
                cause: TenureChangeCause::BlockFound,
                pubkey_hash: Hash160([0x00; 20]),
            }),
        );

        let txs = vec![
            tx_contract_call,
            tx_smart_contract,
            tx_coinbase,
            tx_stx,
            tx_poison,
            tx_tenure_change,
        ];
        txs
    }

    fn check_oversign_origin_singlesig(signed_tx: &mut StacksTransaction) {
        let txid_before = signed_tx.txid();
        if let Err(net_error::SigningError(msg)) = signed_tx.append_next_origin(
            &StacksPublicKey::from_hex(
                "03442a63b6d312710b1d6b24d803120dc6f5714352ba57907863b78de55974123c",
            )
            .unwrap(),
        ) {
            assert_eq!(&msg, "Not a multisig condition");
        } else {
            panic!("Expexcted a signing error");
        }

        // no change affected
        assert_eq!(txid_before, signed_tx.txid());
    }

    fn check_sign_no_sponsor(signed_tx: &mut StacksTransaction) {
        let txid_before = signed_tx.txid();
        if let Err(net_error::SigningError(msg)) = signed_tx.append_next_sponsor(
            &StacksPublicKey::from_hex(
                "03442a63b6d312710b1d6b24d803120dc6f5714352ba57907863b78de55974123c",
            )
            .unwrap(),
        ) {
            assert_eq!(
                &msg,
                "Cannot appned a public key to the sponsor of a standard auth condition"
            );
        } else {
            panic!("Expected a signing error");
        }
        assert_eq!(txid_before, signed_tx.txid());
    }

    fn check_oversign_sponsor_singlesig(signed_tx: &mut StacksTransaction) {
        let txid_before = signed_tx.txid();
        if let Err(net_error::SigningError(msg)) = signed_tx.append_next_sponsor(
            &StacksPublicKey::from_hex(
                "03442a63b6d312710b1d6b24d803120dc6f5714352ba57907863b78de55974123c",
            )
            .unwrap(),
        ) {
            assert_eq!(&msg, "Not a multisig condition");
        } else {
            panic!("Expected a signing error");
        }
        assert_eq!(txid_before, signed_tx.txid());
    }

    fn is_order_independent_multisig(tx: &StacksTransaction) -> bool {
        let spending_condition = match &tx.auth {
            TransactionAuth::Standard(origin) => origin,
            TransactionAuth::Sponsored(_, sponsor) => sponsor,
        };
        matches!(
            spending_condition,
            TransactionSpendingCondition::OrderIndependentMultisig(..)
        )
    }

    fn check_oversign_origin_multisig(signed_tx: &StacksTransaction) {
        let tx = signed_tx.clone();
        let privk = StacksPrivateKey::from_hex(
            "c6ebf45dabca8cac9a25ae39ab690743b96eb2b0960066e98ba6df50d6f9293b01",
        )
        .unwrap();

        let mut tx_signer = StacksTransactionSigner::new(&tx);
        tx_signer.disable_checks();
        tx_signer.sign_origin(&privk).unwrap();
        let oversigned_tx = tx_signer.get_tx().unwrap();

        let Err(net_error::VerifyingError(msg)) = oversigned_tx.verify() else {
            panic!("Expected a verifying error");
        };
        if is_order_independent_multisig(&oversigned_tx) {
            assert!(
                msg.contains("Signer hash does not equal hash of public key(s)"),
                "{msg}"
            )
        } else {
            assert_eq!(&msg, "Incorrect number of signatures")
        }
    }

    fn check_oversign_origin_multisig_uncompressed(signed_tx: &StacksTransaction) {
        let tx = signed_tx.clone();
        let privk = StacksPrivateKey::from_hex(
            "c6ebf45dabca8cac9a25ae39ab690743b96eb2b0960066e98ba6df50d6f9293b",
        )
        .unwrap();

        let mut tx_signer = StacksTransactionSigner::new(&tx);
        tx_signer.disable_checks();

        match tx_signer.pop_origin_auth_field().unwrap() {
            TransactionAuthField::Signature(_, _) => {
                tx_signer.sign_origin(&privk).unwrap();
            }
            TransactionAuthField::PublicKey(_) => {
                tx_signer
                    .append_origin(&StacksPublicKey::from_private(&privk))
                    .unwrap();
            }
        };

        let oversigned_tx = tx_signer.get_tx().unwrap();

        let Err(net_error::VerifyingError(msg)) = oversigned_tx.verify() else {
            panic!("Expected a verifying error");
        };
        assert_eq!(&msg, "Uncompressed keys are not allowed in this hash mode");
    }

    fn check_oversign_sponsor_multisig(signed_tx: &StacksTransaction) {
        let tx = signed_tx.clone();
        let privk = StacksPrivateKey::from_hex(
            "c6ebf45dabca8cac9a25ae39ab690743b96eb2b0960066e98ba6df50d6f9293b01",
        )
        .unwrap();

        let mut tx_signer = StacksTransactionSigner::new(&tx);
        tx_signer.disable_checks();
        tx_signer.sign_sponsor(&privk).unwrap();
        let oversigned_tx = tx_signer.get_tx().unwrap();

        let Err(net_error::VerifyingError(msg)) = oversigned_tx.verify() else {
            panic!("Expected a verifying error");
        };
        if is_order_independent_multisig(&oversigned_tx) {
            assert!(
                msg.contains("Signer hash does not equal hash of public key(s)"),
                "{msg}"
            )
        } else {
            assert_eq!(&msg, "Incorrect number of signatures")
        }
    }

    fn check_oversign_sponsor_multisig_uncompressed(signed_tx: &StacksTransaction) {
        let tx = signed_tx.clone();
        let privk = StacksPrivateKey::from_hex(
            "c6ebf45dabca8cac9a25ae39ab690743b96eb2b0960066e98ba6df50d6f9293b",
        )
        .unwrap();

        let mut tx_signer = StacksTransactionSigner::new(&tx);
        tx_signer.disable_checks();

        match tx_signer.pop_sponsor_auth_field().unwrap() {
            TransactionAuthField::Signature(_, _) => {
                tx_signer.sign_sponsor(&privk).unwrap();
            }
            TransactionAuthField::PublicKey(_) => {
                tx_signer
                    .append_sponsor(&StacksPublicKey::from_private(&privk))
                    .unwrap();
            }
        };

        let oversigned_tx = tx_signer.get_tx().unwrap();

        let Err(net_error::VerifyingError(msg)) = oversigned_tx.verify() else {
            panic!("Expected a verifying error");
        };
        assert_eq!(&msg, "Uncompressed keys are not allowed in this hash mode");
    }

    #[test]
    fn tx_stacks_transaction_sign_verify_standard_p2pkh() {
        let privk = StacksPrivateKey::from_hex(
            "6d430bb91222408e7706c9001cfaeb91b08c2be6d5ac95779ab52c6b431950e001",
        )
        .unwrap();
        let origin_auth = TransactionAuth::Standard(
            TransactionSpendingCondition::new_singlesig_p2pkh(StacksPublicKey::from_private(
                &privk,
            ))
            .unwrap(),
        );

        let origin_address = origin_auth.origin().address_mainnet();
        assert_eq!(
            origin_address,
            StacksAddress::new(
                C32_ADDRESS_VERSION_MAINNET_SINGLESIG,
                Hash160::from_hex("143e543243dfcd8c02a12ad7ea371bd07bc91df9").unwrap()
            )
            .unwrap(),
        );

        let txs = tx_stacks_transaction_test_txs(&origin_auth);

        for tx in txs {
            assert_eq!(tx.auth().origin().num_signatures(), 0);

            let mut tx_signer = StacksTransactionSigner::new(&tx);
            tx_signer.sign_origin(&privk).unwrap();
            let mut signed_tx = tx_signer.get_tx().unwrap();

            assert_eq!(signed_tx.auth().origin().num_signatures(), 1);

            // try to over-sign
            check_oversign_origin_singlesig(&mut signed_tx);
            check_sign_no_sponsor(&mut signed_tx);

            // tx and signed_tx are otherwise equal
            assert_eq!(tx.version, signed_tx.version);
            assert_eq!(tx.get_tx_fee(), signed_tx.get_tx_fee());
            assert_eq!(tx.get_origin_nonce(), signed_tx.get_origin_nonce());
            assert_eq!(tx.get_sponsor_nonce(), signed_tx.get_sponsor_nonce());
            assert_eq!(tx.anchor_mode, signed_tx.anchor_mode);
            assert_eq!(tx.post_condition_mode, signed_tx.post_condition_mode);
            assert_eq!(tx.post_conditions, signed_tx.post_conditions);
            assert_eq!(tx.payload, signed_tx.payload);

            // auth is standard and public key is compressed
            if let TransactionAuth::Standard(TransactionSpendingCondition::Singlesig(ref data)) =
                signed_tx.auth
            {
                assert_eq!(data.key_encoding, TransactionPublicKeyEncoding::Compressed);
                assert_eq!(data.signer, *origin_address.bytes());
            } else {
                panic!("Expected a standard singlesig auth condition");
            }

            test_signature_and_corruption(&signed_tx, true, false);
        }
    }

    #[test]
    fn tx_stacks_transaction_sign_verify_sponsored_p2pkh() {
        let privk = StacksPrivateKey::from_hex(
            "6d430bb91222408e7706c9001cfaeb91b08c2be6d5ac95779ab52c6b431950e001",
        )
        .unwrap();
        let privk_sponsor = StacksPrivateKey::from_hex(
            "807bbe9e471ac976592cc35e3056592ecc0f778ee653fced3b491a122dd8d59701",
        )
        .unwrap();
        let privk_diff_sponsor = StacksPrivateKey::from_hex(
            "d5200dee706ee53ae98a03fba6cf4fdcc5084c30cfa9e1b3462dcdeaa3e0f1d2",
        )
        .unwrap();

        let auth = TransactionAuth::Sponsored(
            TransactionSpendingCondition::new_singlesig_p2pkh(StacksPublicKey::from_private(
                &privk,
            ))
            .unwrap(),
            TransactionSpendingCondition::new_singlesig_p2pkh(StacksPublicKey::from_private(
                &privk_sponsor,
            ))
            .unwrap(), // will be replaced once the origin finishes signing
        );

        let origin_address = auth.origin().address_mainnet();
        assert_eq!(
            origin_address,
            StacksAddress::new(
                C32_ADDRESS_VERSION_MAINNET_SINGLESIG,
                Hash160::from_hex("143e543243dfcd8c02a12ad7ea371bd07bc91df9").unwrap()
            )
            .unwrap(),
        );

        let sponsor_address = auth.sponsor().unwrap().address_mainnet();
        assert_eq!(
            sponsor_address,
            StacksAddress::new(
                C32_ADDRESS_VERSION_MAINNET_SINGLESIG,
                Hash160::from_hex("3597aaa4bde720be93e3829aae24e76e7fcdfd3e").unwrap(),
            )
            .unwrap(),
        );

        let diff_sponsor_address = StacksAddress::new(
            C32_ADDRESS_VERSION_MAINNET_SINGLESIG,
            Hash160::from_hex("a139de6733cef9e4663c4a093c1a7390a1dcc297").unwrap(),
        )
        .unwrap();

        let txs = tx_stacks_transaction_test_txs(&auth);

        for mut tx in txs {
            assert_eq!(tx.auth().origin().num_signatures(), 0);
            assert_eq!(tx.auth().sponsor().unwrap().num_signatures(), 0);

            tx.set_tx_fee(123);
            tx.set_sponsor_nonce(456).unwrap();
            let mut tx_signer = StacksTransactionSigner::new(&tx);

            test_debug!("Sign origin");
            tx_signer.sign_origin(&privk).unwrap();

            // sponsor sets keys, nonce, and fee after origin signs
            let origin_tx = tx_signer.get_tx_incomplete();

            let mut sponsor_auth = TransactionSpendingCondition::new_singlesig_p2pkh(
                StacksPublicKey::from_private(&privk_diff_sponsor),
            )
            .unwrap();
            sponsor_auth.set_tx_fee(456);
            sponsor_auth.set_nonce(789);

            let mut tx_sponsor_signer =
                StacksTransactionSigner::new_sponsor(&origin_tx, sponsor_auth).unwrap();

            test_debug!("Sign sponsor");
            tx_sponsor_signer.sign_sponsor(&privk_diff_sponsor).unwrap();

            // make comparable
            tx.set_tx_fee(456);
            tx.set_sponsor_nonce(789).unwrap();
            let mut signed_tx = tx_sponsor_signer.get_tx().unwrap();

            assert_eq!(signed_tx.auth().origin().num_signatures(), 1);
            assert_eq!(signed_tx.auth().sponsor().unwrap().num_signatures(), 1);

            // try to over-sign
            check_oversign_origin_singlesig(&mut signed_tx);
            check_oversign_sponsor_singlesig(&mut signed_tx);

            // tx and signed_tx are otherwise equal
            assert_eq!(tx.version, signed_tx.version);
            assert_eq!(tx.chain_id, signed_tx.chain_id);
            assert_eq!(tx.get_tx_fee(), 456);
            assert_eq!(tx.get_origin_nonce(), signed_tx.get_origin_nonce());
            assert_eq!(tx.get_sponsor_nonce(), signed_tx.get_sponsor_nonce());
            assert_eq!(tx.anchor_mode, signed_tx.anchor_mode);
            assert_eq!(tx.post_condition_mode, signed_tx.post_condition_mode);
            assert_eq!(tx.post_conditions, signed_tx.post_conditions);
            assert_eq!(tx.payload, signed_tx.payload);

            // auth is a sponsor and public key is compressed.
            // auth sponsor is privk_diff_sponsor
            if let TransactionAuth::Sponsored(
                TransactionSpendingCondition::Singlesig(origin_data),
                TransactionSpendingCondition::Singlesig(sponsor_data),
            ) = &signed_tx.auth
            {
                assert_eq!(
                    origin_data.key_encoding,
                    TransactionPublicKeyEncoding::Compressed
                );
                assert_eq!(origin_data.signer, *origin_address.bytes());

                assert_eq!(
                    sponsor_data.key_encoding,
                    TransactionPublicKeyEncoding::Uncompressed
                ); // not what the origin would have seen
                assert_eq!(sponsor_data.signer, *diff_sponsor_address.bytes());
                // not what the origin would have seen
            } else {
                panic!("Unexpected auth condition");
            }

            test_signature_and_corruption(&signed_tx, true, false);
            test_signature_and_corruption(&signed_tx, false, true);
        }
    }

    #[test]
    fn tx_stacks_transaction_sign_verify_standard_p2pkh_uncompressed() {
        let privk = StacksPrivateKey::from_hex(
            "6d430bb91222408e7706c9001cfaeb91b08c2be6d5ac95779ab52c6b431950e0",
        )
        .unwrap();
        let origin_auth = TransactionAuth::Standard(
            TransactionSpendingCondition::new_singlesig_p2pkh(StacksPublicKey::from_private(
                &privk,
            ))
            .unwrap(),
        );

        let origin_address = origin_auth.origin().address_mainnet();
        assert_eq!(
            origin_address,
            StacksAddress::new(
                C32_ADDRESS_VERSION_MAINNET_SINGLESIG,
                Hash160::from_hex("693cd53eb47d4749762d7cfaf46902bda5be5f97").unwrap(),
            )
            .unwrap()
        );

        let txs = tx_stacks_transaction_test_txs(&origin_auth);

        for tx in txs {
            assert_eq!(tx.auth().origin().num_signatures(), 0);

            let mut tx_signer = StacksTransactionSigner::new(&tx);
            tx_signer.sign_origin(&privk).unwrap();
            let mut signed_tx = tx_signer.get_tx().unwrap();

            // try to over-sign
            check_oversign_origin_singlesig(&mut signed_tx);
            check_sign_no_sponsor(&mut signed_tx);

            assert_eq!(signed_tx.auth().origin().num_signatures(), 1);

            // tx and signed_tx are otherwise equal
            assert_eq!(tx.version, signed_tx.version);
            assert_eq!(tx.get_tx_fee(), signed_tx.get_tx_fee());
            assert_eq!(tx.get_origin_nonce(), signed_tx.get_origin_nonce());
            assert_eq!(tx.get_sponsor_nonce(), signed_tx.get_sponsor_nonce());
            assert_eq!(tx.anchor_mode, signed_tx.anchor_mode);
            assert_eq!(tx.post_condition_mode, signed_tx.post_condition_mode);
            assert_eq!(tx.post_conditions, signed_tx.post_conditions);
            assert_eq!(tx.payload, signed_tx.payload);

            // auth is standard and public key is uncompressed
            if let TransactionAuth::Standard(TransactionSpendingCondition::Singlesig(data)) =
                &signed_tx.auth
            {
                assert_eq!(
                    data.key_encoding,
                    TransactionPublicKeyEncoding::Uncompressed
                );
                assert_eq!(data.signer, *origin_address.bytes());
            } else {
                panic!("Unexpected auth condition");
            }

            test_signature_and_corruption(&signed_tx, true, false);
        }
    }

    #[test]
    fn tx_stacks_transaction_sign_verify_sponsored_p2pkh_uncompressed() {
        let privk = StacksPrivateKey::from_hex(
            "807bbe9e471ac976592cc35e3056592ecc0f778ee653fced3b491a122dd8d59701",
        )
        .unwrap();
        let privk_sponsored = StacksPrivateKey::from_hex(
            "6d430bb91222408e7706c9001cfaeb91b08c2be6d5ac95779ab52c6b431950e0",
        )
        .unwrap();

        let mut random_sponsor = StacksPrivateKey::random(); // what the origin sees
        random_sponsor.set_compress_public(true);

        let auth = TransactionAuth::Sponsored(
            TransactionSpendingCondition::new_singlesig_p2pkh(StacksPublicKey::from_private(
                &privk,
            ))
            .unwrap(),
            TransactionSpendingCondition::new_singlesig_p2pkh(StacksPublicKey::from_private(
                &random_sponsor,
            ))
            .unwrap(),
        );

        let real_sponsor = TransactionSpendingCondition::new_singlesig_p2pkh(
            StacksPublicKey::from_private(&privk_sponsored),
        )
        .unwrap();

        let origin_address = auth.origin().address_mainnet();
        let sponsor_address = real_sponsor.address_mainnet();

        assert_eq!(
            origin_address,
            StacksAddress::new(
                C32_ADDRESS_VERSION_MAINNET_SINGLESIG,
                Hash160::from_hex("3597aaa4bde720be93e3829aae24e76e7fcdfd3e").unwrap(),
            )
            .unwrap()
        );
        assert_eq!(
            sponsor_address,
            StacksAddress::new(
                C32_ADDRESS_VERSION_MAINNET_SINGLESIG,
                Hash160::from_hex("693cd53eb47d4749762d7cfaf46902bda5be5f97").unwrap(),
            )
            .unwrap()
        );

        let txs = tx_stacks_transaction_test_txs(&auth);

        for mut tx in txs {
            assert_eq!(tx.auth().origin().num_signatures(), 0);
            assert_eq!(tx.auth().sponsor().unwrap().num_signatures(), 0);

            tx.set_tx_fee(123);
            tx.set_sponsor_nonce(456).unwrap();

            let mut tx_signer = StacksTransactionSigner::new(&tx);
            tx_signer.sign_origin(&privk).unwrap();

            // sponsor sets and pays fee after origin signs
            let mut origin_tx = tx_signer.get_tx_incomplete();
            origin_tx.auth.set_sponsor(real_sponsor.clone()).unwrap();
            origin_tx.set_tx_fee(456);
            origin_tx.set_sponsor_nonce(789).unwrap();
            tx_signer.resume(&origin_tx);

            tx_signer.sign_sponsor(&privk_sponsored).unwrap();

            tx.set_tx_fee(456);
            tx.set_sponsor_nonce(789).unwrap();
            let mut signed_tx = tx_signer.get_tx().unwrap();

            // try to over-sign
            check_oversign_origin_singlesig(&mut signed_tx);
            check_oversign_sponsor_singlesig(&mut signed_tx);

            assert_eq!(signed_tx.auth().origin().num_signatures(), 1);
            assert_eq!(signed_tx.auth().sponsor().unwrap().num_signatures(), 1);

            // tx and signed_tx are otherwise equal
            assert_eq!(tx.version, signed_tx.version);
            assert_eq!(tx.chain_id, signed_tx.chain_id);
            assert_eq!(tx.get_tx_fee(), signed_tx.get_tx_fee());
            assert_eq!(tx.get_origin_nonce(), signed_tx.get_origin_nonce());
            assert_eq!(tx.get_sponsor_nonce(), signed_tx.get_sponsor_nonce());
            assert_eq!(tx.anchor_mode, signed_tx.anchor_mode);
            assert_eq!(tx.post_condition_mode, signed_tx.post_condition_mode);
            assert_eq!(tx.post_conditions, signed_tx.post_conditions);
            assert_eq!(tx.payload, signed_tx.payload);

            // auth is standard and public key is uncompressed
            if let TransactionAuth::Sponsored(
                TransactionSpendingCondition::Singlesig(origin_data),
                TransactionSpendingCondition::Singlesig(sponsor_data),
            ) = &signed_tx.auth
            {
                assert_eq!(
                    origin_data.key_encoding,
                    TransactionPublicKeyEncoding::Compressed
                );
                assert_eq!(origin_data.signer, *origin_address.bytes());

                assert_eq!(
                    sponsor_data.key_encoding,
                    TransactionPublicKeyEncoding::Uncompressed
                );
                assert_eq!(sponsor_data.signer, *sponsor_address.bytes());
            } else {
                panic!("Unexpected auth condition");
            }

            test_signature_and_corruption(&signed_tx, true, false);
            test_signature_and_corruption(&signed_tx, false, true);
        }
    }

    #[test]
    fn tx_stacks_transaction_sign_verify_standard_p2sh() {
        let privk_1 = StacksPrivateKey::from_hex(
            "6d430bb91222408e7706c9001cfaeb91b08c2be6d5ac95779ab52c6b431950e001",
        )
        .unwrap();
        let privk_2 = StacksPrivateKey::from_hex(
            "2a584d899fed1d24e26b524f202763c8ab30260167429f157f1c119f550fa6af01",
        )
        .unwrap();
        let privk_3 = StacksPrivateKey::from_hex(
            "d5200dee706ee53ae98a03fba6cf4fdcc5084c30cfa9e1b3462dcdeaa3e0f1d201",
        )
        .unwrap();

        let pubk_1 = StacksPublicKey::from_private(&privk_1);
        let pubk_2 = StacksPublicKey::from_private(&privk_2);
        let pubk_3 = StacksPublicKey::from_private(&privk_3);

        let origin_auth = TransactionAuth::Standard(
            TransactionSpendingCondition::new_multisig_p2sh(
                2,
                vec![pubk_1.clone(), pubk_2.clone(), pubk_3.clone()],
            )
            .unwrap(),
        );

        let origin_address = origin_auth.origin().address_mainnet();
        assert_eq!(
            origin_address,
            StacksAddress::new(
                C32_ADDRESS_VERSION_MAINNET_MULTISIG,
                Hash160::from_hex("a23ea89d6529ac48ac766f720e480beec7f19273").unwrap(),
            )
            .unwrap()
        );

        let txs = tx_stacks_transaction_test_txs(&origin_auth);

        for tx in txs {
            assert_eq!(tx.auth().origin().num_signatures(), 0);

            let mut tx_signer = StacksTransactionSigner::new(&tx);
            tx_signer.sign_origin(&privk_1).unwrap();
            tx_signer.sign_origin(&privk_2).unwrap();
            tx_signer.append_origin(&pubk_3).unwrap();
            let mut signed_tx = tx_signer.get_tx().unwrap();

            check_oversign_origin_multisig(&signed_tx);
            check_sign_no_sponsor(&mut signed_tx);

            assert_eq!(signed_tx.auth().origin().num_signatures(), 2);

            // tx and signed_tx are otherwise equal
            assert_eq!(tx.version, signed_tx.version);
            assert_eq!(tx.get_tx_fee(), signed_tx.get_tx_fee());
            assert_eq!(tx.get_origin_nonce(), signed_tx.get_origin_nonce());
            assert_eq!(tx.get_sponsor_nonce(), signed_tx.get_sponsor_nonce());
            assert_eq!(tx.anchor_mode, signed_tx.anchor_mode);
            assert_eq!(tx.post_condition_mode, signed_tx.post_condition_mode);
            assert_eq!(tx.post_conditions, signed_tx.post_conditions);
            assert_eq!(tx.payload, signed_tx.payload);

            // auth is standard and first two auth fields are signatures for compressed keys.
            // third field is the third public key
            if let TransactionAuth::Standard(TransactionSpendingCondition::Multisig(data)) =
                &signed_tx.auth
            {
                assert_eq!(data.signer, *origin_address.bytes());
                assert_eq!(data.fields.len(), 3);
                assert!(data.fields[0].is_signature());
                assert!(data.fields[1].is_signature());
                assert!(data.fields[2].is_public_key());

                assert_eq!(
                    data.fields[0].as_signature().unwrap().0,
                    TransactionPublicKeyEncoding::Compressed
                );
                assert_eq!(
                    data.fields[1].as_signature().unwrap().0,
                    TransactionPublicKeyEncoding::Compressed
                );
                assert_eq!(data.fields[2].as_public_key().unwrap(), pubk_3);
            } else {
                panic!("Unexpected auth condition");
            }
            test_signature_and_corruption(&signed_tx, true, false);
        }
    }

    #[test]
    fn tx_stacks_transaction_sign_verify_sponsored_p2sh() {
        let origin_privk = StacksPrivateKey::from_hex(
            "807bbe9e471ac976592cc35e3056592ecc0f778ee653fced3b491a122dd8d59701",
        )
        .unwrap();

        let privk_1 = StacksPrivateKey::from_hex(
            "6d430bb91222408e7706c9001cfaeb91b08c2be6d5ac95779ab52c6b431950e001",
        )
        .unwrap();
        let privk_2 = StacksPrivateKey::from_hex(
            "2a584d899fed1d24e26b524f202763c8ab30260167429f157f1c119f550fa6af01",
        )
        .unwrap();
        let privk_3 = StacksPrivateKey::from_hex(
            "d5200dee706ee53ae98a03fba6cf4fdcc5084c30cfa9e1b3462dcdeaa3e0f1d201",
        )
        .unwrap();

        let pubk_1 = StacksPublicKey::from_private(&privk_1);
        let pubk_2 = StacksPublicKey::from_private(&privk_2);
        let pubk_3 = StacksPublicKey::from_private(&privk_3);

        let random_sponsor = StacksPrivateKey::random(); // what the origin sees

        let auth = TransactionAuth::Sponsored(
            TransactionSpendingCondition::new_singlesig_p2pkh(StacksPublicKey::from_private(
                &origin_privk,
            ))
            .unwrap(),
            TransactionSpendingCondition::new_singlesig_p2pkh(StacksPublicKey::from_private(
                &random_sponsor,
            ))
            .unwrap(),
        );

        let real_sponsor = TransactionSpendingCondition::new_multisig_p2sh(
            2,
            vec![pubk_1.clone(), pubk_2.clone(), pubk_3.clone()],
        )
        .unwrap();

        let origin_address = auth.origin().address_mainnet();
        let sponsor_address = real_sponsor.address_mainnet();

        assert_eq!(
            origin_address,
            StacksAddress::new(
                C32_ADDRESS_VERSION_MAINNET_SINGLESIG,
                Hash160::from_hex("3597aaa4bde720be93e3829aae24e76e7fcdfd3e").unwrap(),
            )
            .unwrap()
        );
        assert_eq!(
            sponsor_address,
            StacksAddress::new(
                C32_ADDRESS_VERSION_MAINNET_MULTISIG,
                Hash160::from_hex("a23ea89d6529ac48ac766f720e480beec7f19273").unwrap(),
            )
            .unwrap()
        );

        let txs = tx_stacks_transaction_test_txs(&auth);

        for mut tx in txs {
            assert_eq!(tx.auth().origin().num_signatures(), 0);
            assert_eq!(tx.auth().sponsor().unwrap().num_signatures(), 0);

            tx.set_tx_fee(123);
            tx.set_sponsor_nonce(456).unwrap();
            let mut tx_signer = StacksTransactionSigner::new(&tx);

            tx_signer.sign_origin(&origin_privk).unwrap();

            // sponsor sets and pays fee after origin signs
            let mut origin_tx = tx_signer.get_tx_incomplete();
            origin_tx.auth.set_sponsor(real_sponsor.clone()).unwrap();
            origin_tx.set_tx_fee(456);
            origin_tx.set_sponsor_nonce(789).unwrap();
            tx_signer.resume(&origin_tx);

            tx_signer.sign_sponsor(&privk_1).unwrap();
            tx_signer.sign_sponsor(&privk_2).unwrap();
            tx_signer.append_sponsor(&pubk_3).unwrap();

            tx.set_tx_fee(456);
            tx.set_sponsor_nonce(789).unwrap();
            let mut signed_tx = tx_signer.get_tx().unwrap();

            check_oversign_origin_singlesig(&mut signed_tx);
            check_oversign_sponsor_multisig(&signed_tx);

            assert_eq!(signed_tx.auth().origin().num_signatures(), 1);
            assert_eq!(signed_tx.auth().sponsor().unwrap().num_signatures(), 2);

            // tx and signed_tx are otherwise equal
            assert_eq!(tx.version, signed_tx.version);
            assert_eq!(tx.chain_id, signed_tx.chain_id);
            assert_eq!(tx.get_tx_fee(), signed_tx.get_tx_fee());
            assert_eq!(tx.get_origin_nonce(), signed_tx.get_origin_nonce());
            assert_eq!(tx.get_sponsor_nonce(), signed_tx.get_sponsor_nonce());
            assert_eq!(tx.anchor_mode, signed_tx.anchor_mode);
            assert_eq!(tx.post_condition_mode, signed_tx.post_condition_mode);
            assert_eq!(tx.post_conditions, signed_tx.post_conditions);
            assert_eq!(tx.payload, signed_tx.payload);

            // auth is standard and first two auth fields are signatures for compressed keys.
            // third field is the third public key
            if let TransactionAuth::Sponsored(
                TransactionSpendingCondition::Singlesig(origin_data),
                TransactionSpendingCondition::Multisig(sponsor_data),
            ) = &signed_tx.auth
            {
                assert_eq!(
                    origin_data.key_encoding,
                    TransactionPublicKeyEncoding::Compressed
                );
                assert_eq!(origin_data.signer, *origin_address.bytes());

                assert_eq!(sponsor_data.signer, *sponsor_address.bytes());
                assert_eq!(sponsor_data.fields.len(), 3);
                assert!(sponsor_data.fields[0].is_signature());
                assert!(sponsor_data.fields[1].is_signature());
                assert!(sponsor_data.fields[2].is_public_key());

                assert_eq!(
                    sponsor_data.fields[0].as_signature().unwrap().0,
                    TransactionPublicKeyEncoding::Compressed
                );
                assert_eq!(
                    sponsor_data.fields[1].as_signature().unwrap().0,
                    TransactionPublicKeyEncoding::Compressed
                );
                assert_eq!(sponsor_data.fields[2].as_public_key().unwrap(), pubk_3);
            } else {
                panic!("Unexpected auth condition");
            }

            test_signature_and_corruption(&signed_tx, true, false);
            test_signature_and_corruption(&signed_tx, false, true);
        }
    }

    #[test]
    fn tx_stacks_transaction_sign_verify_standard_p2sh_uncompressed() {
        let privk_1 = StacksPrivateKey::from_hex(
            "6d430bb91222408e7706c9001cfaeb91b08c2be6d5ac95779ab52c6b431950e0",
        )
        .unwrap();
        let privk_2 = StacksPrivateKey::from_hex(
            "2a584d899fed1d24e26b524f202763c8ab30260167429f157f1c119f550fa6af",
        )
        .unwrap();
        let privk_3 = StacksPrivateKey::from_hex(
            "d5200dee706ee53ae98a03fba6cf4fdcc5084c30cfa9e1b3462dcdeaa3e0f1d2",
        )
        .unwrap();

        let pubk_1 = StacksPublicKey::from_private(&privk_1);
        let pubk_2 = StacksPublicKey::from_private(&privk_2);
        let pubk_3 = StacksPublicKey::from_private(&privk_3);

        let auth = TransactionAuth::Standard(
            TransactionSpendingCondition::new_multisig_p2sh(
                2,
                vec![pubk_1.clone(), pubk_2.clone(), pubk_3.clone()],
            )
            .unwrap(),
        );

        let origin_address = auth.origin().address_mainnet();

        assert_eq!(
            origin_address,
            StacksAddress::new(
                C32_ADDRESS_VERSION_MAINNET_MULTISIG,
                Hash160::from_hex("73a8b4a751a678fe83e9d35ce301371bb3d397f7").unwrap(),
            )
            .unwrap()
        );

        let txs = tx_stacks_transaction_test_txs(&auth);

        for tx in txs {
            assert_eq!(tx.auth().origin().num_signatures(), 0);

            let mut tx_signer = StacksTransactionSigner::new(&tx);

            tx_signer.sign_origin(&privk_1).unwrap();
            tx_signer.sign_origin(&privk_2).unwrap();
            tx_signer.append_origin(&pubk_3).unwrap();

            let mut signed_tx = tx_signer.get_tx().unwrap();

            check_oversign_origin_multisig(&signed_tx);
            check_sign_no_sponsor(&mut signed_tx);

            assert_eq!(signed_tx.auth().origin().num_signatures(), 2);

            // tx and signed_tx are otherwise equal
            assert_eq!(tx.version, signed_tx.version);
            assert_eq!(tx.chain_id, signed_tx.chain_id);
            assert_eq!(tx.get_tx_fee(), signed_tx.get_tx_fee());
            assert_eq!(tx.get_origin_nonce(), signed_tx.get_origin_nonce());
            assert_eq!(tx.get_sponsor_nonce(), signed_tx.get_sponsor_nonce());
            assert_eq!(tx.anchor_mode, signed_tx.anchor_mode);
            assert_eq!(tx.post_condition_mode, signed_tx.post_condition_mode);
            assert_eq!(tx.post_conditions, signed_tx.post_conditions);
            assert_eq!(tx.payload, signed_tx.payload);

            // auth is standard and first two auth fields are signatures for uncompressed keys.
            // third field is the third public key
            if let TransactionAuth::Standard(TransactionSpendingCondition::Multisig(data)) =
                &signed_tx.auth
            {
                assert_eq!(data.signer, *origin_address.bytes());
                assert_eq!(data.fields.len(), 3);
                assert!(data.fields[0].is_signature());
                assert!(data.fields[1].is_signature());
                assert!(data.fields[2].is_public_key());

                assert_eq!(
                    data.fields[0].as_signature().unwrap().0,
                    TransactionPublicKeyEncoding::Uncompressed
                );
                assert_eq!(
                    data.fields[1].as_signature().unwrap().0,
                    TransactionPublicKeyEncoding::Uncompressed
                );
                assert_eq!(data.fields[2].as_public_key().unwrap(), pubk_3);
            } else {
                panic!("Unexpected auth condition");
            }

            test_signature_and_corruption(&signed_tx, true, false);
        }
    }

    #[test]
    fn tx_stacks_transaction_sign_verify_sponsored_p2sh_uncompressed() {
        let origin_privk = StacksPrivateKey::from_hex(
            "807bbe9e471ac976592cc35e3056592ecc0f778ee653fced3b491a122dd8d59701",
        )
        .unwrap();

        let privk_1 = StacksPrivateKey::from_hex(
            "6d430bb91222408e7706c9001cfaeb91b08c2be6d5ac95779ab52c6b431950e0",
        )
        .unwrap();
        let privk_2 = StacksPrivateKey::from_hex(
            "2a584d899fed1d24e26b524f202763c8ab30260167429f157f1c119f550fa6af",
        )
        .unwrap();
        let privk_3 = StacksPrivateKey::from_hex(
            "d5200dee706ee53ae98a03fba6cf4fdcc5084c30cfa9e1b3462dcdeaa3e0f1d2",
        )
        .unwrap();

        let pubk_1 = StacksPublicKey::from_private(&privk_1);
        let pubk_2 = StacksPublicKey::from_private(&privk_2);
        let pubk_3 = StacksPublicKey::from_private(&privk_3);

        let random_sponsor = StacksPrivateKey::random(); // what the origin sees

        let auth = TransactionAuth::Sponsored(
            TransactionSpendingCondition::new_singlesig_p2pkh(StacksPublicKey::from_private(
                &origin_privk,
            ))
            .unwrap(),
            TransactionSpendingCondition::new_singlesig_p2pkh(StacksPublicKey::from_private(
                &random_sponsor,
            ))
            .unwrap(),
        );

        let real_sponsor = TransactionSpendingCondition::new_multisig_p2sh(
            2,
            vec![pubk_1.clone(), pubk_2.clone(), pubk_3.clone()],
        )
        .unwrap();

        let origin_address = auth.origin().address_mainnet();
        let sponsor_address = real_sponsor.address_mainnet();

        assert_eq!(
            origin_address,
            StacksAddress::new(
                C32_ADDRESS_VERSION_MAINNET_SINGLESIG,
                Hash160::from_hex("3597aaa4bde720be93e3829aae24e76e7fcdfd3e").unwrap(),
            )
            .unwrap()
        );
        assert_eq!(
            sponsor_address,
            StacksAddress::new(
                C32_ADDRESS_VERSION_MAINNET_MULTISIG,
                Hash160::from_hex("73a8b4a751a678fe83e9d35ce301371bb3d397f7").unwrap(),
            )
            .unwrap()
        );

        let txs = tx_stacks_transaction_test_txs(&auth);

        for mut tx in txs {
            assert_eq!(tx.auth().origin().num_signatures(), 0);
            assert_eq!(tx.auth().sponsor().unwrap().num_signatures(), 0);

            tx.set_tx_fee(123);
            tx.set_sponsor_nonce(456).unwrap();
            let mut tx_signer = StacksTransactionSigner::new(&tx);

            tx_signer.sign_origin(&origin_privk).unwrap();

            // sponsor sets and pays fee after origin signs
            let mut origin_tx = tx_signer.get_tx_incomplete();
            origin_tx.auth.set_sponsor(real_sponsor.clone()).unwrap();
            origin_tx.set_tx_fee(456);
            origin_tx.set_sponsor_nonce(789).unwrap();
            tx_signer.resume(&origin_tx);

            tx_signer.sign_sponsor(&privk_1).unwrap();
            tx_signer.sign_sponsor(&privk_2).unwrap();
            tx_signer.append_sponsor(&pubk_3).unwrap();

            tx.set_tx_fee(456);
            tx.set_sponsor_nonce(789).unwrap();
            let mut signed_tx = tx_signer.get_tx().unwrap();

            check_oversign_origin_singlesig(&mut signed_tx);
            check_oversign_sponsor_multisig(&signed_tx);

            assert_eq!(signed_tx.auth().origin().num_signatures(), 1);
            assert_eq!(signed_tx.auth().sponsor().unwrap().num_signatures(), 2);

            // tx and signed_tx are otherwise equal
            assert_eq!(tx.version, signed_tx.version);
            assert_eq!(tx.get_tx_fee(), signed_tx.get_tx_fee());
            assert_eq!(tx.get_origin_nonce(), signed_tx.get_origin_nonce());
            assert_eq!(tx.get_sponsor_nonce(), signed_tx.get_sponsor_nonce());
            assert_eq!(tx.anchor_mode, signed_tx.anchor_mode);
            assert_eq!(tx.post_condition_mode, signed_tx.post_condition_mode);
            assert_eq!(tx.post_conditions, signed_tx.post_conditions);
            assert_eq!(tx.payload, signed_tx.payload);

            // auth is standard and first two auth fields are signatures for uncompressed keys.
            // third field is the third public key
            if let TransactionAuth::Sponsored(
                TransactionSpendingCondition::Singlesig(origin_data),
                TransactionSpendingCondition::Multisig(sponsor_data),
            ) = &signed_tx.auth
            {
                assert_eq!(
                    origin_data.key_encoding,
                    TransactionPublicKeyEncoding::Compressed
                );
                assert_eq!(origin_data.signer, *origin_address.bytes());

                assert_eq!(sponsor_data.signer, *sponsor_address.bytes());
                assert_eq!(sponsor_data.fields.len(), 3);
                assert!(sponsor_data.fields[0].is_signature());
                assert!(sponsor_data.fields[1].is_signature());
                assert!(sponsor_data.fields[2].is_public_key());

                assert_eq!(
                    sponsor_data.fields[0].as_signature().unwrap().0,
                    TransactionPublicKeyEncoding::Uncompressed
                );
                assert_eq!(
                    sponsor_data.fields[1].as_signature().unwrap().0,
                    TransactionPublicKeyEncoding::Uncompressed
                );
                assert_eq!(sponsor_data.fields[2].as_public_key().unwrap(), pubk_3);
            } else {
                panic!("Unexpected auth condition");
            }

            test_signature_and_corruption(&signed_tx, true, false);
            test_signature_and_corruption(&signed_tx, false, true);
        }
    }

    #[test]
    fn tx_stacks_transaction_sign_verify_standard_p2sh_mixed() {
        let privk_1 = StacksPrivateKey::from_hex(
            "6d430bb91222408e7706c9001cfaeb91b08c2be6d5ac95779ab52c6b431950e001",
        )
        .unwrap();
        let privk_2 = StacksPrivateKey::from_hex(
            "2a584d899fed1d24e26b524f202763c8ab30260167429f157f1c119f550fa6af",
        )
        .unwrap();
        let privk_3 = StacksPrivateKey::from_hex(
            "d5200dee706ee53ae98a03fba6cf4fdcc5084c30cfa9e1b3462dcdeaa3e0f1d2",
        )
        .unwrap();

        let pubk_1 = StacksPublicKey::from_private(&privk_1);
        let pubk_2 = StacksPublicKey::from_private(&privk_2);
        let pubk_3 = StacksPublicKey::from_private(&privk_3);

        let origin_auth = TransactionAuth::Standard(
            TransactionSpendingCondition::new_multisig_p2sh(
                2,
                vec![pubk_1.clone(), pubk_2.clone(), pubk_3.clone()],
            )
            .unwrap(),
        );

        let origin_address = origin_auth.origin().address_mainnet();
        assert_eq!(
            origin_address,
            StacksAddress::new(
                C32_ADDRESS_VERSION_MAINNET_MULTISIG,
                Hash160::from_hex("2136367c9c740e7dbed8795afdf8a6d273096718").unwrap(),
            )
            .unwrap()
        );

        let txs = tx_stacks_transaction_test_txs(&origin_auth);

        for tx in txs {
            assert_eq!(tx.auth().origin().num_signatures(), 0);

            let mut tx_signer = StacksTransactionSigner::new(&tx);
            tx_signer.sign_origin(&privk_1).unwrap();
            tx_signer.append_origin(&pubk_2).unwrap();
            tx_signer.sign_origin(&privk_3).unwrap();
            let mut signed_tx = tx_signer.get_tx().unwrap();

            check_oversign_origin_multisig(&signed_tx);
            check_sign_no_sponsor(&mut signed_tx);

            assert_eq!(signed_tx.auth().origin().num_signatures(), 2);

            // tx and signed_tx are otherwise equal
            assert_eq!(tx.version, signed_tx.version);
            assert_eq!(tx.get_tx_fee(), signed_tx.get_tx_fee());
            assert_eq!(tx.get_origin_nonce(), signed_tx.get_origin_nonce());
            assert_eq!(tx.get_sponsor_nonce(), signed_tx.get_sponsor_nonce());
            assert_eq!(tx.anchor_mode, signed_tx.anchor_mode);
            assert_eq!(tx.post_condition_mode, signed_tx.post_condition_mode);
            assert_eq!(tx.post_conditions, signed_tx.post_conditions);
            assert_eq!(tx.payload, signed_tx.payload);

            // auth is standard and first & third auth fields are signatures for (un)compressed keys.
            // 2nd field is the 2nd public key
            if let TransactionAuth::Standard(TransactionSpendingCondition::Multisig(data)) =
                &signed_tx.auth
            {
                assert_eq!(data.signer, *origin_address.bytes());
                assert_eq!(data.fields.len(), 3);
                assert!(data.fields[0].is_signature());
                assert!(data.fields[1].is_public_key());
                assert!(data.fields[2].is_signature());

                assert_eq!(
                    data.fields[0].as_signature().unwrap().0,
                    TransactionPublicKeyEncoding::Compressed
                );
                assert_eq!(data.fields[1].as_public_key().unwrap(), pubk_2);
                assert_eq!(
                    data.fields[2].as_signature().unwrap().0,
                    TransactionPublicKeyEncoding::Uncompressed
                );
            } else {
                panic!("Unexpected auth condition");
            }

            test_signature_and_corruption(&signed_tx, true, false);
        }
    }

    #[test]
    fn tx_stacks_transaction_sign_verify_sponsored_p2sh_mixed() {
        let origin_privk = StacksPrivateKey::from_hex(
            "807bbe9e471ac976592cc35e3056592ecc0f778ee653fced3b491a122dd8d59701",
        )
        .unwrap();

        let privk_1 = StacksPrivateKey::from_hex(
            "6d430bb91222408e7706c9001cfaeb91b08c2be6d5ac95779ab52c6b431950e001",
        )
        .unwrap();
        let privk_2 = StacksPrivateKey::from_hex(
            "2a584d899fed1d24e26b524f202763c8ab30260167429f157f1c119f550fa6af",
        )
        .unwrap();
        let privk_3 = StacksPrivateKey::from_hex(
            "d5200dee706ee53ae98a03fba6cf4fdcc5084c30cfa9e1b3462dcdeaa3e0f1d2",
        )
        .unwrap();

        let pubk_1 = StacksPublicKey::from_private(&privk_1);
        let pubk_2 = StacksPublicKey::from_private(&privk_2);
        let pubk_3 = StacksPublicKey::from_private(&privk_3);

        let random_sponsor = StacksPrivateKey::random(); // what the origin sees

        let auth = TransactionAuth::Sponsored(
            TransactionSpendingCondition::new_singlesig_p2pkh(StacksPublicKey::from_private(
                &origin_privk,
            ))
            .unwrap(),
            TransactionSpendingCondition::new_singlesig_p2pkh(StacksPublicKey::from_private(
                &random_sponsor,
            ))
            .unwrap(),
        );

        let real_sponsor = TransactionSpendingCondition::new_multisig_p2sh(
            2,
            vec![pubk_1.clone(), pubk_2.clone(), pubk_3.clone()],
        )
        .unwrap();

        let origin_address = auth.origin().address_mainnet();
        let sponsor_address = real_sponsor.address_mainnet();

        assert_eq!(
            origin_address,
            StacksAddress::new(
                C32_ADDRESS_VERSION_MAINNET_SINGLESIG,
                Hash160::from_hex("3597aaa4bde720be93e3829aae24e76e7fcdfd3e").unwrap(),
            )
            .unwrap()
        );
        assert_eq!(
            sponsor_address,
            StacksAddress::new(
                C32_ADDRESS_VERSION_MAINNET_MULTISIG,
                Hash160::from_hex("2136367c9c740e7dbed8795afdf8a6d273096718").unwrap(),
            )
            .unwrap()
        );

        let txs = tx_stacks_transaction_test_txs(&auth);

        for mut tx in txs {
            assert_eq!(tx.auth().origin().num_signatures(), 0);
            assert_eq!(tx.auth().sponsor().unwrap().num_signatures(), 0);

            tx.set_tx_fee(123);
            tx.set_sponsor_nonce(456).unwrap();
            let mut tx_signer = StacksTransactionSigner::new(&tx);

            tx_signer.sign_origin(&origin_privk).unwrap();

            // sponsor sets and pays fee after origin signs
            let mut origin_tx = tx_signer.get_tx_incomplete();
            origin_tx.auth.set_sponsor(real_sponsor.clone()).unwrap();
            origin_tx.set_tx_fee(456);
            origin_tx.set_sponsor_nonce(789).unwrap();
            tx_signer.resume(&origin_tx);

            tx_signer.sign_sponsor(&privk_1).unwrap();
            tx_signer.append_sponsor(&pubk_2).unwrap();
            tx_signer.sign_sponsor(&privk_3).unwrap();

            tx.set_tx_fee(456);
            tx.set_sponsor_nonce(789).unwrap();
            let mut signed_tx = tx_signer.get_tx().unwrap();

            check_oversign_origin_singlesig(&mut signed_tx);
            check_oversign_sponsor_multisig(&signed_tx);

            assert_eq!(signed_tx.auth().origin().num_signatures(), 1);
            assert_eq!(signed_tx.auth().sponsor().unwrap().num_signatures(), 2);

            // tx and signed_tx are otherwise equal
            assert_eq!(tx.version, signed_tx.version);
            assert_eq!(tx.chain_id, signed_tx.chain_id);
            assert_eq!(tx.get_tx_fee(), signed_tx.get_tx_fee());
            assert_eq!(tx.get_origin_nonce(), signed_tx.get_origin_nonce());
            assert_eq!(tx.get_sponsor_nonce(), signed_tx.get_sponsor_nonce());
            assert_eq!(tx.anchor_mode, signed_tx.anchor_mode);
            assert_eq!(tx.post_condition_mode, signed_tx.post_condition_mode);
            assert_eq!(tx.post_conditions, signed_tx.post_conditions);
            assert_eq!(tx.payload, signed_tx.payload);

            // auth is standard and first & third auth fields are signatures for (un)compressed keys.
            // 2nd field is the 2nd public key
            if let TransactionAuth::Sponsored(
                TransactionSpendingCondition::Singlesig(origin_data),
                TransactionSpendingCondition::Multisig(sponsor_data),
            ) = &signed_tx.auth
            {
                assert_eq!(
                    origin_data.key_encoding,
                    TransactionPublicKeyEncoding::Compressed
                );
                assert_eq!(origin_data.signer, *origin_address.bytes());

                assert_eq!(sponsor_data.signer, *sponsor_address.bytes());
                assert_eq!(sponsor_data.fields.len(), 3);
                assert!(sponsor_data.fields[0].is_signature());
                assert!(sponsor_data.fields[1].is_public_key());
                assert!(sponsor_data.fields[2].is_signature());

                assert_eq!(
                    sponsor_data.fields[0].as_signature().unwrap().0,
                    TransactionPublicKeyEncoding::Compressed
                );
                assert_eq!(sponsor_data.fields[1].as_public_key().unwrap(), pubk_2);
                assert_eq!(
                    sponsor_data.fields[2].as_signature().unwrap().0,
                    TransactionPublicKeyEncoding::Uncompressed
                );
            } else {
                panic!("Unexpected auth condition");
            }

            test_signature_and_corruption(&signed_tx, true, false);
            test_signature_and_corruption(&signed_tx, false, true);
        }
    }

    #[test]
    fn tx_stacks_transaction_sign_verify_standard_p2wpkh() {
        let privk = StacksPrivateKey::from_hex(
            "6d430bb91222408e7706c9001cfaeb91b08c2be6d5ac95779ab52c6b431950e001",
        )
        .unwrap();
        let origin_auth = TransactionAuth::Standard(
            TransactionSpendingCondition::new_singlesig_p2wpkh(StacksPublicKey::from_private(
                &privk,
            ))
            .unwrap(),
        );

        let origin_address = origin_auth.origin().address_mainnet();
        assert_eq!(
            origin_address,
            StacksAddress::new(
                C32_ADDRESS_VERSION_MAINNET_MULTISIG,
                Hash160::from_hex("f15fa5c59d14ffcb615fa6153851cd802bb312d2").unwrap(),
            )
            .unwrap()
        );

        let txs = tx_stacks_transaction_test_txs(&origin_auth);

        for tx in txs {
            assert_eq!(tx.auth().origin().num_signatures(), 0);

            let mut tx_signer = StacksTransactionSigner::new(&tx);
            tx_signer.sign_origin(&privk).unwrap();
            let mut signed_tx = tx_signer.get_tx().unwrap();

            // try to over-sign
            check_oversign_origin_singlesig(&mut signed_tx);
            check_sign_no_sponsor(&mut signed_tx);

            assert_eq!(signed_tx.auth().origin().num_signatures(), 1);

            // tx and signed_tx are otherwise equal
            assert_eq!(tx.version, signed_tx.version);
            assert_eq!(tx.get_tx_fee(), signed_tx.get_tx_fee());
            assert_eq!(tx.get_origin_nonce(), signed_tx.get_origin_nonce());
            assert_eq!(tx.get_sponsor_nonce(), signed_tx.get_sponsor_nonce());
            assert_eq!(tx.anchor_mode, signed_tx.anchor_mode);
            assert_eq!(tx.post_condition_mode, signed_tx.post_condition_mode);
            assert_eq!(tx.post_conditions, signed_tx.post_conditions);
            assert_eq!(tx.payload, signed_tx.payload);

            // auth is standard and public key is compressed
            if let TransactionAuth::Standard(TransactionSpendingCondition::Singlesig(data)) =
                &signed_tx.auth
            {
                assert_eq!(data.signer, *origin_address.bytes());
                assert_eq!(data.key_encoding, TransactionPublicKeyEncoding::Compressed);
            } else {
                panic!("Unexpected auth condition");
            }

            test_signature_and_corruption(&signed_tx, true, false);
        }
    }

    #[test]
    fn tx_stacks_transaction_sign_verify_sponsored_p2wpkh() {
        let origin_privk = StacksPrivateKey::from_hex(
            "807bbe9e471ac976592cc35e3056592ecc0f778ee653fced3b491a122dd8d59701",
        )
        .unwrap();
        let privk = StacksPrivateKey::from_hex(
            "6d430bb91222408e7706c9001cfaeb91b08c2be6d5ac95779ab52c6b431950e001",
        )
        .unwrap();

        let random_sponsor = StacksPrivateKey::random();

        let auth = TransactionAuth::Sponsored(
            TransactionSpendingCondition::new_singlesig_p2pkh(StacksPublicKey::from_private(
                &origin_privk,
            ))
            .unwrap(),
            TransactionSpendingCondition::new_singlesig_p2pkh(StacksPublicKey::from_private(
                &random_sponsor,
            ))
            .unwrap(),
        );

        let real_sponsor = TransactionSpendingCondition::new_singlesig_p2wpkh(
            StacksPublicKey::from_private(&privk),
        )
        .unwrap();

        let origin_address = auth.origin().address_mainnet();
        let sponsor_address = real_sponsor.address_mainnet();

        assert_eq!(
            origin_address,
            StacksAddress::new(
                C32_ADDRESS_VERSION_MAINNET_SINGLESIG,
                Hash160::from_hex("3597aaa4bde720be93e3829aae24e76e7fcdfd3e").unwrap(),
            )
            .unwrap()
        );
        assert_eq!(
            sponsor_address,
            StacksAddress::new(
                C32_ADDRESS_VERSION_MAINNET_MULTISIG,
                Hash160::from_hex("f15fa5c59d14ffcb615fa6153851cd802bb312d2").unwrap(),
            )
            .unwrap()
        );

        let txs = tx_stacks_transaction_test_txs(&auth);

        for mut tx in txs {
            assert_eq!(tx.auth().origin().num_signatures(), 0);
            assert_eq!(tx.auth().sponsor().unwrap().num_signatures(), 0);

            tx.set_tx_fee(123);
            tx.set_sponsor_nonce(456).unwrap();
            let mut tx_signer = StacksTransactionSigner::new(&tx);

            tx_signer.sign_origin(&origin_privk).unwrap();

            // sponsor sets and pays fee after origin signs
            let mut origin_tx = tx_signer.get_tx_incomplete();
            origin_tx.auth.set_sponsor(real_sponsor.clone()).unwrap();
            origin_tx.set_tx_fee(456);
            origin_tx.set_sponsor_nonce(789).unwrap();
            tx_signer.resume(&origin_tx);

            tx_signer.sign_sponsor(&privk).unwrap();

            tx.set_tx_fee(456);
            tx.set_sponsor_nonce(789).unwrap();
            let mut signed_tx = tx_signer.get_tx().unwrap();

            // try to over-sign
            check_oversign_origin_singlesig(&mut signed_tx);
            check_oversign_sponsor_singlesig(&mut signed_tx);

            assert_eq!(signed_tx.auth().origin().num_signatures(), 1);
            assert_eq!(signed_tx.auth().sponsor().unwrap().num_signatures(), 1);

            // tx and signed_tx are otherwise equal
            assert_eq!(tx.version, signed_tx.version);
            assert_eq!(tx.get_tx_fee(), signed_tx.get_tx_fee());
            assert_eq!(tx.get_origin_nonce(), signed_tx.get_origin_nonce());
            assert_eq!(tx.get_sponsor_nonce(), signed_tx.get_sponsor_nonce());
            assert_eq!(tx.anchor_mode, signed_tx.anchor_mode);
            assert_eq!(tx.post_condition_mode, signed_tx.post_condition_mode);
            assert_eq!(tx.post_conditions, signed_tx.post_conditions);
            assert_eq!(tx.payload, signed_tx.payload);

            // auth is standard and public key is compressed
            if let TransactionAuth::Sponsored(
                TransactionSpendingCondition::Singlesig(origin_data),
                TransactionSpendingCondition::Singlesig(sponsor_data),
            ) = &signed_tx.auth
            {
                assert_eq!(
                    origin_data.key_encoding,
                    TransactionPublicKeyEncoding::Compressed
                );
                assert_eq!(origin_data.signer, *origin_address.bytes());

                assert_eq!(sponsor_data.signer, *sponsor_address.bytes());
                assert_eq!(
                    sponsor_data.key_encoding,
                    TransactionPublicKeyEncoding::Compressed
                );
            } else {
                panic!("Unexpected auth condition");
            }

            test_signature_and_corruption(&signed_tx, true, false);
            test_signature_and_corruption(&signed_tx, false, true);
        }
    }

    #[test]
    fn tx_stacks_transaction_sign_verify_standard_p2wsh() {
        let privk_1 = StacksPrivateKey::from_hex(
            "6d430bb91222408e7706c9001cfaeb91b08c2be6d5ac95779ab52c6b431950e001",
        )
        .unwrap();
        let privk_2 = StacksPrivateKey::from_hex(
            "2a584d899fed1d24e26b524f202763c8ab30260167429f157f1c119f550fa6af01",
        )
        .unwrap();
        let privk_3 = StacksPrivateKey::from_hex(
            "d5200dee706ee53ae98a03fba6cf4fdcc5084c30cfa9e1b3462dcdeaa3e0f1d201",
        )
        .unwrap();

        let pubk_1 = StacksPublicKey::from_private(&privk_1);
        let pubk_2 = StacksPublicKey::from_private(&privk_2);
        let pubk_3 = StacksPublicKey::from_private(&privk_3);

        let origin_auth = TransactionAuth::Standard(
            TransactionSpendingCondition::new_multisig_p2wsh(
                2,
                vec![pubk_1.clone(), pubk_2.clone(), pubk_3.clone()],
            )
            .unwrap(),
        );

        let origin_address = origin_auth.origin().address_mainnet();
        assert_eq!(
            origin_address,
            StacksAddress::new(
                C32_ADDRESS_VERSION_MAINNET_MULTISIG,
                Hash160::from_hex("f5cfb61a07fb41a32197da01ce033888f0fe94a7").unwrap(),
            )
            .unwrap()
        );

        let txs = tx_stacks_transaction_test_txs(&origin_auth);

        for tx in txs {
            assert_eq!(tx.auth().origin().num_signatures(), 0);

            let mut tx_signer = StacksTransactionSigner::new(&tx);
            tx_signer.sign_origin(&privk_1).unwrap();
            tx_signer.sign_origin(&privk_2).unwrap();
            tx_signer.append_origin(&pubk_3).unwrap();
            let mut signed_tx = tx_signer.get_tx().unwrap();

            check_oversign_origin_multisig(&signed_tx);
            check_oversign_origin_multisig_uncompressed(&signed_tx);
            check_sign_no_sponsor(&mut signed_tx);

            assert_eq!(signed_tx.auth().origin().num_signatures(), 2);

            // tx and signed_tx are otherwise equal
            assert_eq!(tx.version, signed_tx.version);
            assert_eq!(tx.get_tx_fee(), signed_tx.get_tx_fee());
            assert_eq!(tx.get_origin_nonce(), signed_tx.get_origin_nonce());
            assert_eq!(tx.get_sponsor_nonce(), signed_tx.get_sponsor_nonce());
            assert_eq!(tx.anchor_mode, signed_tx.anchor_mode);
            assert_eq!(tx.post_condition_mode, signed_tx.post_condition_mode);
            assert_eq!(tx.post_conditions, signed_tx.post_conditions);
            assert_eq!(tx.payload, signed_tx.payload);

            // auth is standard and first two auth fields are signatures for compressed keys.
            // third field is the third public key
            if let TransactionAuth::Standard(TransactionSpendingCondition::Multisig(data)) =
                &signed_tx.auth
            {
                assert_eq!(data.signer, *origin_address.bytes());
                assert_eq!(data.fields.len(), 3);
                assert!(data.fields[0].is_signature());
                assert!(data.fields[1].is_signature());
                assert!(data.fields[2].is_public_key());

                assert_eq!(
                    data.fields[0].as_signature().unwrap().0,
                    TransactionPublicKeyEncoding::Compressed
                );
                assert_eq!(
                    data.fields[1].as_signature().unwrap().0,
                    TransactionPublicKeyEncoding::Compressed
                );
                assert_eq!(data.fields[2].as_public_key().unwrap(), pubk_3);
            } else {
                panic!("Unexpected auth condition");
            }

            test_signature_and_corruption(&signed_tx, true, false);
        }
    }

    #[test]
    fn tx_stacks_transaction_sign_verify_sponsored_p2wsh() {
        let origin_privk = StacksPrivateKey::from_hex(
            "807bbe9e471ac976592cc35e3056592ecc0f778ee653fced3b491a122dd8d59701",
        )
        .unwrap();

        let privk_1 = StacksPrivateKey::from_hex(
            "6d430bb91222408e7706c9001cfaeb91b08c2be6d5ac95779ab52c6b431950e001",
        )
        .unwrap();
        let privk_2 = StacksPrivateKey::from_hex(
            "2a584d899fed1d24e26b524f202763c8ab30260167429f157f1c119f550fa6af01",
        )
        .unwrap();
        let privk_3 = StacksPrivateKey::from_hex(
            "d5200dee706ee53ae98a03fba6cf4fdcc5084c30cfa9e1b3462dcdeaa3e0f1d201",
        )
        .unwrap();

        let pubk_1 = StacksPublicKey::from_private(&privk_1);
        let pubk_2 = StacksPublicKey::from_private(&privk_2);
        let pubk_3 = StacksPublicKey::from_private(&privk_3);

        let random_sponsor = StacksPrivateKey::random();

        let auth = TransactionAuth::Sponsored(
            TransactionSpendingCondition::new_singlesig_p2pkh(StacksPublicKey::from_private(
                &origin_privk,
            ))
            .unwrap(),
            TransactionSpendingCondition::new_singlesig_p2pkh(StacksPublicKey::from_private(
                &random_sponsor,
            ))
            .unwrap(),
        );

        let real_sponsor = TransactionSpendingCondition::new_multisig_p2wsh(
            2,
            vec![pubk_1.clone(), pubk_2.clone(), pubk_3.clone()],
        )
        .unwrap();

        let origin_address = auth.origin().address_mainnet();
        let sponsor_address = real_sponsor.address_mainnet();

        assert_eq!(
            origin_address,
            StacksAddress::new(
                C32_ADDRESS_VERSION_MAINNET_SINGLESIG,
                Hash160::from_hex("3597aaa4bde720be93e3829aae24e76e7fcdfd3e").unwrap(),
            )
            .unwrap()
        );
        assert_eq!(
            sponsor_address,
            StacksAddress::new(
                C32_ADDRESS_VERSION_MAINNET_MULTISIG,
                Hash160::from_hex("f5cfb61a07fb41a32197da01ce033888f0fe94a7").unwrap(),
            )
            .unwrap()
        );

        let txs = tx_stacks_transaction_test_txs(&auth);

        for mut tx in txs {
            assert_eq!(tx.auth().origin().num_signatures(), 0);
            assert_eq!(tx.auth().sponsor().unwrap().num_signatures(), 0);

            tx.set_tx_fee(123);
            tx.set_sponsor_nonce(456).unwrap();
            let mut tx_signer = StacksTransactionSigner::new(&tx);

            tx_signer.sign_origin(&origin_privk).unwrap();

            // sponsor sets and pays fee after origin signs
            let mut origin_tx = tx_signer.get_tx_incomplete();
            origin_tx.auth.set_sponsor(real_sponsor.clone()).unwrap();
            origin_tx.set_tx_fee(456);
            origin_tx.set_sponsor_nonce(789).unwrap();
            tx_signer.resume(&origin_tx);

            tx_signer.sign_sponsor(&privk_1).unwrap();
            tx_signer.sign_sponsor(&privk_2).unwrap();
            tx_signer.append_sponsor(&pubk_3).unwrap();

            tx.set_tx_fee(456);
            tx.set_sponsor_nonce(789).unwrap();
            let mut signed_tx = tx_signer.get_tx().unwrap();

            check_oversign_origin_singlesig(&mut signed_tx);
            check_oversign_sponsor_multisig(&signed_tx);
            check_oversign_sponsor_multisig_uncompressed(&signed_tx);

            assert_eq!(signed_tx.auth().origin().num_signatures(), 1);
            assert_eq!(signed_tx.auth().sponsor().unwrap().num_signatures(), 2);

            // tx and signed_tx are otherwise equal
            assert_eq!(tx.version, signed_tx.version);
            assert_eq!(tx.chain_id, signed_tx.chain_id);
            assert_eq!(tx.get_tx_fee(), signed_tx.get_tx_fee());
            assert_eq!(tx.get_origin_nonce(), signed_tx.get_origin_nonce());
            assert_eq!(tx.get_sponsor_nonce(), signed_tx.get_sponsor_nonce());
            assert_eq!(tx.anchor_mode, signed_tx.anchor_mode);
            assert_eq!(tx.post_condition_mode, signed_tx.post_condition_mode);
            assert_eq!(tx.post_conditions, signed_tx.post_conditions);
            assert_eq!(tx.payload, signed_tx.payload);

            // auth is standard and first two auth fields are signatures for compressed keys.
            // third field is the third public key
            if let TransactionAuth::Sponsored(
                TransactionSpendingCondition::Singlesig(origin_data),
                TransactionSpendingCondition::Multisig(sponsor_data),
            ) = &signed_tx.auth
            {
                assert_eq!(
                    origin_data.key_encoding,
                    TransactionPublicKeyEncoding::Compressed
                );
                assert_eq!(origin_data.signer, *origin_address.bytes());

                assert_eq!(sponsor_data.signer, *sponsor_address.bytes());
                assert_eq!(sponsor_data.fields.len(), 3);
                assert!(sponsor_data.fields[0].is_signature());
                assert!(sponsor_data.fields[1].is_signature());
                assert!(sponsor_data.fields[2].is_public_key());

                assert_eq!(
                    sponsor_data.fields[0].as_signature().unwrap().0,
                    TransactionPublicKeyEncoding::Compressed
                );
                assert_eq!(
                    sponsor_data.fields[1].as_signature().unwrap().0,
                    TransactionPublicKeyEncoding::Compressed
                );
                assert_eq!(sponsor_data.fields[2].as_public_key().unwrap(), pubk_3);
            } else {
                panic!("Unexpected auth condition");
            }

            test_signature_and_corruption(&signed_tx, true, false);
            test_signature_and_corruption(&signed_tx, false, true);
        }
    }

    #[test]
    fn tx_stacks_transaction_sign_verify_standard_order_independent_p2sh() {
        let privk_1 = StacksPrivateKey::from_hex(
            "6d430bb91222408e7706c9001cfaeb91b08c2be6d5ac95779ab52c6b431950e001",
        )
        .unwrap();
        let privk_2 = StacksPrivateKey::from_hex(
            "2a584d899fed1d24e26b524f202763c8ab30260167429f157f1c119f550fa6af01",
        )
        .unwrap();
        let privk_3 = StacksPrivateKey::from_hex(
            "d5200dee706ee53ae98a03fba6cf4fdcc5084c30cfa9e1b3462dcdeaa3e0f1d201",
        )
        .unwrap();

        let pubk_1 = StacksPublicKey::from_private(&privk_1);
        let pubk_2 = StacksPublicKey::from_private(&privk_2);
        let pubk_3 = StacksPublicKey::from_private(&privk_3);

        let origin_auth = TransactionAuth::Standard(
            TransactionSpendingCondition::new_multisig_order_independent_p2sh(
                2,
                vec![pubk_1.clone(), pubk_2.clone(), pubk_3.clone()],
            )
            .unwrap(),
        );

        let origin_address = origin_auth.origin().address_mainnet();
        assert_eq!(
            origin_address,
            StacksAddress::new(
                C32_ADDRESS_VERSION_MAINNET_MULTISIG,
                Hash160::from_hex("a23ea89d6529ac48ac766f720e480beec7f19273").unwrap(),
            )
            .unwrap()
        );

        let txs = tx_stacks_transaction_test_txs(&origin_auth);

        for mut tx in txs {
            assert_eq!(tx.auth().origin().num_signatures(), 0);

            let initial_sig_hash = tx.sign_begin();
            let sig3 = tx
                .sign_no_append_origin(&initial_sig_hash, &privk_3)
                .unwrap();
            let sig2 = tx
                .sign_no_append_origin(&initial_sig_hash, &privk_2)
                .unwrap();

            let _ = tx.append_next_origin(&pubk_1);
            let _ = tx.append_origin_signature(sig2, TransactionPublicKeyEncoding::Compressed);
            let _ = tx.append_origin_signature(sig3, TransactionPublicKeyEncoding::Compressed);

            check_oversign_origin_multisig(&tx);
            check_sign_no_sponsor(&mut tx);

            assert_eq!(tx.auth().origin().num_signatures(), 2);

            // auth is standard and first two auth fields are signatures for compressed keys.
            // third field is the third public key
            if let TransactionAuth::Standard(
                TransactionSpendingCondition::OrderIndependentMultisig(data),
            ) = &tx.auth
            {
                assert_eq!(data.signer, *origin_address.bytes());
                assert_eq!(data.fields.len(), 3);
                assert!(data.fields[0].is_public_key());
                assert!(data.fields[1].is_signature());
                assert!(data.fields[2].is_signature());

                assert_eq!(data.fields[0].as_public_key().unwrap(), pubk_1);
                assert_eq!(
                    data.fields[1].as_signature().unwrap().0,
                    TransactionPublicKeyEncoding::Compressed
                );
                assert_eq!(
                    data.fields[2].as_signature().unwrap().0,
                    TransactionPublicKeyEncoding::Compressed
                );
            } else {
                panic!("Unexpected auth condition");
            }

            test_signature_and_corruption(&tx, true, false);
        }
    }

    #[test]
    fn tx_stacks_transaction_sign_verify_standard_order_independent_p2sh_extra_signers() {
        let privk_1 = StacksPrivateKey::from_hex(
            "6d430bb91222408e7706c9001cfaeb91b08c2be6d5ac95779ab52c6b431950e001",
        )
        .unwrap();
        let privk_2 = StacksPrivateKey::from_hex(
            "2a584d899fed1d24e26b524f202763c8ab30260167429f157f1c119f550fa6af01",
        )
        .unwrap();
        let privk_3 = StacksPrivateKey::from_hex(
            "d5200dee706ee53ae98a03fba6cf4fdcc5084c30cfa9e1b3462dcdeaa3e0f1d201",
        )
        .unwrap();

        let pubk_1 = StacksPublicKey::from_private(&privk_1);
        let pubk_2 = StacksPublicKey::from_private(&privk_2);
        let pubk_3 = StacksPublicKey::from_private(&privk_3);

        let origin_auth = TransactionAuth::Standard(
            TransactionSpendingCondition::new_multisig_order_independent_p2sh(
                2,
                vec![pubk_1.clone(), pubk_2.clone(), pubk_3.clone()],
            )
            .unwrap(),
        );

        let origin_address = origin_auth.origin().address_mainnet();
        assert_eq!(
            origin_address,
            StacksAddress::new(
                C32_ADDRESS_VERSION_MAINNET_MULTISIG,
                Hash160::from_hex("a23ea89d6529ac48ac766f720e480beec7f19273").unwrap(),
            )
            .unwrap()
        );

        let txs = tx_stacks_transaction_test_txs(&origin_auth);

        for mut tx in txs {
            assert_eq!(tx.auth().origin().num_signatures(), 0);

            let initial_sig_hash = tx.sign_begin();
            let sig3 = tx
                .sign_no_append_origin(&initial_sig_hash, &privk_3)
                .unwrap();
            let sig2 = tx
                .sign_no_append_origin(&initial_sig_hash, &privk_2)
                .unwrap();
            let sig1 = tx
                .sign_no_append_origin(&initial_sig_hash, &privk_1)
                .unwrap();

            let _ = tx.append_origin_signature(sig1, TransactionPublicKeyEncoding::Compressed);
            let _ = tx.append_origin_signature(sig2, TransactionPublicKeyEncoding::Compressed);
            let _ = tx.append_origin_signature(sig3, TransactionPublicKeyEncoding::Compressed);

            //check_oversign_origin_multisig(&tx);
            check_sign_no_sponsor(&mut tx);

            assert_eq!(tx.auth().origin().num_signatures(), 3);

            // auth is standard and first two auth fields are signatures for compressed keys.
            // third field is the third public key
            if let TransactionAuth::Standard(
                TransactionSpendingCondition::OrderIndependentMultisig(data),
            ) = &tx.auth
            {
                assert_eq!(data.signer, *origin_address.bytes());
                assert_eq!(data.fields.len(), 3);
                assert!(data.fields[0].is_signature());
                assert!(data.fields[1].is_signature());
                assert!(data.fields[2].is_signature());

                assert_eq!(
                    data.fields[0].as_signature().unwrap().0,
                    TransactionPublicKeyEncoding::Compressed
                );
                assert_eq!(
                    data.fields[1].as_signature().unwrap().0,
                    TransactionPublicKeyEncoding::Compressed
                );
                assert_eq!(
                    data.fields[2].as_signature().unwrap().0,
                    TransactionPublicKeyEncoding::Compressed
                );
            } else {
                panic!("Unexpected auth condition");
            }

            test_signature_and_corruption(&tx, true, false);
        }
    }

    #[test]
    fn tx_stacks_transaction_sign_verify_sponsored_order_independent_p2sh() {
        let origin_privk = StacksPrivateKey::from_hex(
            "807bbe9e471ac976592cc35e3056592ecc0f778ee653fced3b491a122dd8d59701",
        )
        .unwrap();

        let privk_1 = StacksPrivateKey::from_hex(
            "6d430bb91222408e7706c9001cfaeb91b08c2be6d5ac95779ab52c6b431950e001",
        )
        .unwrap();
        let privk_2 = StacksPrivateKey::from_hex(
            "2a584d899fed1d24e26b524f202763c8ab30260167429f157f1c119f550fa6af01",
        )
        .unwrap();
        let privk_3 = StacksPrivateKey::from_hex(
            "d5200dee706ee53ae98a03fba6cf4fdcc5084c30cfa9e1b3462dcdeaa3e0f1d201",
        )
        .unwrap();

        let pubk_1 = StacksPublicKey::from_private(&privk_1);
        let pubk_2 = StacksPublicKey::from_private(&privk_2);
        let pubk_3 = StacksPublicKey::from_private(&privk_3);

        let random_sponsor = StacksPrivateKey::random(); // what the origin sees

        let auth = TransactionAuth::Sponsored(
            TransactionSpendingCondition::new_singlesig_p2pkh(StacksPublicKey::from_private(
                &origin_privk,
            ))
            .unwrap(),
            TransactionSpendingCondition::new_singlesig_p2pkh(StacksPublicKey::from_private(
                &random_sponsor,
            ))
            .unwrap(),
        );

        let real_sponsor = TransactionSpendingCondition::new_multisig_order_independent_p2sh(
            2,
            vec![pubk_1.clone(), pubk_2.clone(), pubk_3.clone()],
        )
        .unwrap();

        let origin_address = auth.origin().address_mainnet();
        let sponsor_address = real_sponsor.address_mainnet();

        assert_eq!(
            origin_address,
            StacksAddress::new(
                C32_ADDRESS_VERSION_MAINNET_SINGLESIG,
                Hash160::from_hex("3597aaa4bde720be93e3829aae24e76e7fcdfd3e").unwrap(),
            )
            .unwrap()
        );
        assert_eq!(
            sponsor_address,
            StacksAddress::new(
                C32_ADDRESS_VERSION_MAINNET_MULTISIG,
                Hash160::from_hex("a23ea89d6529ac48ac766f720e480beec7f19273").unwrap(),
            )
            .unwrap()
        );

        let txs = tx_stacks_transaction_test_txs(&auth);

        for mut tx in txs {
            assert_eq!(tx.auth().origin().num_signatures(), 0);
            assert_eq!(tx.auth().sponsor().unwrap().num_signatures(), 0);

            tx.set_tx_fee(123);
            tx.set_sponsor_nonce(456).unwrap();
            let mut tx_signer = StacksTransactionSigner::new(&tx);

            tx_signer.sign_origin(&origin_privk).unwrap();

            // sponsor sets and pays fee after origin signs
            let mut origin_tx = tx_signer.get_tx_incomplete();
            origin_tx.auth.set_sponsor(real_sponsor.clone()).unwrap();
            origin_tx.set_tx_fee(456);
            origin_tx.set_sponsor_nonce(789).unwrap();

            let initial_sig_hash = tx_signer.sighash;
            let sig1 = origin_tx
                .sign_no_append_sponsor(&initial_sig_hash, &privk_1)
                .unwrap();
            let sig2 = origin_tx
                .sign_no_append_sponsor(&initial_sig_hash, &privk_2)
                .unwrap();

            let _ =
                origin_tx.append_sponsor_signature(sig1, TransactionPublicKeyEncoding::Compressed);
            let _ =
                origin_tx.append_sponsor_signature(sig2, TransactionPublicKeyEncoding::Compressed);
            let _ = origin_tx.append_next_sponsor(&pubk_3);

            tx.set_tx_fee(456);
            tx.set_sponsor_nonce(789).unwrap();

            check_oversign_origin_singlesig(&mut origin_tx);
            check_oversign_sponsor_multisig(&origin_tx);

            assert_eq!(origin_tx.auth().origin().num_signatures(), 1);
            assert_eq!(origin_tx.auth().sponsor().unwrap().num_signatures(), 2);

            // tx and origin_tx are otherwise equal
            assert_eq!(tx.version, origin_tx.version);
            assert_eq!(tx.chain_id, origin_tx.chain_id);
            assert_eq!(tx.get_tx_fee(), origin_tx.get_tx_fee());
            assert_eq!(tx.get_origin_nonce(), origin_tx.get_origin_nonce());
            assert_eq!(tx.get_sponsor_nonce(), origin_tx.get_sponsor_nonce());
            assert_eq!(tx.anchor_mode, origin_tx.anchor_mode);
            assert_eq!(tx.post_condition_mode, origin_tx.post_condition_mode);
            assert_eq!(tx.post_conditions, origin_tx.post_conditions);
            assert_eq!(tx.payload, origin_tx.payload);

            // auth is standard and first two auth fields are signatures for compressed keys.
            // third field is the third public key
            if let TransactionAuth::Sponsored(
                TransactionSpendingCondition::Singlesig(origin_data),
                TransactionSpendingCondition::OrderIndependentMultisig(sponsor_data),
            ) = &origin_tx.auth
            {
                assert_eq!(
                    origin_data.key_encoding,
                    TransactionPublicKeyEncoding::Compressed
                );
                assert_eq!(origin_data.signer, *origin_address.bytes());

                assert_eq!(sponsor_data.signer, *sponsor_address.bytes());
                assert_eq!(sponsor_data.fields.len(), 3);
                assert!(sponsor_data.fields[0].is_signature());
                assert!(sponsor_data.fields[1].is_signature());
                assert!(sponsor_data.fields[2].is_public_key());

                assert_eq!(
                    sponsor_data.fields[0].as_signature().unwrap().0,
                    TransactionPublicKeyEncoding::Compressed
                );
                assert_eq!(
                    sponsor_data.fields[1].as_signature().unwrap().0,
                    TransactionPublicKeyEncoding::Compressed
                );
                assert_eq!(sponsor_data.fields[2].as_public_key().unwrap(), pubk_3);
            } else {
                panic!("Unexpected auth condition");
            }

            test_signature_and_corruption(&origin_tx, true, false);
            test_signature_and_corruption(&origin_tx, false, true);
        }
    }

    #[test]
    fn tx_stacks_transaction_sign_verify_standard_order_independent_p2sh_uncompressed() {
        let privk_1 = StacksPrivateKey::from_hex(
            "6d430bb91222408e7706c9001cfaeb91b08c2be6d5ac95779ab52c6b431950e0",
        )
        .unwrap();
        let privk_2 = StacksPrivateKey::from_hex(
            "2a584d899fed1d24e26b524f202763c8ab30260167429f157f1c119f550fa6af",
        )
        .unwrap();
        let privk_3 = StacksPrivateKey::from_hex(
            "d5200dee706ee53ae98a03fba6cf4fdcc5084c30cfa9e1b3462dcdeaa3e0f1d2",
        )
        .unwrap();

        let pubk_1 = StacksPublicKey::from_private(&privk_1);
        let pubk_2 = StacksPublicKey::from_private(&privk_2);
        let pubk_3 = StacksPublicKey::from_private(&privk_3);

        let origin_auth = TransactionAuth::Standard(
            TransactionSpendingCondition::new_multisig_order_independent_p2sh(
                2,
                vec![pubk_1.clone(), pubk_2.clone(), pubk_3.clone()],
            )
            .unwrap(),
        );

        let origin_address = origin_auth.origin().address_mainnet();
        assert_eq!(
            origin_address,
            StacksAddress::new(
                C32_ADDRESS_VERSION_MAINNET_MULTISIG,
                Hash160::from_hex("73a8b4a751a678fe83e9d35ce301371bb3d397f7").unwrap(),
            )
            .unwrap()
        );

        let txs = tx_stacks_transaction_test_txs(&origin_auth);

        for mut tx in txs {
            assert_eq!(tx.auth().origin().num_signatures(), 0);

            let tx_signer = StacksTransactionSigner::new(&tx);

            let initial_sig_hash = tx.sign_begin();
            let sig3 = tx
                .sign_no_append_origin(&initial_sig_hash, &privk_3)
                .unwrap();
            let sig2 = tx
                .sign_no_append_origin(&initial_sig_hash, &privk_2)
                .unwrap();

            let _ = tx.append_next_origin(&pubk_1);
            let _ = tx.append_origin_signature(sig2, TransactionPublicKeyEncoding::Uncompressed);
            let _ = tx.append_origin_signature(sig3, TransactionPublicKeyEncoding::Uncompressed);

            check_oversign_origin_multisig(&tx);
            check_sign_no_sponsor(&mut tx);

            assert_eq!(tx.auth().origin().num_signatures(), 2);

            // auth is standard and first two auth fields are signatures for compressed keys.
            // third field is the third public key
            if let TransactionAuth::Standard(
                TransactionSpendingCondition::OrderIndependentMultisig(data),
            ) = &tx.auth
            {
                assert_eq!(data.signer, *origin_address.bytes());
                assert_eq!(data.fields.len(), 3);
                assert!(data.fields[0].is_public_key());
                assert!(data.fields[1].is_signature());
                assert!(data.fields[2].is_signature());

                assert_eq!(data.fields[0].as_public_key().unwrap(), pubk_1);
                assert_eq!(
                    data.fields[1].as_signature().unwrap().0,
                    TransactionPublicKeyEncoding::Uncompressed
                );
                assert_eq!(
                    data.fields[2].as_signature().unwrap().0,
                    TransactionPublicKeyEncoding::Uncompressed
                );
            } else {
                panic!("Unexpected auth condition");
            }

            test_signature_and_corruption(&tx, true, false);
        }
    }

    #[test]
    fn tx_stacks_transaction_sign_verify_sponsored_order_independent_p2sh_uncompressed() {
        let origin_privk = StacksPrivateKey::from_hex(
            "807bbe9e471ac976592cc35e3056592ecc0f778ee653fced3b491a122dd8d59701",
        )
        .unwrap();

        let privk_1 = StacksPrivateKey::from_hex(
            "6d430bb91222408e7706c9001cfaeb91b08c2be6d5ac95779ab52c6b431950e0",
        )
        .unwrap();
        let privk_2 = StacksPrivateKey::from_hex(
            "2a584d899fed1d24e26b524f202763c8ab30260167429f157f1c119f550fa6af",
        )
        .unwrap();
        let privk_3 = StacksPrivateKey::from_hex(
            "d5200dee706ee53ae98a03fba6cf4fdcc5084c30cfa9e1b3462dcdeaa3e0f1d2",
        )
        .unwrap();

        let pubk_1 = StacksPublicKey::from_private(&privk_1);
        let pubk_2 = StacksPublicKey::from_private(&privk_2);
        let pubk_3 = StacksPublicKey::from_private(&privk_3);

        let random_sponsor = StacksPrivateKey::random(); // what the origin sees

        let auth = TransactionAuth::Sponsored(
            TransactionSpendingCondition::new_singlesig_p2pkh(StacksPublicKey::from_private(
                &origin_privk,
            ))
            .unwrap(),
            TransactionSpendingCondition::new_singlesig_p2pkh(StacksPublicKey::from_private(
                &random_sponsor,
            ))
            .unwrap(),
        );

        let real_sponsor = TransactionSpendingCondition::new_multisig_order_independent_p2sh(
            2,
            vec![pubk_1.clone(), pubk_2.clone(), pubk_3.clone()],
        )
        .unwrap();

        let origin_address = auth.origin().address_mainnet();
        let sponsor_address = real_sponsor.address_mainnet();

        assert_eq!(
            origin_address,
            StacksAddress::new(
                C32_ADDRESS_VERSION_MAINNET_SINGLESIG,
                Hash160::from_hex("3597aaa4bde720be93e3829aae24e76e7fcdfd3e").unwrap(),
            )
            .unwrap()
        );
        assert_eq!(
            sponsor_address,
            StacksAddress::new(
                C32_ADDRESS_VERSION_MAINNET_MULTISIG,
                Hash160::from_hex("73a8b4a751a678fe83e9d35ce301371bb3d397f7").unwrap(),
            )
            .unwrap()
        );

        let txs = tx_stacks_transaction_test_txs(&auth);

        for mut tx in txs {
            assert_eq!(tx.auth().origin().num_signatures(), 0);
            assert_eq!(tx.auth().sponsor().unwrap().num_signatures(), 0);

            tx.set_tx_fee(123);
            tx.set_sponsor_nonce(456).unwrap();
            let mut tx_signer = StacksTransactionSigner::new(&tx);

            tx_signer.sign_origin(&origin_privk).unwrap();

            // sponsor sets and pays fee after origin signs
            let mut origin_tx = tx_signer.get_tx_incomplete();
            origin_tx.auth.set_sponsor(real_sponsor.clone()).unwrap();
            origin_tx.set_tx_fee(456);
            origin_tx.set_sponsor_nonce(789).unwrap();

            let initial_sig_hash = tx_signer.sighash;
            let sig1 = origin_tx
                .sign_no_append_sponsor(&initial_sig_hash, &privk_1)
                .unwrap();
            let sig2 = origin_tx
                .sign_no_append_sponsor(&initial_sig_hash, &privk_2)
                .unwrap();

            let _ = origin_tx
                .append_sponsor_signature(sig1, TransactionPublicKeyEncoding::Uncompressed);
            let _ = origin_tx
                .append_sponsor_signature(sig2, TransactionPublicKeyEncoding::Uncompressed);
            let _ = origin_tx.append_next_sponsor(&pubk_3);

            tx.set_tx_fee(456);
            tx.set_sponsor_nonce(789).unwrap();

            check_oversign_origin_singlesig(&mut origin_tx);
            check_oversign_sponsor_multisig(&origin_tx);

            assert_eq!(origin_tx.auth().origin().num_signatures(), 1);
            assert_eq!(origin_tx.auth().sponsor().unwrap().num_signatures(), 2);

            // tx and origin_tx are otherwise equal
            assert_eq!(tx.version, origin_tx.version);
            assert_eq!(tx.chain_id, origin_tx.chain_id);
            assert_eq!(tx.get_tx_fee(), origin_tx.get_tx_fee());
            assert_eq!(tx.get_origin_nonce(), origin_tx.get_origin_nonce());
            assert_eq!(tx.get_sponsor_nonce(), origin_tx.get_sponsor_nonce());
            assert_eq!(tx.anchor_mode, origin_tx.anchor_mode);
            assert_eq!(tx.post_condition_mode, origin_tx.post_condition_mode);
            assert_eq!(tx.post_conditions, origin_tx.post_conditions);
            assert_eq!(tx.payload, origin_tx.payload);

            // auth is standard and first two auth fields are signatures for compressed keys.
            // third field is the third public key
            if let TransactionAuth::Sponsored(
                TransactionSpendingCondition::Singlesig(origin_data),
                TransactionSpendingCondition::OrderIndependentMultisig(sponsor_data),
            ) = &origin_tx.auth
            {
                assert_eq!(
                    origin_data.key_encoding,
                    TransactionPublicKeyEncoding::Compressed
                );
                assert_eq!(origin_data.signer, *origin_address.bytes());

                assert_eq!(sponsor_data.signer, *sponsor_address.bytes());
                assert_eq!(sponsor_data.fields.len(), 3);
                assert!(sponsor_data.fields[0].is_signature());
                assert!(sponsor_data.fields[1].is_signature());
                assert!(sponsor_data.fields[2].is_public_key());

                assert_eq!(
                    sponsor_data.fields[0].as_signature().unwrap().0,
                    TransactionPublicKeyEncoding::Uncompressed
                );
                assert_eq!(
                    sponsor_data.fields[1].as_signature().unwrap().0,
                    TransactionPublicKeyEncoding::Uncompressed
                );
                assert_eq!(sponsor_data.fields[2].as_public_key().unwrap(), pubk_3);
            } else {
                panic!("Unexpected auth condition");
            }

            test_signature_and_corruption(&origin_tx, true, false);
            test_signature_and_corruption(&origin_tx, false, true);
        }
    }

    #[test]
    fn tx_stacks_transaction_sign_verify_standard_order_independent_p2sh_mixed() {
        let privk_1 = StacksPrivateKey::from_hex(
            "6d430bb91222408e7706c9001cfaeb91b08c2be6d5ac95779ab52c6b431950e001",
        )
        .unwrap();
        let privk_2 = StacksPrivateKey::from_hex(
            "2a584d899fed1d24e26b524f202763c8ab30260167429f157f1c119f550fa6af01",
        )
        .unwrap();
        let privk_3 = StacksPrivateKey::from_hex(
            "d5200dee706ee53ae98a03fba6cf4fdcc5084c30cfa9e1b3462dcdeaa3e0f1d201",
        )
        .unwrap();

        let pubk_1 = StacksPublicKey::from_private(&privk_1);
        let pubk_2 = StacksPublicKey::from_private(&privk_2);
        let pubk_3 = StacksPublicKey::from_private(&privk_3);

        let origin_auth = TransactionAuth::Standard(
            TransactionSpendingCondition::new_multisig_order_independent_p2sh(
                2,
                vec![pubk_1.clone(), pubk_2.clone(), pubk_3.clone()],
            )
            .unwrap(),
        );

        let origin_address = origin_auth.origin().address_mainnet();
        assert_eq!(
            origin_address,
            StacksAddress::new(
                C32_ADDRESS_VERSION_MAINNET_MULTISIG,
                Hash160::from_hex("a23ea89d6529ac48ac766f720e480beec7f19273").unwrap(),
            )
            .unwrap()
        );

        let txs = tx_stacks_transaction_test_txs(&origin_auth);

        for mut tx in txs {
            assert_eq!(tx.auth().origin().num_signatures(), 0);

            let tx_signer = StacksTransactionSigner::new(&tx);

            let initial_sig_hash = tx.sign_begin();
            let sig3 = tx
                .sign_no_append_origin(&initial_sig_hash, &privk_3)
                .unwrap();
            let sig1 = tx
                .sign_no_append_origin(&initial_sig_hash, &privk_1)
                .unwrap();

            let _ = tx.append_origin_signature(sig1, TransactionPublicKeyEncoding::Compressed);
            let _ = tx.append_next_origin(&pubk_2);
            let _ = tx.append_origin_signature(sig3, TransactionPublicKeyEncoding::Compressed);

            check_oversign_origin_multisig(&tx);
            check_sign_no_sponsor(&mut tx);

            assert_eq!(tx.auth().origin().num_signatures(), 2);

            // auth is standard and first two auth fields are signatures for compressed keys.
            // third field is the third public key
            if let TransactionAuth::Standard(
                TransactionSpendingCondition::OrderIndependentMultisig(data),
            ) = &tx.auth
            {
                assert_eq!(data.signer, *origin_address.bytes());
                assert_eq!(data.fields.len(), 3);
                assert!(data.fields[0].is_signature());
                assert!(data.fields[1].is_public_key());
                assert!(data.fields[2].is_signature());

                assert_eq!(data.fields[1].as_public_key().unwrap(), pubk_2);
                assert_eq!(
                    data.fields[0].as_signature().unwrap().0,
                    TransactionPublicKeyEncoding::Compressed
                );
                assert_eq!(
                    data.fields[2].as_signature().unwrap().0,
                    TransactionPublicKeyEncoding::Compressed
                );
            } else {
                panic!("Unexpected auth condition");
            }

            test_signature_and_corruption(&tx, true, false);
        }
    }

    #[test]
    fn tx_stacks_transaction_sign_verify_standard_order_independent_p2sh_mixed_3_out_of_9() {
        let privk_1 = StacksPrivateKey::from_hex(
            "6d430bb91222408e7706c9001cfaeb91b08c2be6d5ac95779ab52c6b431950e001",
        )
        .unwrap();
        let privk_2 = StacksPrivateKey::from_hex(
            "2a584d899fed1d24e26b524f202763c8ab30260167429f157f1c119f550fa6af01",
        )
        .unwrap();
        let privk_3 = StacksPrivateKey::from_hex(
            "d5200dee706ee53ae98a03fba6cf4fdcc5084c30cfa9e1b3462dcdeaa3e0f1d201",
        )
        .unwrap();
        let privk_4 = StacksPrivateKey::from_hex(
            "3beb8916404874f5d5de162c95470951de5b4a7f6ec8d7a20511551821f16db501",
        )
        .unwrap();
        let privk_5 = StacksPrivateKey::from_hex(
            "601aa0939e98efec29a4dc645377c9d4acaa0b7318444ec8fd7d090d0b36d85b01",
        )
        .unwrap();
        let privk_6 = StacksPrivateKey::from_hex(
            "5a4ca3db5a3b36bc32d9f2f0894435cbc4b2b1207e95ee283616d9a0797210da01",
        )
        .unwrap();
        let privk_7 = StacksPrivateKey::from_hex(
            "068856c242bfebdc57700fa598fae4e8ebb6b5f6bf932177018071489737d3ff01",
        )
        .unwrap();
        let privk_8 = StacksPrivateKey::from_hex(
            "a07a397f6b31c803f5d7f0c4620576cb03c66c12cdbdb6cd91d001d6f0052de201",
        )
        .unwrap();
        let privk_9 = StacksPrivateKey::from_hex(
            "f395129abc42c57e394dcceebeca9f51f0cb0a3f1c3a899d62e40b9340c7cc1101",
        )
        .unwrap();

        let pubk_1 = StacksPublicKey::from_private(&privk_1);
        let pubk_2 = StacksPublicKey::from_private(&privk_2);
        let pubk_3 = StacksPublicKey::from_private(&privk_3);
        let pubk_4 = StacksPublicKey::from_private(&privk_4);
        let pubk_5 = StacksPublicKey::from_private(&privk_5);
        let pubk_6 = StacksPublicKey::from_private(&privk_6);
        let pubk_7 = StacksPublicKey::from_private(&privk_7);
        let pubk_8 = StacksPublicKey::from_private(&privk_8);
        let pubk_9 = StacksPublicKey::from_private(&privk_9);

        let origin_auth = TransactionAuth::Standard(
            TransactionSpendingCondition::new_multisig_order_independent_p2sh(
                3,
                vec![
                    pubk_1.clone(),
                    pubk_2.clone(),
                    pubk_3.clone(),
                    pubk_4.clone(),
                    pubk_5.clone(),
                    pubk_6.clone(),
                    pubk_7.clone(),
                    pubk_8.clone(),
                    pubk_9.clone(),
                ],
            )
            .unwrap(),
        );

        let origin_address = origin_auth.origin().address_mainnet();
        assert_eq!(
            origin_address,
            StacksAddress::new(
                C32_ADDRESS_VERSION_MAINNET_MULTISIG,
                Hash160::from_hex("315d672961ef2583faf4107ab4ec5566014c867c").unwrap(),
            )
            .unwrap()
        );

        let txs = tx_stacks_transaction_test_txs(&origin_auth);

        for mut tx in txs {
            assert_eq!(tx.auth().origin().num_signatures(), 0);

            let tx_signer = StacksTransactionSigner::new(&tx);

            let initial_sig_hash = tx.sign_begin();
            let sig3 = tx
                .sign_no_append_origin(&initial_sig_hash, &privk_3)
                .unwrap();
            let sig1 = tx
                .sign_no_append_origin(&initial_sig_hash, &privk_1)
                .unwrap();
            let sig9 = tx
                .sign_no_append_origin(&initial_sig_hash, &privk_9)
                .unwrap();

            let _ = tx.append_origin_signature(sig1, TransactionPublicKeyEncoding::Compressed);
            let _ = tx.append_next_origin(&pubk_2);
            let _ = tx.append_origin_signature(sig3, TransactionPublicKeyEncoding::Compressed);
            let _ = tx.append_next_origin(&pubk_4);
            let _ = tx.append_next_origin(&pubk_5);
            let _ = tx.append_next_origin(&pubk_6);
            let _ = tx.append_next_origin(&pubk_7);
            let _ = tx.append_next_origin(&pubk_8);
            let _ = tx.append_origin_signature(sig9, TransactionPublicKeyEncoding::Compressed);

            check_oversign_origin_multisig(&tx);
            check_sign_no_sponsor(&mut tx);

            assert_eq!(tx.auth().origin().num_signatures(), 3);

            // auth is standard and first two auth fields are signatures for compressed keys.
            // third field is the third public key
            if let TransactionAuth::Standard(
                TransactionSpendingCondition::OrderIndependentMultisig(data),
            ) = &tx.auth
            {
                assert_eq!(data.signer, *origin_address.bytes());
                assert_eq!(data.fields.len(), 9);
                assert!(data.fields[0].is_signature());
                assert!(data.fields[1].is_public_key());
                assert!(data.fields[2].is_signature());
                assert!(data.fields[3].is_public_key());
                assert!(data.fields[4].is_public_key());
                assert!(data.fields[5].is_public_key());
                assert!(data.fields[6].is_public_key());
                assert!(data.fields[7].is_public_key());
                assert!(data.fields[8].is_signature());

                assert_eq!(data.fields[1].as_public_key().unwrap(), pubk_2);
                assert_eq!(data.fields[3].as_public_key().unwrap(), pubk_4);
                assert_eq!(data.fields[4].as_public_key().unwrap(), pubk_5);
                assert_eq!(data.fields[5].as_public_key().unwrap(), pubk_6);
                assert_eq!(data.fields[6].as_public_key().unwrap(), pubk_7);
                assert_eq!(data.fields[7].as_public_key().unwrap(), pubk_8);
                assert_eq!(
                    data.fields[0].as_signature().unwrap().0,
                    TransactionPublicKeyEncoding::Compressed
                );
                assert_eq!(
                    data.fields[2].as_signature().unwrap().0,
                    TransactionPublicKeyEncoding::Compressed
                );
                assert_eq!(
                    data.fields[8].as_signature().unwrap().0,
                    TransactionPublicKeyEncoding::Compressed
                );
            } else {
                panic!("Unexpected auth condition");
            }

            test_signature_and_corruption(&tx, true, false);
        }
    }

    #[test]
    fn tx_stacks_transaction_sign_verify_sponsored_order_independent_p2sh_mixed() {
        let origin_privk = StacksPrivateKey::from_hex(
            "807bbe9e471ac976592cc35e3056592ecc0f778ee653fced3b491a122dd8d59701",
        )
        .unwrap();

        let privk_1 = StacksPrivateKey::from_hex(
            "6d430bb91222408e7706c9001cfaeb91b08c2be6d5ac95779ab52c6b431950e001",
        )
        .unwrap();
        let privk_2 = StacksPrivateKey::from_hex(
            "2a584d899fed1d24e26b524f202763c8ab30260167429f157f1c119f550fa6af01",
        )
        .unwrap();
        let privk_3 = StacksPrivateKey::from_hex(
            "d5200dee706ee53ae98a03fba6cf4fdcc5084c30cfa9e1b3462dcdeaa3e0f1d201",
        )
        .unwrap();

        let pubk_1 = StacksPublicKey::from_private(&privk_1);
        let pubk_2 = StacksPublicKey::from_private(&privk_2);
        let pubk_3 = StacksPublicKey::from_private(&privk_3);

        let random_sponsor = StacksPrivateKey::random(); // what the origin sees

        let auth = TransactionAuth::Sponsored(
            TransactionSpendingCondition::new_singlesig_p2pkh(StacksPublicKey::from_private(
                &origin_privk,
            ))
            .unwrap(),
            TransactionSpendingCondition::new_singlesig_p2pkh(StacksPublicKey::from_private(
                &random_sponsor,
            ))
            .unwrap(),
        );

        let real_sponsor = TransactionSpendingCondition::new_multisig_order_independent_p2sh(
            2,
            vec![pubk_1.clone(), pubk_2.clone(), pubk_3.clone()],
        )
        .unwrap();

        let origin_address = auth.origin().address_mainnet();
        let sponsor_address = real_sponsor.address_mainnet();

        assert_eq!(
            origin_address,
            StacksAddress::new(
                C32_ADDRESS_VERSION_MAINNET_SINGLESIG,
                Hash160::from_hex("3597aaa4bde720be93e3829aae24e76e7fcdfd3e").unwrap(),
            )
            .unwrap()
        );
        assert_eq!(
            sponsor_address,
            StacksAddress::new(
                C32_ADDRESS_VERSION_MAINNET_MULTISIG,
                Hash160::from_hex("a23ea89d6529ac48ac766f720e480beec7f19273").unwrap(),
            )
            .unwrap()
        );

        let txs = tx_stacks_transaction_test_txs(&auth);

        for mut tx in txs {
            assert_eq!(tx.auth().origin().num_signatures(), 0);
            assert_eq!(tx.auth().sponsor().unwrap().num_signatures(), 0);

            tx.set_tx_fee(123);
            tx.set_sponsor_nonce(456).unwrap();
            let mut tx_signer = StacksTransactionSigner::new(&tx);

            tx_signer.sign_origin(&origin_privk).unwrap();

            // sponsor sets and pays fee after origin signs
            let mut origin_tx = tx_signer.get_tx_incomplete();
            origin_tx.auth.set_sponsor(real_sponsor.clone()).unwrap();
            origin_tx.set_tx_fee(456);
            origin_tx.set_sponsor_nonce(789).unwrap();

            let initial_sig_hash = tx_signer.sighash;
            let sig1 = origin_tx
                .sign_no_append_sponsor(&initial_sig_hash, &privk_1)
                .unwrap();
            let sig3 = origin_tx
                .sign_no_append_sponsor(&initial_sig_hash, &privk_3)
                .unwrap();

            let _ =
                origin_tx.append_sponsor_signature(sig1, TransactionPublicKeyEncoding::Compressed);
            let _ = origin_tx.append_next_sponsor(&pubk_2);
            let _ =
                origin_tx.append_sponsor_signature(sig3, TransactionPublicKeyEncoding::Compressed);

            tx.set_tx_fee(456);
            tx.set_sponsor_nonce(789).unwrap();

            check_oversign_origin_singlesig(&mut origin_tx);
            check_oversign_sponsor_multisig(&origin_tx);

            assert_eq!(origin_tx.auth().origin().num_signatures(), 1);
            assert_eq!(origin_tx.auth().sponsor().unwrap().num_signatures(), 2);

            // tx and origin_tx are otherwise equal
            assert_eq!(tx.version, origin_tx.version);
            assert_eq!(tx.chain_id, origin_tx.chain_id);
            assert_eq!(tx.get_tx_fee(), origin_tx.get_tx_fee());
            assert_eq!(tx.get_origin_nonce(), origin_tx.get_origin_nonce());
            assert_eq!(tx.get_sponsor_nonce(), origin_tx.get_sponsor_nonce());
            assert_eq!(tx.anchor_mode, origin_tx.anchor_mode);
            assert_eq!(tx.post_condition_mode, origin_tx.post_condition_mode);
            assert_eq!(tx.post_conditions, origin_tx.post_conditions);
            assert_eq!(tx.payload, origin_tx.payload);

            // auth is standard and first two auth fields are signatures for compressed keys.
            // third field is the third public key
            if let TransactionAuth::Sponsored(
                TransactionSpendingCondition::Singlesig(origin_data),
                TransactionSpendingCondition::OrderIndependentMultisig(sponsor_data),
            ) = &origin_tx.auth
            {
                assert_eq!(
                    origin_data.key_encoding,
                    TransactionPublicKeyEncoding::Compressed
                );
                assert_eq!(origin_data.signer, *origin_address.bytes());

                assert_eq!(sponsor_data.signer, *sponsor_address.bytes());
                assert_eq!(sponsor_data.fields.len(), 3);
                assert!(sponsor_data.fields[0].is_signature());
                assert!(sponsor_data.fields[1].is_public_key());
                assert!(sponsor_data.fields[2].is_signature());

                assert_eq!(
                    sponsor_data.fields[0].as_signature().unwrap().0,
                    TransactionPublicKeyEncoding::Compressed
                );
                assert_eq!(
                    sponsor_data.fields[2].as_signature().unwrap().0,
                    TransactionPublicKeyEncoding::Compressed
                );
                assert_eq!(sponsor_data.fields[1].as_public_key().unwrap(), pubk_2);
            } else {
                panic!("Unexpected auth condition");
            }

            test_signature_and_corruption(&origin_tx, true, false);
            test_signature_and_corruption(&origin_tx, false, true);
        }
    }

    #[test]
    fn tx_stacks_transaction_sign_verify_sponsored_order_independent_p2sh_mixed_5_out_of_5() {
        let origin_privk = StacksPrivateKey::from_hex(
            "807bbe9e471ac976592cc35e3056592ecc0f778ee653fced3b491a122dd8d59701",
        )
        .unwrap();

        let privk_1 = StacksPrivateKey::from_hex(
            "6d430bb91222408e7706c9001cfaeb91b08c2be6d5ac95779ab52c6b431950e001",
        )
        .unwrap();
        let privk_2 = StacksPrivateKey::from_hex(
            "2a584d899fed1d24e26b524f202763c8ab30260167429f157f1c119f550fa6af01",
        )
        .unwrap();
        let privk_3 = StacksPrivateKey::from_hex(
            "d5200dee706ee53ae98a03fba6cf4fdcc5084c30cfa9e1b3462dcdeaa3e0f1d201",
        )
        .unwrap();
        let privk_4 = StacksPrivateKey::from_hex(
            "3beb8916404874f5d5de162c95470951de5b4a7f6ec8d7a20511551821f16db501",
        )
        .unwrap();
        let privk_5 = StacksPrivateKey::from_hex(
            "601aa0939e98efec29a4dc645377c9d4acaa0b7318444ec8fd7d090d0b36d85b01",
        )
        .unwrap();

        let pubk_1 = StacksPublicKey::from_private(&privk_1);
        let pubk_2 = StacksPublicKey::from_private(&privk_2);
        let pubk_3 = StacksPublicKey::from_private(&privk_3);
        let pubk_4 = StacksPublicKey::from_private(&privk_4);
        let pubk_5 = StacksPublicKey::from_private(&privk_5);

        let random_sponsor = StacksPrivateKey::random(); // what the origin sees

        let auth = TransactionAuth::Sponsored(
            TransactionSpendingCondition::new_singlesig_p2pkh(StacksPublicKey::from_private(
                &origin_privk,
            ))
            .unwrap(),
            TransactionSpendingCondition::new_singlesig_p2pkh(StacksPublicKey::from_private(
                &random_sponsor,
            ))
            .unwrap(),
        );

        let real_sponsor = TransactionSpendingCondition::new_multisig_order_independent_p2sh(
            5,
            vec![
                pubk_1.clone(),
                pubk_2.clone(),
                pubk_3.clone(),
                pubk_4.clone(),
                pubk_5.clone(),
            ],
        )
        .unwrap();

        let origin_address = auth.origin().address_mainnet();
        let sponsor_address = real_sponsor.address_mainnet();

        assert_eq!(
            origin_address,
            StacksAddress::new(
                C32_ADDRESS_VERSION_MAINNET_SINGLESIG,
                Hash160::from_hex("3597aaa4bde720be93e3829aae24e76e7fcdfd3e").unwrap(),
            )
            .unwrap()
        );
        assert_eq!(
            sponsor_address,
            StacksAddress::new(
                C32_ADDRESS_VERSION_MAINNET_MULTISIG,
                Hash160::from_hex("fc29d14be615b0f72a66b920040c2b5b8124990b").unwrap(),
            )
            .unwrap()
        );

        let txs = tx_stacks_transaction_test_txs(&auth);

        for mut tx in txs {
            assert_eq!(tx.auth().origin().num_signatures(), 0);
            assert_eq!(tx.auth().sponsor().unwrap().num_signatures(), 0);

            tx.set_tx_fee(123);
            tx.set_sponsor_nonce(456).unwrap();
            let mut tx_signer = StacksTransactionSigner::new(&tx);

            tx_signer.sign_origin(&origin_privk).unwrap();

            // sponsor sets and pays fee after origin signs
            let mut origin_tx = tx_signer.get_tx_incomplete();
            origin_tx.auth.set_sponsor(real_sponsor.clone()).unwrap();
            origin_tx.set_tx_fee(456);
            origin_tx.set_sponsor_nonce(789).unwrap();

            let initial_sig_hash = tx_signer.sighash;
            let sig1 = origin_tx
                .sign_no_append_sponsor(&initial_sig_hash, &privk_1)
                .unwrap();
            let sig3 = origin_tx
                .sign_no_append_sponsor(&initial_sig_hash, &privk_3)
                .unwrap();
            let sig2 = origin_tx
                .sign_no_append_sponsor(&initial_sig_hash, &privk_2)
                .unwrap();
            let sig4 = origin_tx
                .sign_no_append_sponsor(&initial_sig_hash, &privk_4)
                .unwrap();
            let sig5 = origin_tx
                .sign_no_append_sponsor(&initial_sig_hash, &privk_5)
                .unwrap();

            let _ =
                origin_tx.append_sponsor_signature(sig1, TransactionPublicKeyEncoding::Compressed);
            let _ =
                origin_tx.append_sponsor_signature(sig2, TransactionPublicKeyEncoding::Compressed);
            let _ =
                origin_tx.append_sponsor_signature(sig3, TransactionPublicKeyEncoding::Compressed);
            let _ =
                origin_tx.append_sponsor_signature(sig4, TransactionPublicKeyEncoding::Compressed);
            let _ =
                origin_tx.append_sponsor_signature(sig5, TransactionPublicKeyEncoding::Compressed);

            tx.set_tx_fee(456);
            tx.set_sponsor_nonce(789).unwrap();

            check_oversign_origin_singlesig(&mut origin_tx);
            check_oversign_sponsor_multisig(&origin_tx);

            assert_eq!(origin_tx.auth().origin().num_signatures(), 1);
            assert_eq!(origin_tx.auth().sponsor().unwrap().num_signatures(), 5);

            // tx and origin_tx are otherwise equal
            assert_eq!(tx.version, origin_tx.version);
            assert_eq!(tx.chain_id, origin_tx.chain_id);
            assert_eq!(tx.get_tx_fee(), origin_tx.get_tx_fee());
            assert_eq!(tx.get_origin_nonce(), origin_tx.get_origin_nonce());
            assert_eq!(tx.get_sponsor_nonce(), origin_tx.get_sponsor_nonce());
            assert_eq!(tx.anchor_mode, origin_tx.anchor_mode);
            assert_eq!(tx.post_condition_mode, origin_tx.post_condition_mode);
            assert_eq!(tx.post_conditions, origin_tx.post_conditions);
            assert_eq!(tx.payload, origin_tx.payload);

            // auth is standard and first two auth fields are signatures for compressed keys.
            // third field is the third public key
            if let TransactionAuth::Sponsored(
                TransactionSpendingCondition::Singlesig(origin_data),
                TransactionSpendingCondition::OrderIndependentMultisig(sponsor_data),
            ) = &origin_tx.auth
            {
                assert_eq!(
                    origin_data.key_encoding,
                    TransactionPublicKeyEncoding::Compressed
                );
                assert_eq!(origin_data.signer, *origin_address.bytes());

                assert_eq!(sponsor_data.signer, *sponsor_address.bytes());
                assert_eq!(sponsor_data.fields.len(), 5);
                assert!(sponsor_data.fields[0].is_signature());
                assert!(sponsor_data.fields[1].is_signature());
                assert!(sponsor_data.fields[2].is_signature());
                assert!(sponsor_data.fields[3].is_signature());
                assert!(sponsor_data.fields[4].is_signature());

                assert_eq!(
                    sponsor_data.fields[0].as_signature().unwrap().0,
                    TransactionPublicKeyEncoding::Compressed
                );
                assert_eq!(
                    sponsor_data.fields[1].as_signature().unwrap().0,
                    TransactionPublicKeyEncoding::Compressed
                );
                assert_eq!(
                    sponsor_data.fields[2].as_signature().unwrap().0,
                    TransactionPublicKeyEncoding::Compressed
                );
                assert_eq!(
                    sponsor_data.fields[3].as_signature().unwrap().0,
                    TransactionPublicKeyEncoding::Compressed
                );
                assert_eq!(
                    sponsor_data.fields[4].as_signature().unwrap().0,
                    TransactionPublicKeyEncoding::Compressed
                );
            } else {
                panic!("Unexpected auth condition");
            }

            test_signature_and_corruption(&origin_tx, true, false);
            test_signature_and_corruption(&origin_tx, false, true);
        }
    }

    #[test]
    fn tx_stacks_transaction_sign_verify_standard_order_independent_p2wsh() {
        let privk_1 = StacksPrivateKey::from_hex(
            "6d430bb91222408e7706c9001cfaeb91b08c2be6d5ac95779ab52c6b431950e001",
        )
        .unwrap();
        let privk_2 = StacksPrivateKey::from_hex(
            "2a584d899fed1d24e26b524f202763c8ab30260167429f157f1c119f550fa6af01",
        )
        .unwrap();
        let privk_3 = StacksPrivateKey::from_hex(
            "d5200dee706ee53ae98a03fba6cf4fdcc5084c30cfa9e1b3462dcdeaa3e0f1d201",
        )
        .unwrap();

        let pubk_1 = StacksPublicKey::from_private(&privk_1);
        let pubk_2 = StacksPublicKey::from_private(&privk_2);
        let pubk_3 = StacksPublicKey::from_private(&privk_3);

        let origin_auth = TransactionAuth::Standard(
            TransactionSpendingCondition::new_multisig_order_independent_p2wsh(
                2,
                vec![pubk_1.clone(), pubk_2.clone(), pubk_3.clone()],
            )
            .unwrap(),
        );

        let origin_address = origin_auth.origin().address_mainnet();
        assert_eq!(
            origin_address,
            StacksAddress::new(
                C32_ADDRESS_VERSION_MAINNET_MULTISIG,
                Hash160::from_hex("f5cfb61a07fb41a32197da01ce033888f0fe94a7").unwrap(),
            )
            .unwrap()
        );

        let txs = tx_stacks_transaction_test_txs(&origin_auth);

        for mut tx in txs {
            assert_eq!(tx.auth().origin().num_signatures(), 0);

            let tx_signer = StacksTransactionSigner::new(&tx);

            let initial_sig_hash = tx.sign_begin();
            let sig3 = tx
                .sign_no_append_origin(&initial_sig_hash, &privk_3)
                .unwrap();
            let sig1 = tx
                .sign_no_append_origin(&initial_sig_hash, &privk_1)
                .unwrap();

            let _ = tx.append_origin_signature(sig1, TransactionPublicKeyEncoding::Compressed);
            let _ = tx.append_next_origin(&pubk_2);
            let _ = tx.append_origin_signature(sig3, TransactionPublicKeyEncoding::Compressed);

            check_oversign_origin_multisig(&tx);
            check_oversign_origin_multisig_uncompressed(&tx);
            check_sign_no_sponsor(&mut tx);

            assert_eq!(tx.auth().origin().num_signatures(), 2);

            // auth is standard and first two auth fields are signatures for compressed keys.
            // third field is the third public key
            if let TransactionAuth::Standard(
                TransactionSpendingCondition::OrderIndependentMultisig(data),
            ) = &tx.auth
            {
                assert_eq!(data.signer, *origin_address.bytes());
                assert_eq!(data.fields.len(), 3);
                assert!(data.fields[0].is_signature());
                assert!(data.fields[1].is_public_key());
                assert!(data.fields[2].is_signature());

                assert_eq!(data.fields[1].as_public_key().unwrap(), pubk_2);
                assert_eq!(
                    data.fields[0].as_signature().unwrap().0,
                    TransactionPublicKeyEncoding::Compressed
                );
                assert_eq!(
                    data.fields[2].as_signature().unwrap().0,
                    TransactionPublicKeyEncoding::Compressed
                );
            } else {
                panic!("Unexpected auth condition");
            }

            test_signature_and_corruption(&tx, true, false);
        }
    }

    #[test]
    fn tx_stacks_transaction_sign_verify_standard_order_independent_p2wsh_4_out_of_6() {
        let privk_1 = StacksPrivateKey::from_hex(
            "6d430bb91222408e7706c9001cfaeb91b08c2be6d5ac95779ab52c6b431950e001",
        )
        .unwrap();
        let privk_2 = StacksPrivateKey::from_hex(
            "2a584d899fed1d24e26b524f202763c8ab30260167429f157f1c119f550fa6af01",
        )
        .unwrap();
        let privk_3 = StacksPrivateKey::from_hex(
            "d5200dee706ee53ae98a03fba6cf4fdcc5084c30cfa9e1b3462dcdeaa3e0f1d201",
        )
        .unwrap();
        let privk_4 = StacksPrivateKey::from_hex(
            "3beb8916404874f5d5de162c95470951de5b4a7f6ec8d7a20511551821f16db501",
        )
        .unwrap();
        let privk_5 = StacksPrivateKey::from_hex(
            "601aa0939e98efec29a4dc645377c9d4acaa0b7318444ec8fd7d090d0b36d85b01",
        )
        .unwrap();
        let privk_6 = StacksPrivateKey::from_hex(
            "5a4ca3db5a3b36bc32d9f2f0894435cbc4b2b1207e95ee283616d9a0797210da01",
        )
        .unwrap();

        let pubk_1 = StacksPublicKey::from_private(&privk_1);
        let pubk_2 = StacksPublicKey::from_private(&privk_2);
        let pubk_3 = StacksPublicKey::from_private(&privk_3);
        let pubk_4 = StacksPublicKey::from_private(&privk_4);
        let pubk_5 = StacksPublicKey::from_private(&privk_5);
        let pubk_6 = StacksPublicKey::from_private(&privk_6);

        let origin_auth = TransactionAuth::Standard(
            TransactionSpendingCondition::new_multisig_order_independent_p2wsh(
                4,
                vec![
                    pubk_1.clone(),
                    pubk_2.clone(),
                    pubk_3.clone(),
                    pubk_4.clone(),
                    pubk_5.clone(),
                    pubk_6.clone(),
                ],
            )
            .unwrap(),
        );

        let origin_address = origin_auth.origin().address_mainnet();
        assert_eq!(
            origin_address,
            StacksAddress::new(
                C32_ADDRESS_VERSION_MAINNET_MULTISIG,
                Hash160::from_hex("e2a4ae14ffb0a4a0982a06d07b97d57268d2bf94").unwrap(),
            )
            .unwrap()
        );

        let txs = tx_stacks_transaction_test_txs(&origin_auth);

        for mut tx in txs {
            assert_eq!(tx.auth().origin().num_signatures(), 0);

            let tx_signer = StacksTransactionSigner::new(&tx);

            let initial_sig_hash = tx.sign_begin();
            let sig3 = tx
                .sign_no_append_origin(&initial_sig_hash, &privk_3)
                .unwrap();
            let sig1 = tx
                .sign_no_append_origin(&initial_sig_hash, &privk_1)
                .unwrap();
            let sig6 = tx
                .sign_no_append_origin(&initial_sig_hash, &privk_6)
                .unwrap();
            let sig5 = tx
                .sign_no_append_origin(&initial_sig_hash, &privk_5)
                .unwrap();

            let _ = tx.append_origin_signature(sig1, TransactionPublicKeyEncoding::Compressed);
            let _ = tx.append_next_origin(&pubk_2);
            let _ = tx.append_origin_signature(sig3, TransactionPublicKeyEncoding::Compressed);
            let _ = tx.append_next_origin(&pubk_4);
            let _ = tx.append_origin_signature(sig5, TransactionPublicKeyEncoding::Compressed);
            let _ = tx.append_origin_signature(sig6, TransactionPublicKeyEncoding::Compressed);

            check_oversign_origin_multisig(&tx);
            check_oversign_origin_multisig_uncompressed(&tx);
            check_sign_no_sponsor(&mut tx);

            assert_eq!(tx.auth().origin().num_signatures(), 4);

            // auth is standard and first two auth fields are signatures for compressed keys.
            // third field is the third public key
            if let TransactionAuth::Standard(
                TransactionSpendingCondition::OrderIndependentMultisig(data),
            ) = &tx.auth
            {
                assert_eq!(data.signer, *origin_address.bytes());
                assert_eq!(data.fields.len(), 6);
                assert!(data.fields[0].is_signature());
                assert!(data.fields[1].is_public_key());
                assert!(data.fields[2].is_signature());
                assert!(data.fields[3].is_public_key());
                assert!(data.fields[4].is_signature());
                assert!(data.fields[5].is_signature());

                assert_eq!(data.fields[1].as_public_key().unwrap(), pubk_2);
                assert_eq!(data.fields[3].as_public_key().unwrap(), pubk_4);
                assert_eq!(
                    data.fields[0].as_signature().unwrap().0,
                    TransactionPublicKeyEncoding::Compressed
                );
                assert_eq!(
                    data.fields[2].as_signature().unwrap().0,
                    TransactionPublicKeyEncoding::Compressed
                );
                assert_eq!(
                    data.fields[4].as_signature().unwrap().0,
                    TransactionPublicKeyEncoding::Compressed
                );
                assert_eq!(
                    data.fields[5].as_signature().unwrap().0,
                    TransactionPublicKeyEncoding::Compressed
                );
            } else {
                panic!("Unexpected auth condition");
            }

            test_signature_and_corruption(&tx, true, false);
        }
    }

    #[test]
    fn tx_stacks_transaction_sign_verify_sponsored_order_independent_p2wsh() {
        let origin_privk = StacksPrivateKey::from_hex(
            "807bbe9e471ac976592cc35e3056592ecc0f778ee653fced3b491a122dd8d59701",
        )
        .unwrap();

        let privk_1 = StacksPrivateKey::from_hex(
            "6d430bb91222408e7706c9001cfaeb91b08c2be6d5ac95779ab52c6b431950e001",
        )
        .unwrap();
        let privk_2 = StacksPrivateKey::from_hex(
            "2a584d899fed1d24e26b524f202763c8ab30260167429f157f1c119f550fa6af01",
        )
        .unwrap();
        let privk_3 = StacksPrivateKey::from_hex(
            "d5200dee706ee53ae98a03fba6cf4fdcc5084c30cfa9e1b3462dcdeaa3e0f1d201",
        )
        .unwrap();

        let pubk_1 = StacksPublicKey::from_private(&privk_1);
        let pubk_2 = StacksPublicKey::from_private(&privk_2);
        let pubk_3 = StacksPublicKey::from_private(&privk_3);

        let random_sponsor = StacksPrivateKey::random(); // what the origin sees

        let auth = TransactionAuth::Sponsored(
            TransactionSpendingCondition::new_singlesig_p2pkh(StacksPublicKey::from_private(
                &origin_privk,
            ))
            .unwrap(),
            TransactionSpendingCondition::new_singlesig_p2pkh(StacksPublicKey::from_private(
                &random_sponsor,
            ))
            .unwrap(),
        );

        let real_sponsor = TransactionSpendingCondition::new_multisig_order_independent_p2wsh(
            2,
            vec![pubk_1.clone(), pubk_2.clone(), pubk_3.clone()],
        )
        .unwrap();

        let origin_address = auth.origin().address_mainnet();
        let sponsor_address = real_sponsor.address_mainnet();

        assert_eq!(
            origin_address,
            StacksAddress::new(
                C32_ADDRESS_VERSION_MAINNET_SINGLESIG,
                Hash160::from_hex("3597aaa4bde720be93e3829aae24e76e7fcdfd3e").unwrap(),
            )
            .unwrap()
        );
        assert_eq!(
            sponsor_address,
            StacksAddress::new(
                C32_ADDRESS_VERSION_MAINNET_MULTISIG,
                Hash160::from_hex("f5cfb61a07fb41a32197da01ce033888f0fe94a7").unwrap(),
            )
            .unwrap()
        );

        let txs = tx_stacks_transaction_test_txs(&auth);

        for mut tx in txs {
            assert_eq!(tx.auth().origin().num_signatures(), 0);
            assert_eq!(tx.auth().sponsor().unwrap().num_signatures(), 0);

            tx.set_tx_fee(123);
            tx.set_sponsor_nonce(456).unwrap();
            let mut tx_signer = StacksTransactionSigner::new(&tx);

            tx_signer.sign_origin(&origin_privk).unwrap();

            // sponsor sets and pays fee after origin signs
            let mut origin_tx = tx_signer.get_tx_incomplete();
            origin_tx.auth.set_sponsor(real_sponsor.clone()).unwrap();
            origin_tx.set_tx_fee(456);
            origin_tx.set_sponsor_nonce(789).unwrap();

            let initial_sig_hash = tx_signer.sighash;
            let sig1 = origin_tx
                .sign_no_append_sponsor(&initial_sig_hash, &privk_1)
                .unwrap();
            let sig3 = origin_tx
                .sign_no_append_sponsor(&initial_sig_hash, &privk_3)
                .unwrap();

            let _ =
                origin_tx.append_sponsor_signature(sig1, TransactionPublicKeyEncoding::Compressed);
            let _ = origin_tx.append_next_sponsor(&pubk_2);
            let _ =
                origin_tx.append_sponsor_signature(sig3, TransactionPublicKeyEncoding::Compressed);

            tx.set_tx_fee(456);
            tx.set_sponsor_nonce(789).unwrap();

            check_oversign_origin_singlesig(&mut origin_tx);
            check_oversign_sponsor_multisig(&origin_tx);
            check_oversign_sponsor_multisig_uncompressed(&origin_tx);

            assert_eq!(origin_tx.auth().origin().num_signatures(), 1);
            assert_eq!(origin_tx.auth().sponsor().unwrap().num_signatures(), 2);

            // tx and origin_tx are otherwise equal
            assert_eq!(tx.version, origin_tx.version);
            assert_eq!(tx.chain_id, origin_tx.chain_id);
            assert_eq!(tx.get_tx_fee(), origin_tx.get_tx_fee());
            assert_eq!(tx.get_origin_nonce(), origin_tx.get_origin_nonce());
            assert_eq!(tx.get_sponsor_nonce(), origin_tx.get_sponsor_nonce());
            assert_eq!(tx.anchor_mode, origin_tx.anchor_mode);
            assert_eq!(tx.post_condition_mode, origin_tx.post_condition_mode);
            assert_eq!(tx.post_conditions, origin_tx.post_conditions);
            assert_eq!(tx.payload, origin_tx.payload);

            // auth is standard and first two auth fields are signatures for compressed keys.
            // third field is the third public key
            if let TransactionAuth::Sponsored(
                TransactionSpendingCondition::Singlesig(origin_data),
                TransactionSpendingCondition::OrderIndependentMultisig(sponsor_data),
            ) = &origin_tx.auth
            {
                assert_eq!(
                    origin_data.key_encoding,
                    TransactionPublicKeyEncoding::Compressed
                );
                assert_eq!(origin_data.signer, *origin_address.bytes());

                assert_eq!(sponsor_data.signer, *sponsor_address.bytes());
                assert_eq!(sponsor_data.fields.len(), 3);
                assert!(sponsor_data.fields[0].is_signature());
                assert!(sponsor_data.fields[1].is_public_key());
                assert!(sponsor_data.fields[2].is_signature());

                assert_eq!(
                    sponsor_data.fields[0].as_signature().unwrap().0,
                    TransactionPublicKeyEncoding::Compressed
                );
                assert_eq!(
                    sponsor_data.fields[2].as_signature().unwrap().0,
                    TransactionPublicKeyEncoding::Compressed
                );
                assert_eq!(sponsor_data.fields[1].as_public_key().unwrap(), pubk_2);
            } else {
                panic!("Unexpected auth condition");
            }

            test_signature_and_corruption(&origin_tx, true, false);
            test_signature_and_corruption(&origin_tx, false, true);
        }
    }

    #[test]
    fn tx_stacks_transaction_sign_verify_sponsored_order_independent_p2wsh_2_out_of_7() {
        let origin_privk = StacksPrivateKey::from_hex(
            "807bbe9e471ac976592cc35e3056592ecc0f778ee653fced3b491a122dd8d59701",
        )
        .unwrap();

        let privk_1 = StacksPrivateKey::from_hex(
            "6d430bb91222408e7706c9001cfaeb91b08c2be6d5ac95779ab52c6b431950e001",
        )
        .unwrap();
        let privk_2 = StacksPrivateKey::from_hex(
            "2a584d899fed1d24e26b524f202763c8ab30260167429f157f1c119f550fa6af01",
        )
        .unwrap();
        let privk_3 = StacksPrivateKey::from_hex(
            "d5200dee706ee53ae98a03fba6cf4fdcc5084c30cfa9e1b3462dcdeaa3e0f1d201",
        )
        .unwrap();
        let privk_4 = StacksPrivateKey::from_hex(
            "3beb8916404874f5d5de162c95470951de5b4a7f6ec8d7a20511551821f16db501",
        )
        .unwrap();
        let privk_5 = StacksPrivateKey::from_hex(
            "601aa0939e98efec29a4dc645377c9d4acaa0b7318444ec8fd7d090d0b36d85b01",
        )
        .unwrap();
        let privk_6 = StacksPrivateKey::from_hex(
            "5a4ca3db5a3b36bc32d9f2f0894435cbc4b2b1207e95ee283616d9a0797210da01",
        )
        .unwrap();
        let privk_7 = StacksPrivateKey::from_hex(
            "068856c242bfebdc57700fa598fae4e8ebb6b5f6bf932177018071489737d3ff01",
        )
        .unwrap();

        let pubk_1 = StacksPublicKey::from_private(&privk_1);
        let pubk_2 = StacksPublicKey::from_private(&privk_2);
        let pubk_3 = StacksPublicKey::from_private(&privk_3);
        let pubk_4 = StacksPublicKey::from_private(&privk_4);
        let pubk_5 = StacksPublicKey::from_private(&privk_5);
        let pubk_6 = StacksPublicKey::from_private(&privk_6);
        let pubk_7 = StacksPublicKey::from_private(&privk_7);

        let random_sponsor = StacksPrivateKey::random(); // what the origin sees

        let auth = TransactionAuth::Sponsored(
            TransactionSpendingCondition::new_singlesig_p2pkh(StacksPublicKey::from_private(
                &origin_privk,
            ))
            .unwrap(),
            TransactionSpendingCondition::new_singlesig_p2pkh(StacksPublicKey::from_private(
                &random_sponsor,
            ))
            .unwrap(),
        );

        let real_sponsor = TransactionSpendingCondition::new_multisig_order_independent_p2wsh(
            2,
            vec![
                pubk_1.clone(),
                pubk_2.clone(),
                pubk_3.clone(),
                pubk_4.clone(),
                pubk_5.clone(),
                pubk_6.clone(),
                pubk_7.clone(),
            ],
        )
        .unwrap();

        let origin_address = auth.origin().address_mainnet();
        let sponsor_address = real_sponsor.address_mainnet();

        assert_eq!(
            origin_address,
            StacksAddress::new(
                C32_ADDRESS_VERSION_MAINNET_SINGLESIG,
                Hash160::from_hex("3597aaa4bde720be93e3829aae24e76e7fcdfd3e").unwrap(),
            )
            .unwrap()
        );
        assert_eq!(
            sponsor_address,
            StacksAddress::new(
                C32_ADDRESS_VERSION_MAINNET_MULTISIG,
                Hash160::from_hex("e3001c2b12f24ba279116d7001e3bd82b2b5eab4").unwrap(),
            )
            .unwrap()
        );

        let txs = tx_stacks_transaction_test_txs(&auth);

        for mut tx in txs {
            assert_eq!(tx.auth().origin().num_signatures(), 0);
            assert_eq!(tx.auth().sponsor().unwrap().num_signatures(), 0);

            tx.set_tx_fee(123);
            tx.set_sponsor_nonce(456).unwrap();
            let mut tx_signer = StacksTransactionSigner::new(&tx);

            tx_signer.sign_origin(&origin_privk).unwrap();

            // sponsor sets and pays fee after origin signs
            let mut origin_tx = tx_signer.get_tx_incomplete();
            origin_tx.auth.set_sponsor(real_sponsor.clone()).unwrap();
            origin_tx.set_tx_fee(456);
            origin_tx.set_sponsor_nonce(789).unwrap();

            let initial_sig_hash = tx_signer.sighash;
            let sig1 = origin_tx
                .sign_no_append_sponsor(&initial_sig_hash, &privk_1)
                .unwrap();
            let sig7 = origin_tx
                .sign_no_append_sponsor(&initial_sig_hash, &privk_7)
                .unwrap();

            let _ =
                origin_tx.append_sponsor_signature(sig1, TransactionPublicKeyEncoding::Compressed);
            let _ = origin_tx.append_next_sponsor(&pubk_2);
            let _ = origin_tx.append_next_sponsor(&pubk_3);
            let _ = origin_tx.append_next_sponsor(&pubk_4);
            let _ = origin_tx.append_next_sponsor(&pubk_5);
            let _ = origin_tx.append_next_sponsor(&pubk_6);
            let _ =
                origin_tx.append_sponsor_signature(sig7, TransactionPublicKeyEncoding::Compressed);

            tx.set_tx_fee(456);
            tx.set_sponsor_nonce(789).unwrap();

            check_oversign_origin_singlesig(&mut origin_tx);
            check_oversign_sponsor_multisig(&origin_tx);
            check_oversign_sponsor_multisig_uncompressed(&origin_tx);

            assert_eq!(origin_tx.auth().origin().num_signatures(), 1);
            assert_eq!(origin_tx.auth().sponsor().unwrap().num_signatures(), 2);

            // tx and origin_tx are otherwise equal
            assert_eq!(tx.version, origin_tx.version);
            assert_eq!(tx.chain_id, origin_tx.chain_id);
            assert_eq!(tx.get_tx_fee(), origin_tx.get_tx_fee());
            assert_eq!(tx.get_origin_nonce(), origin_tx.get_origin_nonce());
            assert_eq!(tx.get_sponsor_nonce(), origin_tx.get_sponsor_nonce());
            assert_eq!(tx.anchor_mode, origin_tx.anchor_mode);
            assert_eq!(tx.post_condition_mode, origin_tx.post_condition_mode);
            assert_eq!(tx.post_conditions, origin_tx.post_conditions);
            assert_eq!(tx.payload, origin_tx.payload);

            // auth is standard and first two auth fields are signatures for compressed keys.
            // third field is the third public key
            if let TransactionAuth::Sponsored(
                TransactionSpendingCondition::Singlesig(origin_data),
                TransactionSpendingCondition::OrderIndependentMultisig(sponsor_data),
            ) = &origin_tx.auth
            {
                assert_eq!(
                    origin_data.key_encoding,
                    TransactionPublicKeyEncoding::Compressed
                );
                assert_eq!(origin_data.signer, *origin_address.bytes());

                assert_eq!(sponsor_data.signer, *sponsor_address.bytes());
                assert_eq!(sponsor_data.fields.len(), 7);
                assert!(sponsor_data.fields[0].is_signature());
                assert!(sponsor_data.fields[1].is_public_key());
                assert!(sponsor_data.fields[2].is_public_key());
                assert!(sponsor_data.fields[3].is_public_key());
                assert!(sponsor_data.fields[4].is_public_key());
                assert!(sponsor_data.fields[5].is_public_key());
                assert!(sponsor_data.fields[6].is_signature());

                assert_eq!(
                    sponsor_data.fields[0].as_signature().unwrap().0,
                    TransactionPublicKeyEncoding::Compressed
                );
                assert_eq!(
                    sponsor_data.fields[6].as_signature().unwrap().0,
                    TransactionPublicKeyEncoding::Compressed
                );
                assert_eq!(sponsor_data.fields[1].as_public_key().unwrap(), pubk_2);
                assert_eq!(sponsor_data.fields[2].as_public_key().unwrap(), pubk_3);
                assert_eq!(sponsor_data.fields[3].as_public_key().unwrap(), pubk_4);
                assert_eq!(sponsor_data.fields[4].as_public_key().unwrap(), pubk_5);
                assert_eq!(sponsor_data.fields[5].as_public_key().unwrap(), pubk_6);
            } else {
                panic!("Unexpected auth condition");
            }

            test_signature_and_corruption(&origin_tx, true, false);
            test_signature_and_corruption(&origin_tx, false, true);
        }
    }

    #[test]
    fn tx_stacks_transaction_sign_verify_standard_both_multisig_p2sh() {
        let privk_1 = StacksPrivateKey::from_hex(
            "6d430bb91222408e7706c9001cfaeb91b08c2be6d5ac95779ab52c6b431950e001",
        )
        .unwrap();
        let privk_2 = StacksPrivateKey::from_hex(
            "2a584d899fed1d24e26b524f202763c8ab30260167429f157f1c119f550fa6af01",
        )
        .unwrap();
        let privk_3 = StacksPrivateKey::from_hex(
            "d5200dee706ee53ae98a03fba6cf4fdcc5084c30cfa9e1b3462dcdeaa3e0f1d201",
        )
        .unwrap();

        let pubk_1 = StacksPublicKey::from_private(&privk_1);
        let pubk_2 = StacksPublicKey::from_private(&privk_2);
        let pubk_3 = StacksPublicKey::from_private(&privk_3);

        let origin_auth = TransactionAuth::Standard(
            TransactionSpendingCondition::new_multisig_p2sh(
                2,
                vec![pubk_1.clone(), pubk_2.clone(), pubk_3.clone()],
            )
            .unwrap(),
        );

        let order_independent_origin_auth = TransactionAuth::Standard(
            TransactionSpendingCondition::new_multisig_order_independent_p2sh(
                2,
                vec![pubk_1.clone(), pubk_2.clone(), pubk_3.clone()],
            )
            .unwrap(),
        );

        let origin_address = origin_auth.origin().address_mainnet();
        let order_independent_origin_address =
            order_independent_origin_auth.origin().address_mainnet();

        assert_eq!(origin_address, order_independent_origin_address);
        assert_eq!(
            origin_address,
            StacksAddress::new(
                C32_ADDRESS_VERSION_MAINNET_MULTISIG,
                Hash160::from_hex("a23ea89d6529ac48ac766f720e480beec7f19273").unwrap(),
            )
            .unwrap()
        );

        let txs = tx_stacks_transaction_test_txs(&origin_auth);
        let order_independent_txs = tx_stacks_transaction_test_txs(&order_independent_origin_auth);

        assert_eq!(txs.len(), order_independent_txs.len());

        for tx in txs {
            assert_eq!(tx.auth().origin().num_signatures(), 0);

            let mut tx_signer = StacksTransactionSigner::new(&tx);
            tx_signer.sign_origin(&privk_1).unwrap();
            tx_signer.sign_origin(&privk_2).unwrap();
            tx_signer.append_origin(&pubk_3).unwrap();
            let mut signed_tx = tx_signer.get_tx().unwrap();
            assert_eq!(signed_tx.auth().origin().num_signatures(), 2);

            check_oversign_origin_multisig(&signed_tx);
            check_sign_no_sponsor(&mut signed_tx);

            // tx and signed_tx are otherwise equal
            assert_eq!(tx.version, signed_tx.version);
            assert_eq!(tx.get_tx_fee(), signed_tx.get_tx_fee());
            assert_eq!(tx.get_origin_nonce(), signed_tx.get_origin_nonce());
            assert_eq!(tx.get_sponsor_nonce(), signed_tx.get_sponsor_nonce());
            assert_eq!(tx.anchor_mode, signed_tx.anchor_mode);
            assert_eq!(tx.post_condition_mode, signed_tx.post_condition_mode);
            assert_eq!(tx.post_conditions, signed_tx.post_conditions);
            assert_eq!(tx.payload, signed_tx.payload);

            if let TransactionAuth::Standard(TransactionSpendingCondition::Multisig(data)) =
                &signed_tx.auth
            {
                assert_eq!(data.signer, *origin_address.bytes());
                assert_eq!(data.fields.len(), 3);
                assert!(data.fields[0].is_signature());
                assert!(data.fields[1].is_signature());
                assert!(data.fields[2].is_public_key());

                assert_eq!(
                    data.fields[0].as_signature().unwrap().0,
                    TransactionPublicKeyEncoding::Compressed
                );
                assert_eq!(
                    data.fields[1].as_signature().unwrap().0,
                    TransactionPublicKeyEncoding::Compressed
                );
                assert_eq!(data.fields[2].as_public_key().unwrap(), pubk_3);
            } else {
                panic!("Unexpected auth condition");
            }

            test_signature_and_corruption(&signed_tx, true, false);
        }

        for mut order_independent_tx in order_independent_txs {
            assert_eq!(order_independent_tx.auth().origin().num_signatures(), 0);

            let order_independent_initial_sig_hash = order_independent_tx.sign_begin();
            let sig3 = order_independent_tx
                .sign_no_append_origin(&order_independent_initial_sig_hash, &privk_3)
                .unwrap();
            let sig2 = order_independent_tx
                .sign_no_append_origin(&order_independent_initial_sig_hash, &privk_2)
                .unwrap();

            let _ = order_independent_tx.append_next_origin(&pubk_1);
            let _ = order_independent_tx
                .append_origin_signature(sig2, TransactionPublicKeyEncoding::Compressed);
            let _ = order_independent_tx
                .append_origin_signature(sig3, TransactionPublicKeyEncoding::Compressed);

            check_oversign_origin_multisig(&order_independent_tx);
            check_sign_no_sponsor(&mut order_independent_tx);

            assert_eq!(order_independent_tx.auth().origin().num_signatures(), 2);

            if let TransactionAuth::Standard(
                TransactionSpendingCondition::OrderIndependentMultisig(data),
            ) = &order_independent_tx.auth
            {
                assert_eq!(data.signer, *origin_address.bytes());
                assert_eq!(data.fields.len(), 3);
                assert!(data.fields[0].is_public_key());
                assert!(data.fields[1].is_signature());
                assert!(data.fields[2].is_signature());

                assert_eq!(data.fields[0].as_public_key().unwrap(), pubk_1);
                assert_eq!(
                    data.fields[1].as_signature().unwrap().0,
                    TransactionPublicKeyEncoding::Compressed
                );
                assert_eq!(
                    data.fields[2].as_signature().unwrap().0,
                    TransactionPublicKeyEncoding::Compressed
                );
            } else {
                panic!("Unexpected auth condition");
            }

            test_signature_and_corruption(&order_independent_tx, true, false);
        }
    }

    #[test]
    fn tx_stacks_transaction_sign_verify_standard_both_multisig_p2sh_uncompressed() {
        let privk_1 = StacksPrivateKey::from_hex(
            "6d430bb91222408e7706c9001cfaeb91b08c2be6d5ac95779ab52c6b431950e0",
        )
        .unwrap();
        let privk_2 = StacksPrivateKey::from_hex(
            "2a584d899fed1d24e26b524f202763c8ab30260167429f157f1c119f550fa6af",
        )
        .unwrap();
        let privk_3 = StacksPrivateKey::from_hex(
            "d5200dee706ee53ae98a03fba6cf4fdcc5084c30cfa9e1b3462dcdeaa3e0f1d2",
        )
        .unwrap();

        let pubk_1 = StacksPublicKey::from_private(&privk_1);
        let pubk_2 = StacksPublicKey::from_private(&privk_2);
        let pubk_3 = StacksPublicKey::from_private(&privk_3);

        let origin_auth = TransactionAuth::Standard(
            TransactionSpendingCondition::new_multisig_p2sh(
                2,
                vec![pubk_1.clone(), pubk_2.clone(), pubk_3.clone()],
            )
            .unwrap(),
        );

        let order_independent_origin_auth = TransactionAuth::Standard(
            TransactionSpendingCondition::new_multisig_order_independent_p2sh(
                2,
                vec![pubk_1.clone(), pubk_2.clone(), pubk_3.clone()],
            )
            .unwrap(),
        );

        let origin_address = origin_auth.origin().address_mainnet();
        let order_independent_origin_address =
            order_independent_origin_auth.origin().address_mainnet();
        assert_eq!(origin_address, order_independent_origin_address);

        assert_eq!(
            origin_address,
            StacksAddress::new(
                C32_ADDRESS_VERSION_MAINNET_MULTISIG,
                Hash160::from_hex("73a8b4a751a678fe83e9d35ce301371bb3d397f7").unwrap(),
            )
            .unwrap()
        );

        let txs = tx_stacks_transaction_test_txs(&origin_auth);
        let order_independent_txs = tx_stacks_transaction_test_txs(&order_independent_origin_auth);

        assert_eq!(txs.len(), order_independent_txs.len());

        for tx in txs {
            assert_eq!(tx.auth().origin().num_signatures(), 0);

            let mut tx_signer = StacksTransactionSigner::new(&tx);

            tx_signer.sign_origin(&privk_1).unwrap();
            tx_signer.sign_origin(&privk_2).unwrap();
            tx_signer.append_origin(&pubk_3).unwrap();

            let mut signed_tx = tx_signer.get_tx().unwrap();

            check_oversign_origin_multisig(&signed_tx);
            check_sign_no_sponsor(&mut signed_tx);

            assert_eq!(signed_tx.auth().origin().num_signatures(), 2);

            // tx and signed_tx are otherwise equal
            assert_eq!(tx.version, signed_tx.version);
            assert_eq!(tx.chain_id, signed_tx.chain_id);
            assert_eq!(tx.get_tx_fee(), signed_tx.get_tx_fee());
            assert_eq!(tx.get_origin_nonce(), signed_tx.get_origin_nonce());
            assert_eq!(tx.get_sponsor_nonce(), signed_tx.get_sponsor_nonce());
            assert_eq!(tx.anchor_mode, signed_tx.anchor_mode);
            assert_eq!(tx.post_condition_mode, signed_tx.post_condition_mode);
            assert_eq!(tx.post_conditions, signed_tx.post_conditions);
            assert_eq!(tx.payload, signed_tx.payload);

            // auth is standard and first two auth fields are signatures for uncompressed keys.
            // third field is the third public key
            if let TransactionAuth::Standard(TransactionSpendingCondition::Multisig(data)) =
                &signed_tx.auth
            {
                assert_eq!(data.signer, *origin_address.bytes());
                assert_eq!(data.fields.len(), 3);
                assert!(data.fields[0].is_signature());
                assert!(data.fields[1].is_signature());
                assert!(data.fields[2].is_public_key());

                assert_eq!(
                    data.fields[0].as_signature().unwrap().0,
                    TransactionPublicKeyEncoding::Uncompressed
                );
                assert_eq!(
                    data.fields[1].as_signature().unwrap().0,
                    TransactionPublicKeyEncoding::Uncompressed
                );
                assert_eq!(data.fields[2].as_public_key().unwrap(), pubk_3);
            } else {
                panic!("Unexpected auth condition");
            }

            test_signature_and_corruption(&signed_tx, true, false);
        }

        for mut tx in order_independent_txs {
            assert_eq!(tx.auth().origin().num_signatures(), 0);

            let tx_signer = StacksTransactionSigner::new(&tx);

            let initial_sig_hash = tx.sign_begin();
            let sig3 = tx
                .sign_no_append_origin(&initial_sig_hash, &privk_3)
                .unwrap();
            let sig2 = tx
                .sign_no_append_origin(&initial_sig_hash, &privk_2)
                .unwrap();

            let _ = tx.append_next_origin(&pubk_1);
            let _ = tx.append_origin_signature(sig2, TransactionPublicKeyEncoding::Uncompressed);
            let _ = tx.append_origin_signature(sig3, TransactionPublicKeyEncoding::Uncompressed);

            check_oversign_origin_multisig(&tx);
            check_sign_no_sponsor(&mut tx);

            assert_eq!(tx.auth().origin().num_signatures(), 2);

            // auth is standard and first two auth fields are signatures for compressed keys.
            // third field is the third public key
            if let TransactionAuth::Standard(
                TransactionSpendingCondition::OrderIndependentMultisig(data),
            ) = &tx.auth
            {
                assert_eq!(data.signer, *origin_address.bytes());
                assert_eq!(data.fields.len(), 3);
                assert!(data.fields[0].is_public_key());
                assert!(data.fields[1].is_signature());
                assert!(data.fields[2].is_signature());

                assert_eq!(data.fields[0].as_public_key().unwrap(), pubk_1);
                assert_eq!(
                    data.fields[1].as_signature().unwrap().0,
                    TransactionPublicKeyEncoding::Uncompressed
                );
                assert_eq!(
                    data.fields[2].as_signature().unwrap().0,
                    TransactionPublicKeyEncoding::Uncompressed
                );
            } else {
                panic!("Unexpected auth condition");
            }

            test_signature_and_corruption(&tx, true, false);
        }
    }

    #[test]
    fn tx_stacks_transaction_sign_verify_standard_both_multisig_p2wsh() {
        let privk_1 = StacksPrivateKey::from_hex(
            "6d430bb91222408e7706c9001cfaeb91b08c2be6d5ac95779ab52c6b431950e001",
        )
        .unwrap();
        let privk_2 = StacksPrivateKey::from_hex(
            "2a584d899fed1d24e26b524f202763c8ab30260167429f157f1c119f550fa6af01",
        )
        .unwrap();
        let privk_3 = StacksPrivateKey::from_hex(
            "d5200dee706ee53ae98a03fba6cf4fdcc5084c30cfa9e1b3462dcdeaa3e0f1d201",
        )
        .unwrap();

        let pubk_1 = StacksPublicKey::from_private(&privk_1);
        let pubk_2 = StacksPublicKey::from_private(&privk_2);
        let pubk_3 = StacksPublicKey::from_private(&privk_3);

        let origin_auth = TransactionAuth::Standard(
            TransactionSpendingCondition::new_multisig_p2wsh(
                2,
                vec![pubk_1.clone(), pubk_2.clone(), pubk_3.clone()],
            )
            .unwrap(),
        );

        let order_independent_origin_auth = TransactionAuth::Standard(
            TransactionSpendingCondition::new_multisig_order_independent_p2wsh(
                2,
                vec![pubk_1.clone(), pubk_2.clone(), pubk_3.clone()],
            )
            .unwrap(),
        );

        let origin_address = origin_auth.origin().address_mainnet();
        let order_independent_origin_address =
            order_independent_origin_auth.origin().address_mainnet();
        assert_eq!(origin_address, order_independent_origin_address);

        assert_eq!(
            origin_address,
            StacksAddress::new(
                C32_ADDRESS_VERSION_MAINNET_MULTISIG,
                Hash160::from_hex("f5cfb61a07fb41a32197da01ce033888f0fe94a7").unwrap(),
            )
            .unwrap()
        );

        let txs = tx_stacks_transaction_test_txs(&origin_auth);
        let order_independent_txs = tx_stacks_transaction_test_txs(&order_independent_origin_auth);

        for tx in txs {
            assert_eq!(tx.auth().origin().num_signatures(), 0);

            let mut tx_signer = StacksTransactionSigner::new(&tx);
            tx_signer.sign_origin(&privk_1).unwrap();
            tx_signer.sign_origin(&privk_2).unwrap();
            tx_signer.append_origin(&pubk_3).unwrap();
            let mut signed_tx = tx_signer.get_tx().unwrap();

            check_oversign_origin_multisig(&signed_tx);
            check_oversign_origin_multisig_uncompressed(&signed_tx);
            check_sign_no_sponsor(&mut signed_tx);

            assert_eq!(signed_tx.auth().origin().num_signatures(), 2);

            // tx and signed_tx are otherwise equal
            assert_eq!(tx.version, signed_tx.version);
            assert_eq!(tx.get_tx_fee(), signed_tx.get_tx_fee());
            assert_eq!(tx.get_origin_nonce(), signed_tx.get_origin_nonce());
            assert_eq!(tx.get_sponsor_nonce(), signed_tx.get_sponsor_nonce());
            assert_eq!(tx.anchor_mode, signed_tx.anchor_mode);
            assert_eq!(tx.post_condition_mode, signed_tx.post_condition_mode);
            assert_eq!(tx.post_conditions, signed_tx.post_conditions);
            assert_eq!(tx.payload, signed_tx.payload);

            // auth is standard and first two auth fields are signatures for compressed keys.
            // third field is the third public key
            if let TransactionAuth::Standard(TransactionSpendingCondition::Multisig(data)) =
                &signed_tx.auth
            {
                assert_eq!(data.signer, *origin_address.bytes());
                assert_eq!(data.fields.len(), 3);
                assert!(data.fields[0].is_signature());
                assert!(data.fields[1].is_signature());
                assert!(data.fields[2].is_public_key());

                assert_eq!(
                    data.fields[0].as_signature().unwrap().0,
                    TransactionPublicKeyEncoding::Compressed
                );
                assert_eq!(
                    data.fields[1].as_signature().unwrap().0,
                    TransactionPublicKeyEncoding::Compressed
                );
                assert_eq!(data.fields[2].as_public_key().unwrap(), pubk_3);
            } else {
                panic!("Unexpected auth condition");
            }

            test_signature_and_corruption(&signed_tx, true, false);
        }

        for mut tx in order_independent_txs {
            assert_eq!(tx.auth().origin().num_signatures(), 0);

            let tx_signer = StacksTransactionSigner::new(&tx);

            let initial_sig_hash = tx.sign_begin();
            let sig3 = tx
                .sign_no_append_origin(&initial_sig_hash, &privk_3)
                .unwrap();
            let sig1 = tx
                .sign_no_append_origin(&initial_sig_hash, &privk_1)
                .unwrap();

            let _ = tx.append_origin_signature(sig1, TransactionPublicKeyEncoding::Compressed);
            let _ = tx.append_next_origin(&pubk_2);
            let _ = tx.append_origin_signature(sig3, TransactionPublicKeyEncoding::Compressed);

            check_oversign_origin_multisig(&tx);
            check_oversign_origin_multisig_uncompressed(&tx);
            check_sign_no_sponsor(&mut tx);

            assert_eq!(tx.auth().origin().num_signatures(), 2);

            // auth is standard and first two auth fields are signatures for compressed keys.
            // third field is the third public key
            if let TransactionAuth::Standard(
                TransactionSpendingCondition::OrderIndependentMultisig(data),
            ) = &tx.auth
            {
                assert_eq!(data.signer, *origin_address.bytes());
                assert_eq!(data.fields.len(), 3);
                assert!(data.fields[0].is_signature());
                assert!(data.fields[1].is_public_key());
                assert!(data.fields[2].is_signature());

                assert_eq!(data.fields[1].as_public_key().unwrap(), pubk_2);
                assert_eq!(
                    data.fields[0].as_signature().unwrap().0,
                    TransactionPublicKeyEncoding::Compressed
                );
                assert_eq!(
                    data.fields[2].as_signature().unwrap().0,
                    TransactionPublicKeyEncoding::Compressed
                );
            } else {
                panic!("Unexpected auth condition");
            }

            test_signature_and_corruption(&tx, true, false);
        }
    }

    #[test]
    fn tx_stacks_transaction_sign_verify_sponsored_both_multisig_p2sh() {
        let origin_privk = StacksPrivateKey::from_hex(
            "807bbe9e471ac976592cc35e3056592ecc0f778ee653fced3b491a122dd8d59701",
        )
        .unwrap();

        let privk_1 = StacksPrivateKey::from_hex(
            "6d430bb91222408e7706c9001cfaeb91b08c2be6d5ac95779ab52c6b431950e001",
        )
        .unwrap();
        let privk_2 = StacksPrivateKey::from_hex(
            "2a584d899fed1d24e26b524f202763c8ab30260167429f157f1c119f550fa6af01",
        )
        .unwrap();
        let privk_3 = StacksPrivateKey::from_hex(
            "d5200dee706ee53ae98a03fba6cf4fdcc5084c30cfa9e1b3462dcdeaa3e0f1d201",
        )
        .unwrap();

        let pubk_1 = StacksPublicKey::from_private(&privk_1);
        let pubk_2 = StacksPublicKey::from_private(&privk_2);
        let pubk_3 = StacksPublicKey::from_private(&privk_3);

        let random_sponsor = StacksPrivateKey::random(); // what the origin sees

        let auth = TransactionAuth::Sponsored(
            TransactionSpendingCondition::new_singlesig_p2pkh(StacksPublicKey::from_private(
                &origin_privk,
            ))
            .unwrap(),
            TransactionSpendingCondition::new_singlesig_p2pkh(StacksPublicKey::from_private(
                &random_sponsor,
            ))
            .unwrap(),
        );

        let real_sponsor = TransactionSpendingCondition::new_multisig_p2sh(
            2,
            vec![pubk_1.clone(), pubk_2.clone(), pubk_3.clone()],
        )
        .unwrap();

        let real_order_independent_sponsor =
            TransactionSpendingCondition::new_multisig_order_independent_p2sh(
                2,
                vec![pubk_1.clone(), pubk_2.clone(), pubk_3.clone()],
            )
            .unwrap();

        let origin_address = auth.origin().address_mainnet();
        let sponsor_address = real_sponsor.address_mainnet();
        let order_independent_sponsor_address = real_order_independent_sponsor.address_mainnet();

        assert_eq!(
            origin_address,
            StacksAddress::new(
                C32_ADDRESS_VERSION_MAINNET_SINGLESIG,
                Hash160::from_hex("3597aaa4bde720be93e3829aae24e76e7fcdfd3e").unwrap(),
            )
            .unwrap()
        );
        assert_eq!(sponsor_address, order_independent_sponsor_address);
        assert_eq!(
            sponsor_address,
            StacksAddress::new(
                C32_ADDRESS_VERSION_MAINNET_MULTISIG,
                Hash160::from_hex("a23ea89d6529ac48ac766f720e480beec7f19273").unwrap(),
            )
            .unwrap()
        );

        let txs = tx_stacks_transaction_test_txs(&auth);
        let order_independent_txs = tx_stacks_transaction_test_txs(&auth); // no difference

        for mut tx in txs {
            assert_eq!(tx.auth().origin().num_signatures(), 0);
            assert_eq!(tx.auth().sponsor().unwrap().num_signatures(), 0);

            tx.set_tx_fee(123);
            tx.set_sponsor_nonce(456).unwrap();
            let mut tx_signer = StacksTransactionSigner::new(&tx);

            tx_signer.sign_origin(&origin_privk).unwrap();

            // sponsor sets and pays fee after origin signs
            let mut origin_tx = tx_signer.get_tx_incomplete();
            origin_tx.auth.set_sponsor(real_sponsor.clone()).unwrap();
            origin_tx.set_tx_fee(456);
            origin_tx.set_sponsor_nonce(789).unwrap();
            tx_signer.resume(&origin_tx);

            tx_signer.sign_sponsor(&privk_1).unwrap();
            tx_signer.sign_sponsor(&privk_2).unwrap();
            tx_signer.append_sponsor(&pubk_3).unwrap();

            tx.set_tx_fee(456);
            tx.set_sponsor_nonce(789).unwrap();
            let mut signed_tx = tx_signer.get_tx().unwrap();

            check_oversign_origin_singlesig(&mut signed_tx);
            check_oversign_sponsor_multisig(&signed_tx);

            assert_eq!(signed_tx.auth().origin().num_signatures(), 1);
            assert_eq!(signed_tx.auth().sponsor().unwrap().num_signatures(), 2);

            // tx and signed_tx are otherwise equal
            assert_eq!(tx.version, signed_tx.version);
            assert_eq!(tx.chain_id, signed_tx.chain_id);
            assert_eq!(tx.get_tx_fee(), signed_tx.get_tx_fee());
            assert_eq!(tx.get_origin_nonce(), signed_tx.get_origin_nonce());
            assert_eq!(tx.get_sponsor_nonce(), signed_tx.get_sponsor_nonce());
            assert_eq!(tx.anchor_mode, signed_tx.anchor_mode);
            assert_eq!(tx.post_condition_mode, signed_tx.post_condition_mode);
            assert_eq!(tx.post_conditions, signed_tx.post_conditions);
            assert_eq!(tx.payload, signed_tx.payload);

            // auth is standard and first two auth fields are signatures for compressed keys.
            // third field is the third public key
            if let TransactionAuth::Sponsored(
                TransactionSpendingCondition::Singlesig(origin_data),
                TransactionSpendingCondition::Multisig(sponsor_data),
            ) = &signed_tx.auth
            {
                assert_eq!(
                    origin_data.key_encoding,
                    TransactionPublicKeyEncoding::Compressed
                );
                assert_eq!(origin_data.signer, *origin_address.bytes());

                assert_eq!(sponsor_data.signer, *sponsor_address.bytes());
                assert_eq!(sponsor_data.fields.len(), 3);
                assert!(sponsor_data.fields[0].is_signature());
                assert!(sponsor_data.fields[1].is_signature());
                assert!(sponsor_data.fields[2].is_public_key());

                assert_eq!(
                    sponsor_data.fields[0].as_signature().unwrap().0,
                    TransactionPublicKeyEncoding::Compressed
                );
                assert_eq!(
                    sponsor_data.fields[1].as_signature().unwrap().0,
                    TransactionPublicKeyEncoding::Compressed
                );
                assert_eq!(sponsor_data.fields[2].as_public_key().unwrap(), pubk_3);
            } else {
                panic!("Unexpected auth condition");
            }

            test_signature_and_corruption(&signed_tx, true, false);
            test_signature_and_corruption(&signed_tx, false, true);
        }

        for mut tx in order_independent_txs {
            assert_eq!(tx.auth().origin().num_signatures(), 0);
            assert_eq!(tx.auth().sponsor().unwrap().num_signatures(), 0);

            tx.set_tx_fee(123);
            tx.set_sponsor_nonce(456).unwrap();
            let mut tx_signer = StacksTransactionSigner::new(&tx);

            tx_signer.sign_origin(&origin_privk).unwrap();

            // sponsor sets and pays fee after origin signs
            let mut origin_tx = tx_signer.get_tx_incomplete();
            origin_tx
                .auth
                .set_sponsor(real_order_independent_sponsor.clone())
                .unwrap();
            origin_tx.set_tx_fee(456);
            origin_tx.set_sponsor_nonce(789).unwrap();

            let initial_sig_hash = tx_signer.sighash;
            let sig1 = origin_tx
                .sign_no_append_sponsor(&initial_sig_hash, &privk_1)
                .unwrap();
            let sig2 = origin_tx
                .sign_no_append_sponsor(&initial_sig_hash, &privk_2)
                .unwrap();

            let _ =
                origin_tx.append_sponsor_signature(sig1, TransactionPublicKeyEncoding::Compressed);
            let _ =
                origin_tx.append_sponsor_signature(sig2, TransactionPublicKeyEncoding::Compressed);
            let _ = origin_tx.append_next_sponsor(&pubk_3);

            tx.set_tx_fee(456);
            tx.set_sponsor_nonce(789).unwrap();

            check_oversign_origin_singlesig(&mut origin_tx);
            check_oversign_sponsor_multisig(&origin_tx);

            assert_eq!(origin_tx.auth().origin().num_signatures(), 1);
            assert_eq!(origin_tx.auth().sponsor().unwrap().num_signatures(), 2);

            // tx and origin_tx are otherwise equal
            assert_eq!(tx.version, origin_tx.version);
            assert_eq!(tx.chain_id, origin_tx.chain_id);
            assert_eq!(tx.get_tx_fee(), origin_tx.get_tx_fee());
            assert_eq!(tx.get_origin_nonce(), origin_tx.get_origin_nonce());
            assert_eq!(tx.get_sponsor_nonce(), origin_tx.get_sponsor_nonce());
            assert_eq!(tx.anchor_mode, origin_tx.anchor_mode);
            assert_eq!(tx.post_condition_mode, origin_tx.post_condition_mode);
            assert_eq!(tx.post_conditions, origin_tx.post_conditions);
            assert_eq!(tx.payload, origin_tx.payload);

            // auth is standard and first two auth fields are signatures for compressed keys.
            // third field is the third public key
            if let TransactionAuth::Sponsored(
                TransactionSpendingCondition::Singlesig(origin_data),
                TransactionSpendingCondition::OrderIndependentMultisig(sponsor_data),
            ) = &origin_tx.auth
            {
                assert_eq!(
                    origin_data.key_encoding,
                    TransactionPublicKeyEncoding::Compressed
                );
                assert_eq!(origin_data.signer, *origin_address.bytes());

                assert_eq!(sponsor_data.signer, *sponsor_address.bytes());
                assert_eq!(sponsor_data.fields.len(), 3);
                assert!(sponsor_data.fields[0].is_signature());
                assert!(sponsor_data.fields[1].is_signature());
                assert!(sponsor_data.fields[2].is_public_key());

                assert_eq!(
                    sponsor_data.fields[0].as_signature().unwrap().0,
                    TransactionPublicKeyEncoding::Compressed
                );
                assert_eq!(
                    sponsor_data.fields[1].as_signature().unwrap().0,
                    TransactionPublicKeyEncoding::Compressed
                );
                assert_eq!(sponsor_data.fields[2].as_public_key().unwrap(), pubk_3);
            } else {
                panic!("Unexpected auth condition");
            }

            test_signature_and_corruption(&origin_tx, true, false);
            test_signature_and_corruption(&origin_tx, false, true);
        }
    }

    #[test]
    fn tx_stacks_transaction_sign_verify_sponsored_both_multisig_p2sh_uncompressed() {
        let origin_privk = StacksPrivateKey::from_hex(
            "807bbe9e471ac976592cc35e3056592ecc0f778ee653fced3b491a122dd8d59701",
        )
        .unwrap();

        let privk_1 = StacksPrivateKey::from_hex(
            "6d430bb91222408e7706c9001cfaeb91b08c2be6d5ac95779ab52c6b431950e0",
        )
        .unwrap();
        let privk_2 = StacksPrivateKey::from_hex(
            "2a584d899fed1d24e26b524f202763c8ab30260167429f157f1c119f550fa6af",
        )
        .unwrap();
        let privk_3 = StacksPrivateKey::from_hex(
            "d5200dee706ee53ae98a03fba6cf4fdcc5084c30cfa9e1b3462dcdeaa3e0f1d2",
        )
        .unwrap();

        let pubk_1 = StacksPublicKey::from_private(&privk_1);
        let pubk_2 = StacksPublicKey::from_private(&privk_2);
        let pubk_3 = StacksPublicKey::from_private(&privk_3);

        let random_sponsor = StacksPrivateKey::random(); // what the origin sees

        let auth = TransactionAuth::Sponsored(
            TransactionSpendingCondition::new_singlesig_p2pkh(StacksPublicKey::from_private(
                &origin_privk,
            ))
            .unwrap(),
            TransactionSpendingCondition::new_singlesig_p2pkh(StacksPublicKey::from_private(
                &random_sponsor,
            ))
            .unwrap(),
        );

        let real_sponsor = TransactionSpendingCondition::new_multisig_order_independent_p2sh(
            2,
            vec![pubk_1.clone(), pubk_2.clone(), pubk_3.clone()],
        )
        .unwrap();

        let real_order_independent_sponsor =
            TransactionSpendingCondition::new_multisig_order_independent_p2sh(
                2,
                vec![pubk_1.clone(), pubk_2.clone(), pubk_3.clone()],
            )
            .unwrap();

        let origin_address = auth.origin().address_mainnet();
        let sponsor_address = real_sponsor.address_mainnet();
        let order_independent_sponsor_address = real_order_independent_sponsor.address_mainnet();

        assert_eq!(
            origin_address,
            StacksAddress::new(
                C32_ADDRESS_VERSION_MAINNET_SINGLESIG,
                Hash160::from_hex("3597aaa4bde720be93e3829aae24e76e7fcdfd3e").unwrap(),
            )
            .unwrap()
        );
        assert_eq!(sponsor_address, order_independent_sponsor_address);

        assert_eq!(
            sponsor_address,
            StacksAddress::new(
                C32_ADDRESS_VERSION_MAINNET_MULTISIG,
                Hash160::from_hex("73a8b4a751a678fe83e9d35ce301371bb3d397f7").unwrap(),
            )
            .unwrap()
        );

        let txs = tx_stacks_transaction_test_txs(&auth);
        let order_independent_txs = tx_stacks_transaction_test_txs(&auth); // no difference

        for mut tx in txs {
            assert_eq!(tx.auth().origin().num_signatures(), 0);
            assert_eq!(tx.auth().sponsor().unwrap().num_signatures(), 0);

            tx.set_tx_fee(123);
            tx.set_sponsor_nonce(456).unwrap();
            let mut tx_signer = StacksTransactionSigner::new(&tx);

            tx_signer.sign_origin(&origin_privk).unwrap();

            // sponsor sets and pays fee after origin signs
            let mut origin_tx = tx_signer.get_tx_incomplete();
            origin_tx.auth.set_sponsor(real_sponsor.clone()).unwrap();
            origin_tx.set_tx_fee(456);
            origin_tx.set_sponsor_nonce(789).unwrap();

            let initial_sig_hash = tx_signer.sighash;
            let sig1 = origin_tx
                .sign_no_append_sponsor(&initial_sig_hash, &privk_1)
                .unwrap();
            let sig2 = origin_tx
                .sign_no_append_sponsor(&initial_sig_hash, &privk_2)
                .unwrap();

            let _ = origin_tx
                .append_sponsor_signature(sig1, TransactionPublicKeyEncoding::Uncompressed);
            let _ = origin_tx
                .append_sponsor_signature(sig2, TransactionPublicKeyEncoding::Uncompressed);
            let _ = origin_tx.append_next_sponsor(&pubk_3);

            tx.set_tx_fee(456);
            tx.set_sponsor_nonce(789).unwrap();

            check_oversign_origin_singlesig(&mut origin_tx);
            check_oversign_sponsor_multisig(&origin_tx);

            assert_eq!(origin_tx.auth().origin().num_signatures(), 1);
            assert_eq!(origin_tx.auth().sponsor().unwrap().num_signatures(), 2);

            // tx and origin_tx are otherwise equal
            assert_eq!(tx.version, origin_tx.version);
            assert_eq!(tx.chain_id, origin_tx.chain_id);
            assert_eq!(tx.get_tx_fee(), origin_tx.get_tx_fee());
            assert_eq!(tx.get_origin_nonce(), origin_tx.get_origin_nonce());
            assert_eq!(tx.get_sponsor_nonce(), origin_tx.get_sponsor_nonce());
            assert_eq!(tx.anchor_mode, origin_tx.anchor_mode);
            assert_eq!(tx.post_condition_mode, origin_tx.post_condition_mode);
            assert_eq!(tx.post_conditions, origin_tx.post_conditions);
            assert_eq!(tx.payload, origin_tx.payload);

            // auth is standard and first two auth fields are signatures for compressed keys.
            // third field is the third public key
            if let TransactionAuth::Sponsored(
                TransactionSpendingCondition::Singlesig(origin_data),
                TransactionSpendingCondition::OrderIndependentMultisig(sponsor_data),
            ) = &origin_tx.auth
            {
                assert_eq!(
                    origin_data.key_encoding,
                    TransactionPublicKeyEncoding::Compressed
                );
                assert_eq!(origin_data.signer, *origin_address.bytes());

                assert_eq!(sponsor_data.signer, *sponsor_address.bytes());
                assert_eq!(sponsor_data.fields.len(), 3);
                assert!(sponsor_data.fields[0].is_signature());
                assert!(sponsor_data.fields[1].is_signature());
                assert!(sponsor_data.fields[2].is_public_key());

                assert_eq!(
                    sponsor_data.fields[0].as_signature().unwrap().0,
                    TransactionPublicKeyEncoding::Uncompressed
                );
                assert_eq!(
                    sponsor_data.fields[1].as_signature().unwrap().0,
                    TransactionPublicKeyEncoding::Uncompressed
                );
                assert_eq!(sponsor_data.fields[2].as_public_key().unwrap(), pubk_3);
            } else {
                panic!("Unexpected auth condition");
            }

            test_signature_and_corruption(&origin_tx, true, false);
            test_signature_and_corruption(&origin_tx, false, true);
        }

        for mut tx in order_independent_txs {
            assert_eq!(tx.auth().origin().num_signatures(), 0);
            assert_eq!(tx.auth().sponsor().unwrap().num_signatures(), 0);

            tx.set_tx_fee(123);
            tx.set_sponsor_nonce(456).unwrap();
            let mut tx_signer = StacksTransactionSigner::new(&tx);

            tx_signer.sign_origin(&origin_privk).unwrap();

            // sponsor sets and pays fee after origin signs
            let mut origin_tx = tx_signer.get_tx_incomplete();
            origin_tx
                .auth
                .set_sponsor(real_order_independent_sponsor.clone())
                .unwrap();
            origin_tx.set_tx_fee(456);
            origin_tx.set_sponsor_nonce(789).unwrap();

            let initial_sig_hash = tx_signer.sighash;
            let sig1 = origin_tx
                .sign_no_append_sponsor(&initial_sig_hash, &privk_1)
                .unwrap();
            let sig2 = origin_tx
                .sign_no_append_sponsor(&initial_sig_hash, &privk_2)
                .unwrap();

            let _ = origin_tx
                .append_sponsor_signature(sig1, TransactionPublicKeyEncoding::Uncompressed);
            let _ = origin_tx
                .append_sponsor_signature(sig2, TransactionPublicKeyEncoding::Uncompressed);
            let _ = origin_tx.append_next_sponsor(&pubk_3);

            tx.set_tx_fee(456);
            tx.set_sponsor_nonce(789).unwrap();

            check_oversign_origin_singlesig(&mut origin_tx);
            check_oversign_sponsor_multisig(&origin_tx);

            assert_eq!(origin_tx.auth().origin().num_signatures(), 1);
            assert_eq!(origin_tx.auth().sponsor().unwrap().num_signatures(), 2);

            // tx and origin_tx are otherwise equal
            assert_eq!(tx.version, origin_tx.version);
            assert_eq!(tx.chain_id, origin_tx.chain_id);
            assert_eq!(tx.get_tx_fee(), origin_tx.get_tx_fee());
            assert_eq!(tx.get_origin_nonce(), origin_tx.get_origin_nonce());
            assert_eq!(tx.get_sponsor_nonce(), origin_tx.get_sponsor_nonce());
            assert_eq!(tx.anchor_mode, origin_tx.anchor_mode);
            assert_eq!(tx.post_condition_mode, origin_tx.post_condition_mode);
            assert_eq!(tx.post_conditions, origin_tx.post_conditions);
            assert_eq!(tx.payload, origin_tx.payload);

            // auth is standard and first two auth fields are signatures for compressed keys.
            // third field is the third public key
            if let TransactionAuth::Sponsored(
                TransactionSpendingCondition::Singlesig(origin_data),
                TransactionSpendingCondition::OrderIndependentMultisig(sponsor_data),
            ) = &origin_tx.auth
            {
                assert_eq!(
                    origin_data.key_encoding,
                    TransactionPublicKeyEncoding::Compressed
                );
                assert_eq!(origin_data.signer, *origin_address.bytes());

                assert_eq!(sponsor_data.signer, *sponsor_address.bytes());
                assert_eq!(sponsor_data.fields.len(), 3);
                assert!(sponsor_data.fields[0].is_signature());
                assert!(sponsor_data.fields[1].is_signature());
                assert!(sponsor_data.fields[2].is_public_key());

                assert_eq!(
                    sponsor_data.fields[0].as_signature().unwrap().0,
                    TransactionPublicKeyEncoding::Uncompressed
                );
                assert_eq!(
                    sponsor_data.fields[1].as_signature().unwrap().0,
                    TransactionPublicKeyEncoding::Uncompressed
                );
                assert_eq!(sponsor_data.fields[2].as_public_key().unwrap(), pubk_3);
            } else {
                panic!("Unexpected auth condition");
            }

            test_signature_and_corruption(&origin_tx, true, false);
            test_signature_and_corruption(&origin_tx, false, true);
        }
    }

    #[test]
    fn tx_stacks_transaction_sign_verify_sponsored_both_multisig_p2wsh() {
        let origin_privk = StacksPrivateKey::from_hex(
            "807bbe9e471ac976592cc35e3056592ecc0f778ee653fced3b491a122dd8d59701",
        )
        .unwrap();

        let privk_1 = StacksPrivateKey::from_hex(
            "6d430bb91222408e7706c9001cfaeb91b08c2be6d5ac95779ab52c6b431950e001",
        )
        .unwrap();
        let privk_2 = StacksPrivateKey::from_hex(
            "2a584d899fed1d24e26b524f202763c8ab30260167429f157f1c119f550fa6af01",
        )
        .unwrap();
        let privk_3 = StacksPrivateKey::from_hex(
            "d5200dee706ee53ae98a03fba6cf4fdcc5084c30cfa9e1b3462dcdeaa3e0f1d201",
        )
        .unwrap();

        let pubk_1 = StacksPublicKey::from_private(&privk_1);
        let pubk_2 = StacksPublicKey::from_private(&privk_2);
        let pubk_3 = StacksPublicKey::from_private(&privk_3);

        let random_sponsor = StacksPrivateKey::random(); // what the origin sees

        let auth = TransactionAuth::Sponsored(
            TransactionSpendingCondition::new_singlesig_p2pkh(StacksPublicKey::from_private(
                &origin_privk,
            ))
            .unwrap(),
            TransactionSpendingCondition::new_singlesig_p2pkh(StacksPublicKey::from_private(
                &random_sponsor,
            ))
            .unwrap(),
        );

        let real_sponsor = TransactionSpendingCondition::new_multisig_p2wsh(
            2,
            vec![pubk_1.clone(), pubk_2.clone(), pubk_3.clone()],
        )
        .unwrap();

        let real_order_independent_sponsor =
            TransactionSpendingCondition::new_multisig_order_independent_p2wsh(
                2,
                vec![pubk_1.clone(), pubk_2.clone(), pubk_3.clone()],
            )
            .unwrap();

        let origin_address = auth.origin().address_mainnet();
        let sponsor_address = real_sponsor.address_mainnet();
        let order_independent_sponsor_address = real_order_independent_sponsor.address_mainnet();

        assert_eq!(
            origin_address,
            StacksAddress::new(
                C32_ADDRESS_VERSION_MAINNET_SINGLESIG,
                Hash160::from_hex("3597aaa4bde720be93e3829aae24e76e7fcdfd3e").unwrap(),
            )
            .unwrap()
        );
        assert_eq!(sponsor_address, order_independent_sponsor_address);

        assert_eq!(
            sponsor_address,
            StacksAddress::new(
                C32_ADDRESS_VERSION_MAINNET_MULTISIG,
                Hash160::from_hex("f5cfb61a07fb41a32197da01ce033888f0fe94a7").unwrap(),
            )
            .unwrap()
        );

        let txs = tx_stacks_transaction_test_txs(&auth);
        let order_independent_txs = tx_stacks_transaction_test_txs(&auth); // no difference

        for mut tx in txs {
            assert_eq!(tx.auth().origin().num_signatures(), 0);
            assert_eq!(tx.auth().sponsor().unwrap().num_signatures(), 0);

            tx.set_tx_fee(123);
            tx.set_sponsor_nonce(456).unwrap();
            let mut tx_signer = StacksTransactionSigner::new(&tx);

            tx_signer.sign_origin(&origin_privk).unwrap();

            // sponsor sets and pays fee after origin signs
            let mut origin_tx = tx_signer.get_tx_incomplete();
            origin_tx.auth.set_sponsor(real_sponsor.clone()).unwrap();
            origin_tx.set_tx_fee(456);
            origin_tx.set_sponsor_nonce(789).unwrap();
            tx_signer.resume(&origin_tx);

            tx_signer.sign_sponsor(&privk_1).unwrap();
            tx_signer.sign_sponsor(&privk_2).unwrap();
            tx_signer.append_sponsor(&pubk_3).unwrap();

            tx.set_tx_fee(456);
            tx.set_sponsor_nonce(789).unwrap();
            let mut signed_tx = tx_signer.get_tx().unwrap();

            check_oversign_origin_singlesig(&mut signed_tx);
            check_oversign_sponsor_multisig(&signed_tx);
            check_oversign_sponsor_multisig_uncompressed(&signed_tx);

            assert_eq!(signed_tx.auth().origin().num_signatures(), 1);
            assert_eq!(signed_tx.auth().sponsor().unwrap().num_signatures(), 2);

            // tx and signed_tx are otherwise equal
            assert_eq!(tx.version, signed_tx.version);
            assert_eq!(tx.chain_id, signed_tx.chain_id);
            assert_eq!(tx.get_tx_fee(), signed_tx.get_tx_fee());
            assert_eq!(tx.get_origin_nonce(), signed_tx.get_origin_nonce());
            assert_eq!(tx.get_sponsor_nonce(), signed_tx.get_sponsor_nonce());
            assert_eq!(tx.anchor_mode, signed_tx.anchor_mode);
            assert_eq!(tx.post_condition_mode, signed_tx.post_condition_mode);
            assert_eq!(tx.post_conditions, signed_tx.post_conditions);
            assert_eq!(tx.payload, signed_tx.payload);

            // auth is standard and first two auth fields are signatures for compressed keys.
            // third field is the third public key
            if let TransactionAuth::Sponsored(
                TransactionSpendingCondition::Singlesig(origin_data),
                TransactionSpendingCondition::Multisig(sponsor_data),
            ) = &signed_tx.auth
            {
                assert_eq!(
                    origin_data.key_encoding,
                    TransactionPublicKeyEncoding::Compressed
                );
                assert_eq!(origin_data.signer, *origin_address.bytes());

                assert_eq!(sponsor_data.signer, *sponsor_address.bytes());
                assert_eq!(sponsor_data.fields.len(), 3);
                assert!(sponsor_data.fields[0].is_signature());
                assert!(sponsor_data.fields[1].is_signature());
                assert!(sponsor_data.fields[2].is_public_key());

                assert_eq!(
                    sponsor_data.fields[0].as_signature().unwrap().0,
                    TransactionPublicKeyEncoding::Compressed
                );
                assert_eq!(
                    sponsor_data.fields[1].as_signature().unwrap().0,
                    TransactionPublicKeyEncoding::Compressed
                );
                assert_eq!(sponsor_data.fields[2].as_public_key().unwrap(), pubk_3);
            } else {
                panic!("Unexpected auth condition");
            }

            test_signature_and_corruption(&signed_tx, true, false);
            test_signature_and_corruption(&signed_tx, false, true);
        }

        for mut tx in order_independent_txs {
            assert_eq!(tx.auth().origin().num_signatures(), 0);
            assert_eq!(tx.auth().sponsor().unwrap().num_signatures(), 0);

            tx.set_tx_fee(123);
            tx.set_sponsor_nonce(456).unwrap();
            let mut tx_signer = StacksTransactionSigner::new(&tx);

            tx_signer.sign_origin(&origin_privk).unwrap();

            // sponsor sets and pays fee after origin signs
            let mut origin_tx = tx_signer.get_tx_incomplete();
            origin_tx
                .auth
                .set_sponsor(real_order_independent_sponsor.clone())
                .unwrap();
            origin_tx.set_tx_fee(456);
            origin_tx.set_sponsor_nonce(789).unwrap();

            let initial_sig_hash = tx_signer.sighash;
            let sig1 = origin_tx
                .sign_no_append_sponsor(&initial_sig_hash, &privk_1)
                .unwrap();
            let sig3 = origin_tx
                .sign_no_append_sponsor(&initial_sig_hash, &privk_3)
                .unwrap();

            let _ =
                origin_tx.append_sponsor_signature(sig1, TransactionPublicKeyEncoding::Compressed);
            let _ = origin_tx.append_next_sponsor(&pubk_2);
            let _ =
                origin_tx.append_sponsor_signature(sig3, TransactionPublicKeyEncoding::Compressed);

            tx.set_tx_fee(456);
            tx.set_sponsor_nonce(789).unwrap();

            check_oversign_origin_singlesig(&mut origin_tx);
            check_oversign_sponsor_multisig(&origin_tx);
            check_oversign_sponsor_multisig_uncompressed(&origin_tx);

            assert_eq!(origin_tx.auth().origin().num_signatures(), 1);
            assert_eq!(origin_tx.auth().sponsor().unwrap().num_signatures(), 2);

            // tx and origin_tx are otherwise equal
            assert_eq!(tx.version, origin_tx.version);
            assert_eq!(tx.chain_id, origin_tx.chain_id);
            assert_eq!(tx.get_tx_fee(), origin_tx.get_tx_fee());
            assert_eq!(tx.get_origin_nonce(), origin_tx.get_origin_nonce());
            assert_eq!(tx.get_sponsor_nonce(), origin_tx.get_sponsor_nonce());
            assert_eq!(tx.anchor_mode, origin_tx.anchor_mode);
            assert_eq!(tx.post_condition_mode, origin_tx.post_condition_mode);
            assert_eq!(tx.post_conditions, origin_tx.post_conditions);
            assert_eq!(tx.payload, origin_tx.payload);

            // auth is standard and first two auth fields are signatures for compressed keys.
            // third field is the third public key
            if let TransactionAuth::Sponsored(
                TransactionSpendingCondition::Singlesig(origin_data),
                TransactionSpendingCondition::OrderIndependentMultisig(sponsor_data),
            ) = &origin_tx.auth
            {
                assert_eq!(
                    origin_data.key_encoding,
                    TransactionPublicKeyEncoding::Compressed
                );
                assert_eq!(origin_data.signer, *origin_address.bytes());

                assert_eq!(sponsor_data.signer, *sponsor_address.bytes());
                assert_eq!(sponsor_data.fields.len(), 3);
                assert!(sponsor_data.fields[0].is_signature());
                assert!(sponsor_data.fields[1].is_public_key());
                assert!(sponsor_data.fields[2].is_signature());

                assert_eq!(
                    sponsor_data.fields[0].as_signature().unwrap().0,
                    TransactionPublicKeyEncoding::Compressed
                );
                assert_eq!(
                    sponsor_data.fields[2].as_signature().unwrap().0,
                    TransactionPublicKeyEncoding::Compressed
                );
                assert_eq!(sponsor_data.fields[1].as_public_key().unwrap(), pubk_2);
            } else {
                panic!("Unexpected auth condition");
            }

            test_signature_and_corruption(&origin_tx, true, false);
            test_signature_and_corruption(&origin_tx, false, true);
        }
    }
}<|MERGE_RESOLUTION|>--- conflicted
+++ resolved
@@ -1930,20 +1930,11 @@
                     // didn't parse fully; the block-parsing logic would reject this block.
                     tx_bytes[i] = next_byte as u8;
                     continue;
-<<<<<<< HEAD
                 }
                 assert!(
                     corrupt_tx.verify().is_err() || corrupt_tx == *signed_tx,
                     "corrupt tx: {corrupt_tx:#?}\n signed_tx: {signed_tx:#?}"
                 );
-=======
-                }
-                if corrupt_tx.verify().is_ok() && corrupt_tx != *signed_tx {
-                    eprintln!("corrupt tx: {:#?}", &corrupt_tx);
-                    eprintln!("signed tx:  {:#?}", &signed_tx);
-                    assert!(false);
-                }
->>>>>>> 037f0208
             }
             // restore
             tx_bytes[i] = next_byte as u8;
