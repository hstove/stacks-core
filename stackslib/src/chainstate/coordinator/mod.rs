--- conflicted
+++ resolved
@@ -327,13 +327,9 @@
         //
         //  Data **cannot** be read from `.signers` in epoch 2.5 because the write occurs
         //   in the first block of the prepare phase, but the PoX anchor block is *before*
-<<<<<<< HEAD
-        //   the prepare phase. Therefore
-=======
         //   the prepare phase. Therefore, we fetch the reward set in the 2.x style, and then
         //   apply the necessary nakamoto assertions if the reward set is going to be
         //   active in Nakamoto (i.e., check for signer set existence).
->>>>>>> 1f9b1843
 
         let is_nakamoto_reward_set = match SortitionDB::get_stacks_epoch_by_epoch_id(
             sortdb.conn(),
