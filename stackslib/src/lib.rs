// Copyright (C) 2013-2020 Blockstack PBC, a public benefit corporation
// Copyright (C) 2020 Stacks Open Internet Foundation
//
// This program is free software: you can redistribute it and/or modify
// it under the terms of the GNU General Public License as published by
// the Free Software Foundation, either version 3 of the License, or
// (at your option) any later version.
//
// This program is distributed in the hope that it will be useful,
// but WITHOUT ANY WARRANTY; without even the implied warranty of
// MERCHANTABILITY or FITNESS FOR A PARTICULAR PURPOSE.  See the
// GNU General Public License for more details.
//
// You should have received a copy of the GNU General Public License
// along with this program.  If not, see <http://www.gnu.org/licenses/>.

#![allow(unused_imports)]
#![allow(dead_code)]
#![allow(non_camel_case_types)]
#![allow(non_snake_case)]
#![allow(non_upper_case_globals)]
#![cfg_attr(test, allow(unused_variables, unused_assignments))]

#[macro_use(o, slog_log, slog_trace, slog_debug, slog_info, slog_warn, slog_error)]
extern crate slog;

#[macro_use]
extern crate serde_derive;

#[cfg(test)]
#[macro_use]
extern crate rstest;

#[cfg(test)]
#[macro_use]
extern crate rstest_reuse;

#[cfg(feature = "monitoring_prom")]
#[macro_use]
pub extern crate prometheus;

#[macro_use]
extern crate stacks_common;

#[macro_use]
pub extern crate clarity;

use stacks_common::versions::{GIT_BRANCH, GIT_COMMIT, GIT_TREE_CLEAN, STACKS_NODE_VERSION};
pub use stacks_common::{address, codec, types, util};

#[macro_use]
pub mod util_lib;

#[macro_use]
pub mod net;

pub extern crate libstackerdb;

#[macro_use]
pub mod chainstate;

pub mod burnchains;
pub mod clarity_cli;
/// A high level library for interacting with the Clarity vm
pub mod clarity_vm;
pub mod cli;
pub mod config;
pub mod core;
pub mod cost_estimates;
pub mod deps;
pub mod monitoring;

// set via _compile-time_ envars
<<<<<<< HEAD
const GIT_BRANCH_ENV: Option<&'static str> = option_env!("GIT_BRANCH");
const GIT_COMMIT_ENV: Option<&'static str> = option_env!("GIT_COMMIT");
const GIT_TREE_CLEAN_ENV: Option<&'static str> = option_env!("GIT_TREE_CLEAN");
=======
const GIT_BRANCH: Option<&str> = option_env!("GIT_BRANCH");
const GIT_COMMIT: Option<&str> = option_env!("GIT_COMMIT");
const GIT_TREE_CLEAN: Option<&str> = option_env!("GIT_TREE_CLEAN");
>>>>>>> 7c396eaf

#[cfg(debug_assertions)]
const BUILD_TYPE: &str = "debug";
#[cfg(not(debug_assertions))]
const BUILD_TYPE: &str = "release";

pub fn version_string(pkg_name: &str, pkg_version: Option<&str>) -> String {
    let pkg_version = pkg_version.unwrap_or(STACKS_NODE_VERSION);
<<<<<<< HEAD
    let git_branch = GIT_BRANCH_ENV.unwrap_or_else(|| GIT_BRANCH.unwrap_or(""));
    let git_commit = GIT_COMMIT_ENV.unwrap_or_else(|| GIT_COMMIT.unwrap_or(""));
    let git_tree_clean = GIT_TREE_CLEAN_ENV.unwrap_or_else(|| GIT_TREE_CLEAN.unwrap_or(""));
=======
    let git_branch = GIT_BRANCH.unwrap_or("");
    let git_commit = GIT_COMMIT.unwrap_or("");
    let git_tree_clean = GIT_TREE_CLEAN.unwrap_or("");
>>>>>>> 7c396eaf

    format!(
        "{} {} ({}:{}{}, {} build, {} [{}])",
        pkg_name,
        pkg_version,
        git_branch,
        git_commit,
        git_tree_clean,
        BUILD_TYPE,
        std::env::consts::OS,
        std::env::consts::ARCH
    )
}<|MERGE_RESOLUTION|>--- conflicted
+++ resolved
@@ -71,15 +71,9 @@
 pub mod monitoring;
 
 // set via _compile-time_ envars
-<<<<<<< HEAD
 const GIT_BRANCH_ENV: Option<&'static str> = option_env!("GIT_BRANCH");
 const GIT_COMMIT_ENV: Option<&'static str> = option_env!("GIT_COMMIT");
 const GIT_TREE_CLEAN_ENV: Option<&'static str> = option_env!("GIT_TREE_CLEAN");
-=======
-const GIT_BRANCH: Option<&str> = option_env!("GIT_BRANCH");
-const GIT_COMMIT: Option<&str> = option_env!("GIT_COMMIT");
-const GIT_TREE_CLEAN: Option<&str> = option_env!("GIT_TREE_CLEAN");
->>>>>>> 7c396eaf
 
 #[cfg(debug_assertions)]
 const BUILD_TYPE: &str = "debug";
@@ -88,15 +82,9 @@
 
 pub fn version_string(pkg_name: &str, pkg_version: Option<&str>) -> String {
     let pkg_version = pkg_version.unwrap_or(STACKS_NODE_VERSION);
-<<<<<<< HEAD
     let git_branch = GIT_BRANCH_ENV.unwrap_or_else(|| GIT_BRANCH.unwrap_or(""));
     let git_commit = GIT_COMMIT_ENV.unwrap_or_else(|| GIT_COMMIT.unwrap_or(""));
     let git_tree_clean = GIT_TREE_CLEAN_ENV.unwrap_or_else(|| GIT_TREE_CLEAN.unwrap_or(""));
-=======
-    let git_branch = GIT_BRANCH.unwrap_or("");
-    let git_commit = GIT_COMMIT.unwrap_or("");
-    let git_tree_clean = GIT_TREE_CLEAN.unwrap_or("");
->>>>>>> 7c396eaf
 
     format!(
         "{} {} ({}:{}{}, {} build, {} [{}])",
