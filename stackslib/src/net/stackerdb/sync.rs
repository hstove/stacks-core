// Copyright (C) 2013-2020 Blockstack PBC, a public benefit corporation
// Copyright (C) 2020-2023 Stacks Open Internet Foundation
//
// This program is free software: you can redistribute it and/or modify
// it under the terms of the GNU General Public License as published by
// the Free Software Foundation, either version 3 of the License, or
// (at your option) any later version.
//
// This program is distributed in the hope that it will be useful,
// but WITHOUT ANY WARRANTY; without even the implied warranty of
// MERCHANTABILITY or FITNESS FOR A PARTICULAR PURPOSE.  See the
// GNU General Public License for more details.
//
// You should have received a copy of the GNU General Public License
// along with this program.  If not, see <http://www.gnu.org/licenses/>.

use std::collections::{HashMap, HashSet};
use std::mem;

use clarity::vm::types::QualifiedContractIdentifier;
use rand::prelude::SliceRandom;
use rand::{thread_rng, Rng, RngCore};
use stacks_common::types::chainstate::{ConsensusHash, StacksAddress};
use stacks_common::util::get_epoch_time_secs;
use stacks_common::util::hash::Hash160;

use crate::net::chat::ConversationP2P;
use crate::net::connection::ReplyHandleP2P;
use crate::net::db::PeerDB;
use crate::net::neighbors::comms::ToNeighborKey;
use crate::net::neighbors::NeighborComms;
use crate::net::p2p::PeerNetwork;
use crate::net::stackerdb::{
    StackerDBConfig, StackerDBSync, StackerDBSyncResult, StackerDBSyncState, StackerDBs,
};
use crate::net::{
    Error as net_error, NackData, NackErrorCodes, Neighbor, NeighborAddress, NeighborKey,
    StackerDBChunkData, StackerDBChunkInvData, StackerDBGetChunkData, StackerDBGetChunkInvData,
    StackerDBPushChunkData, StacksMessageType,
};

const MAX_CHUNKS_IN_FLIGHT: usize = 6;
const MAX_DB_NEIGHBORS: usize = 32;

impl<NC: NeighborComms> StackerDBSync<NC> {
    pub fn new(
        smart_contract: QualifiedContractIdentifier,
        config: &StackerDBConfig,
        comms: NC,
        stackerdbs: StackerDBs,
    ) -> StackerDBSync<NC> {
        let mut dbsync = StackerDBSync {
            state: StackerDBSyncState::ConnectBegin,
            rc_consensus_hash: None,
            smart_contract_id: smart_contract,
            num_slots: config.num_slots() as usize,
            write_freq: config.write_freq,
            chunk_invs: HashMap::new(),
            chunk_fetch_priorities: vec![],
            chunk_push_priorities: vec![],
            chunk_push_receipts: HashMap::new(),
            next_chunk_fetch_priority: 0,
            next_chunk_push_priority: 0,
            expected_versions: vec![],
            downloaded_chunks: HashMap::new(),
            replicas: HashSet::new(),
            connected_replicas: HashSet::new(),
            comms,
            stackerdbs,
            request_capacity: MAX_CHUNKS_IN_FLIGHT,
            max_neighbors: MAX_DB_NEIGHBORS,
            total_stored: 0,
            total_pushed: 0,
            last_run_ts: 0,
            need_resync: false,
            stale_inv: false,
            stale_neighbors: HashSet::new(),
            num_connections: 0,
            num_attempted_connections: 0,
            rounds: 0,
            push_round: 0,
        };
        dbsync.reset(None, config);
        dbsync
    }

    /// Find stackerdb replicas and apply filtering rules
    fn find_qualified_replicas(
        &self,
        network: &PeerNetwork,
    ) -> Result<HashSet<NeighborAddress>, net_error> {
        let mut found = HashSet::new();
        let mut min_age =
            get_epoch_time_secs().saturating_sub(network.get_connection_opts().max_neighbor_age);

        let local_naddr = network.get_local_peer().to_neighbor_addr();

        while found.len() < self.max_neighbors {
            let peers_iter = PeerDB::find_stacker_db_replicas(
                network.peerdb_conn(),
                network.get_local_peer().network_id,
                &self.smart_contract_id,
                min_age,
                self.max_neighbors,
            )?
            .into_iter()
            .map(|neighbor| {
                (
                    NeighborAddress::from_neighbor(&neighbor),
                    neighbor.last_contact_time,
                )
            })
            .filter(|(naddr, _)| {
                if naddr.addrbytes.is_anynet() {
                    return false;
                }
                if naddr.public_key_hash == local_naddr.public_key_hash {
                    // don't talk to us by another address
                    return false;
                }
                if !network.get_connection_opts().private_neighbors
                    && naddr.addrbytes.is_in_private_range()
                {
                    return false;
                }
                true
            });

            for (peer, last_contact) in peers_iter {
                found.insert(peer);
                if found.len() >= self.max_neighbors {
                    break;
                }
                min_age = min_age.min(last_contact);
            }

            // search for older neighbors
            if min_age > 1 {
                min_age = 1;
            } else if min_age <= 1 {
                break;
            }
        }
        Ok(found)
    }

    /// Calculate the new set of replicas to contact.
    /// This is the same as the set that was connected on the last sync, plus any
    /// config hints and discovered nodes from the DB.
    fn find_new_replicas(
        &self,
        mut connected_replicas: HashSet<NeighborAddress>,
        network: Option<&PeerNetwork>,
        config: &StackerDBConfig,
    ) -> Result<HashSet<NeighborAddress>, net_error> {
        // keep all connected replicas, and replenish from config hints and the DB as needed
        let mut peers = config.hint_replicas.clone();
        if let Some(network) = network {
            let extra_peers = self.find_qualified_replicas(network)?;
            peers.extend(extra_peers);
        }

        peers.shuffle(&mut thread_rng());

        for peer in peers {
            if connected_replicas.len() >= config.max_neighbors {
                break;
            }
            connected_replicas.insert(peer);
        }
        Ok(connected_replicas)
    }

    /// Reset this state machine, and get the StackerDBSyncResult with newly-obtained chunk data
    /// and newly-learned information about connection statistics
    pub fn reset(
        &mut self,
        network: Option<&PeerNetwork>,
        config: &StackerDBConfig,
    ) -> StackerDBSyncResult {
        debug!(
            "{}: Reset with config {:?}",
            &self.smart_contract_id, config
        );
        let mut chunks = vec![];
        let downloaded_chunks = mem::replace(&mut self.downloaded_chunks, HashMap::new());
        for (_, mut data) in downloaded_chunks.into_iter() {
            chunks.append(&mut data);
        }

        let chunk_invs = mem::replace(&mut self.chunk_invs, HashMap::new());
        let result = StackerDBSyncResult {
            contract_id: self.smart_contract_id.clone(),
            chunk_invs,
            chunks_to_store: chunks,
            stale: std::mem::replace(&mut self.stale_neighbors, HashSet::new()),
            num_connections: self.num_connections,
            num_attempted_connections: self.num_attempted_connections,
        };

        // keep all connected replicas, and replenish from config hints and the DB as needed
        let connected_replicas = mem::replace(&mut self.connected_replicas, HashSet::new());
        let next_connected_replicas =
            if let Ok(new_replicas) = self.find_new_replicas(connected_replicas, network, config) {
                new_replicas
            } else {
                self.replicas.clone()
            };

        self.replicas = next_connected_replicas;

        self.chunk_fetch_priorities.clear();
        self.chunk_push_priorities.clear();
        self.next_chunk_fetch_priority = 0;
        self.next_chunk_push_priority = 0;
        self.chunk_push_receipts.clear();
        self.expected_versions.clear();
        self.downloaded_chunks.clear();

        // reset comms, but keep all connected replicas pinned
        self.comms.reset();
        if let Some(network) = network {
            for naddr in self.replicas.iter() {
                if let Some(event_id) = network.get_event_id(&naddr.to_neighbor_key(network)) {
                    self.comms.pin_connection(event_id);
                    debug!(
                        "{:?}: {}: reuse connection for replica {:?} on event {}",
                        network.get_local_peer(),
                        &self.smart_contract_id,
                        &naddr,
                        event_id
                    );
                }
            }
        }

        // reload from config
        self.num_slots = config.num_slots() as usize;
        self.write_freq = config.write_freq;

        self.need_resync = false;
        self.stale_inv = false;
        self.last_run_ts = get_epoch_time_secs();

        self.state = StackerDBSyncState::ConnectBegin;
        self.num_connections = 0;
        self.num_attempted_connections = 0;
        self.rounds += 1;
        self.rc_consensus_hash = None;
        result
    }

    /// Get the set of connection IDs in use
    pub fn get_pinned_connections(&self) -> &HashSet<usize> {
        self.comms.get_pinned_connections()
    }

    /// Unpin and remove a connected replica by naddr
    pub fn unpin_connected_replica(&mut self, network: &PeerNetwork, naddr: &NeighborAddress) {
        let nk = naddr.to_neighbor_key(network);
        if let Some(event_id) = network.get_event_id(&nk) {
            self.comms.unpin_connection(event_id);
        }
        self.connected_replicas.remove(&naddr);
    }

    /// Make a chunk inv request
    pub fn make_getchunkinv(&self, rc_consensus_hash: &ConsensusHash) -> StacksMessageType {
        StacksMessageType::StackerDBGetChunkInv(StackerDBGetChunkInvData {
            contract_id: self.smart_contract_id.clone(),
            rc_consensus_hash: rc_consensus_hash.clone(),
        })
    }

    /// Given the downloaded set of chunk inventories, identify:
    /// * which chunks we need to fetch, because they're newer than ours.
    /// * what order to fetch chunks in, in rarest-first order
    /// Returns a list of (chunk requests, list of neighbors that can service them), which is
    /// ordered from rarest chunk to most-common chunk.
    pub fn make_chunk_request_schedule(
        &self,
        network: &PeerNetwork,
        local_slot_versions_opt: Option<Vec<u32>>,
    ) -> Result<Vec<(StackerDBGetChunkData, Vec<NeighborAddress>)>, net_error> {
        let rc_consensus_hash = network.get_chain_view().rc_consensus_hash.clone();
        let local_slot_versions = if let Some(local_slot_versions) = local_slot_versions_opt {
            local_slot_versions
        } else {
            self.stackerdbs.get_slot_versions(&self.smart_contract_id)?
        };

        let local_write_timestamps = self
            .stackerdbs
            .get_slot_write_timestamps(&self.smart_contract_id)?;

        if local_slot_versions.len() != local_write_timestamps.len() {
<<<<<<< HEAD
            let msg = format!("{}: Local slot versions ({}) out of sync with DB slot versions ({}); abandoning sync and trying again", &self.smart_contract_id, local_slot_versions.len(), local_write_timestamps.len());
=======
            let msg = format!("Local slot versions ({}) out of sync with DB slot versions ({}) for {}; abandoning sync and trying again", local_slot_versions.len(), local_write_timestamps.len(), &self.smart_contract_id);
>>>>>>> 6f498f80
            warn!("{}", &msg);
            return Err(net_error::Transient(msg));
        }

        let mut need_chunks: HashMap<usize, (StackerDBGetChunkData, Vec<NeighborAddress>)> =
            HashMap::new();
        let now = get_epoch_time_secs();

        // who has data we need?
        for (i, local_version) in local_slot_versions.iter().enumerate() {
            let write_ts = local_write_timestamps[i];
            if self.write_freq > 0 && write_ts + self.write_freq > now {
                debug!(
<<<<<<< HEAD
                    "{:?}: {}: Chunk {} was written too frequently ({} + {} > {}) in {}, so will not fetch chunk",
=======
                    "{:?}: Chunk {} was written too frequently ({} + {} >= {}) in {}, so will not fetch chunk",
>>>>>>> 6f498f80
                    network.get_local_peer(),
                    &self.smart_contract_id,
                    i,
                    write_ts,
                    self.write_freq,
                    now,
                    &self.smart_contract_id,
                );
                continue;
            }

            for (naddr, chunk_inv) in self.chunk_invs.iter() {
                if chunk_inv.slot_versions.len() != local_slot_versions.len() {
                    // remote peer and our DB are out of sync, so just skip this
                    continue;
                }

                if *local_version >= chunk_inv.slot_versions[i] {
                    // remote peer has same view as local peer, or stale
                    continue;
                }

                let (request, available) = if let Some(x) = need_chunks.get_mut(&i) {
                    // someone has this chunk already
                    x
                } else {
                    // haven't seen anyone with this data yet.
                    // Add a record for it
                    need_chunks.insert(
                        i,
                        (
                            StackerDBGetChunkData {
                                contract_id: self.smart_contract_id.clone(),
                                rc_consensus_hash,
                                slot_id: i as u32,
                                slot_version: chunk_inv.slot_versions[i],
                            },
                            vec![naddr.clone()],
                        ),
                    );
                    continue;
                };

                if request.slot_version < chunk_inv.slot_versions[i] {
                    // this peer has a newer view
                    available.clear();
                    available.push(naddr.clone());
                    *request = StackerDBGetChunkData {
                        contract_id: self.smart_contract_id.clone(),
                        rc_consensus_hash,
                        slot_id: i as u32,
                        slot_version: chunk_inv.slot_versions[i],
                    };
                } else if request.slot_version == chunk_inv.slot_versions[i] {
                    // this peer has the same view as a prior peer.
                    // just track how many times we see this
                    available.push(naddr.clone());
                }
            }
        }

        // prioritize requests by rarest-chunk-first order, but choose neighbors in random order
        let mut schedule: Vec<_> = need_chunks
            .into_iter()
            .map(|(_, (stackerdb_getchunkdata, mut neighbors))| {
                neighbors.shuffle(&mut thread_rng());
                (stackerdb_getchunkdata, neighbors)
            })
            .collect();

        schedule.sort_by(|item_1, item_2| item_1.1.len().cmp(&item_2.1.len()));
        schedule.reverse();

        debug!(
<<<<<<< HEAD
            "{:?}: {}: Will request up to {} chunks. Schedule: {:?}",
=======
            "{:?}: Will request up to {} chunks for {}. Schedule: {:?}",
>>>>>>> 6f498f80
            network.get_local_peer(),
            &self.smart_contract_id,
<<<<<<< HEAD
            &schedule.len(),
=======
>>>>>>> 6f498f80
            &schedule
        );
        Ok(schedule)
    }

    /// Given the downloaded set of chunk inventories, identify:
    /// * which chunks we need to push, because we have them and the neighbor does not
    /// * what order to push them in, in rarest-first order
    pub fn make_chunk_push_schedule(
        &self,
        network: &PeerNetwork,
    ) -> Result<Vec<(StackerDBPushChunkData, Vec<NeighborAddress>)>, net_error> {
        let rc_consensus_hash = network.get_chain_view().rc_consensus_hash.clone();
        let local_slot_versions = self.stackerdbs.get_slot_versions(&self.smart_contract_id)?;

        let mut need_chunks: HashMap<usize, (StackerDBPushChunkData, Vec<NeighborAddress>)> =
            HashMap::new();

        // who needs data we can serve?
        for (i, local_version) in local_slot_versions.iter().enumerate() {
            let mut local_chunk = None;
            for (naddr, chunk_inv) in self.chunk_invs.iter() {
                if chunk_inv.slot_versions.len() != local_slot_versions.len() {
                    // remote peer and our DB are out of sync, so just skip this
                    continue;
                }

                if *local_version <= chunk_inv.slot_versions[i] {
                    // remote peer has same or newer view than local peer
                    continue;
                }

                if local_chunk.is_none() {
                    let chunk_data = if let Some(chunk_data) = self.stackerdbs.get_chunk(
                        &self.smart_contract_id,
                        i as u32,
                        *local_version,
                    )? {
                        chunk_data
                    } else {
                        // we don't have this chunk
                        break;
                    };
                    local_chunk = Some(StackerDBPushChunkData {
                        contract_id: self.smart_contract_id.clone(),
                        rc_consensus_hash: rc_consensus_hash.clone(),
                        chunk_data,
                    });
                }

                let our_chunk = if let Some(chunk) = local_chunk.as_ref() {
                    chunk
                } else {
                    // we don't have this chunk
                    break;
                };

                // replicate with probability 1/num-outbound-replicas
                let do_replicate = if chunk_inv.num_outbound_replicas == 0 {
                    true
                } else {
                    thread_rng().gen::<u32>() % chunk_inv.num_outbound_replicas == 0
                };

                debug!(
                    "{:?}: {}: Can push chunk StackerDBChunk(id={},ver={}) to {}. Replicate? {}",
                    &network.get_local_peer(),
                    &self.smart_contract_id,
                    our_chunk.chunk_data.slot_id,
                    our_chunk.chunk_data.slot_version,
                    &naddr,
                    do_replicate
                );

                if !do_replicate {
                    continue;
                }

                if let Some((_, receivers)) = need_chunks.get_mut(&i) {
                    // someone needs this chunk already
                    receivers.push(naddr.clone());
                } else {
                    // haven't seen anyone that needs this data yet.
                    // Add a record for it.
                    need_chunks.insert(i, (our_chunk.clone(), vec![naddr.clone()]));
                };
            }
        }

        // prioritize requests by rarest-chunk-first order.
        // no need to randomize; we'll pick recipients at random
        let mut schedule: Vec<_> = need_chunks
            .into_iter()
            .map(|(_, (stackerdb_chunkdata, neighbors))| (stackerdb_chunkdata, neighbors))
            .collect();

        schedule.sort_by(|item_1, item_2| item_1.1.len().cmp(&item_2.1.len()));
        debug!(
            "{:?}: {}: Will push up to {} chunks",
            network.get_local_peer(),
            &self.smart_contract_id,
            &schedule.len(),
        );
        Ok(schedule)
    }

    /// Validate a downloaded chunk
    pub fn validate_downloaded_chunk(
        &self,
        network: &PeerNetwork,
        config: &StackerDBConfig,
        data: &StackerDBChunkData,
    ) -> Result<bool, net_error> {
        // validate -- must be a valid chunk
        if !network.validate_received_chunk(
            &self.smart_contract_id,
            &config,
            data,
            &self.expected_versions,
        )? {
            return Ok(false);
        }

        // no need to validate the timestamp, because we already skipped requesting it if it was
        // written too recently.

        Ok(true)
    }

    /// Store a downloaded chunk to RAM, and update bookkeeping
    pub fn add_downloaded_chunk(&mut self, naddr: NeighborAddress, data: StackerDBChunkData) {
        let slot_id = data.slot_id;
        let _slot_version = data.slot_version;

        if let Some(data_list) = self.downloaded_chunks.get_mut(&naddr) {
            data_list.push(data);
        } else {
            self.downloaded_chunks.insert(naddr.clone(), vec![data]);
        }

        self.chunk_fetch_priorities
            .retain(|(chunk, ..)| chunk.slot_id != slot_id);

        if self.chunk_fetch_priorities.len() > 0 {
            let next_chunk_fetch_priority =
                self.next_chunk_fetch_priority % self.chunk_fetch_priorities.len();
            self.next_chunk_fetch_priority = next_chunk_fetch_priority;
        }

        self.total_stored += 1;
    }

    /// Update bookkeeping about which chunks we have pushed.
    /// Stores the new chunk inventory to RAM.
    /// Returns true if the inventory changed (indicating that we need to resync)
    /// Returns false otherwise
    pub fn add_pushed_chunk(
        &mut self,
        _network: &PeerNetwork,
        naddr: NeighborAddress,
        new_inv: StackerDBChunkInvData,
        slot_id: u32,
    ) -> bool {
        // safety (should already be checked) -- don't accept if the size is wrong
        if new_inv.slot_versions.len() != self.num_slots {
            return false;
        }

        let need_resync = if let Some(old_inv) = self.chunk_invs.get(&naddr) {
            let mut resync = false;
            for (old_slot_id, old_version) in old_inv.slot_versions.iter().enumerate() {
                if *old_version < new_inv.slot_versions[old_slot_id] {
                    // remote peer indicated that it has a newer version of this chunk.
                    debug!(
<<<<<<< HEAD
                        "{:?}: {}: peer {:?} has a newer version of slot {} ({} < {})",
=======
                        "{:?}: peer {:?} has a newer version of slot {} ({} < {}) in {}",
>>>>>>> 6f498f80
                        _network.get_local_peer(),
                        &self.smart_contract_id,
                        &naddr,
                        old_slot_id,
                        old_version,
                        new_inv.slot_versions[old_slot_id],
<<<<<<< HEAD
=======
                        &self.smart_contract_id,
>>>>>>> 6f498f80
                    );
                    resync = true;
                    break;
                }
            }
            resync
        } else {
            false
        };

        self.chunk_invs.insert(naddr.clone(), new_inv);

        self.chunk_push_priorities
            .retain(|(chunk, ..)| chunk.chunk_data.slot_id != slot_id);

        if self.chunk_push_priorities.len() > 0 {
            let next_chunk_push_priority =
                self.next_chunk_push_priority % self.chunk_push_priorities.len();
            self.next_chunk_push_priority = next_chunk_push_priority;
        }

        self.total_pushed += 1;
        need_resync
    }

    /// Ask inbound neighbors who replicate this DB for their chunk inventories.
    /// Don't send them a message if they're also outbound.
    /// Logs errors but does not return them.
    fn send_getchunkinv_to_inbound_neighbors(
        &mut self,
        network: &mut PeerNetwork,
        already_sent: &[NeighborAddress],
    ) {
        let sent_naddr_set: HashSet<_> = already_sent.iter().collect();
        let mut to_send = vec![];
        for event_id in network.iter_peer_event_ids() {
            let convo = if let Some(c) = network.get_p2p_convo(*event_id) {
                c
            } else {
                continue;
            };

            // only want inbound peers that replicate this DB
            if convo.is_outbound() {
                continue;
            }
            if !convo.replicates_stackerdb(&self.smart_contract_id) {
                continue;
            }

            let naddr = convo.to_neighbor_address();
            if sent_naddr_set.contains(&naddr) {
                continue;
            }

            let has_reciprocal_outbound = network
                .get_pubkey_events(&naddr.public_key_hash)
                .iter()
                .find(|event_id| {
                    if let Some(convo) = network.get_p2p_convo(**event_id) {
                        if !convo.is_outbound() {
                            return false;
                        }
                        let other_naddr = convo.to_neighbor_address();
                        if sent_naddr_set.contains(&other_naddr) {
                            return true;
                        }
                    }
                    return false;
                })
                .is_some();

            if has_reciprocal_outbound {
                // this inbound neighbor is also connected to us as an outbound neighbor, and we
                // already sent it a getchunkinv request
                continue;
            }

            let chunks_req = self.make_getchunkinv(&network.get_chain_view().rc_consensus_hash);
            to_send.push((naddr, chunks_req));
        }

        for (naddr, chunks_req) in to_send.into_iter() {
            debug!("{:?}: {}: send_getchunksinv_to_inbound_neighbors: Send StackerDBGetChunkInv at {} to inbound {:?}", network.get_local_peer(), &self.smart_contract_id, &network.get_chain_view().rc_consensus_hash, &naddr);
            if let Err(_e) = self.comms.neighbor_send(network, &naddr, chunks_req) {
                info!(
                    "{:?}: {}: Failed to send StackerDBGetChunkInv to inbound {:?}: {:?}",
                    network.get_local_peer(),
                    &self.smart_contract_id,
                    &naddr,
                    &_e
                );
            }
        }
    }

    /// Establish sessions with remote replicas.
    /// We might not be connected to any yet.
    /// Clears self.replicas, and fills in self.connected_replicas with already-connected neighbors
    /// Returns Ok(true) if we can proceed to sync
    /// Returns Ok(false) if we have no known peers
    /// Returns Err(..) on DB query error
    pub fn connect_begin(&mut self, network: &mut PeerNetwork) -> Result<bool, net_error> {
        if self.replicas.len() == 0 {
            // find some from the peer DB
            let replicas = self.find_qualified_replicas(network)?;
            self.replicas = replicas;
        }
        debug!(
<<<<<<< HEAD
            "{:?}: {}: connect_begin: establish StackerDB sessions to {} neighbors (out of {} p2p peers)",
            network.get_local_peer(),
            &self.smart_contract_id,
            self.replicas.len(),
            network.get_num_p2p_convos();
            "replicas" => ?self.replicas
=======
            "{:?}: connect_begin: establish StackerDB sessions to {} neighbors (out of {} p2p peers)",
            network.get_local_peer(),
            self.replicas.len(),
            network.get_num_p2p_convos()
>>>>>>> 6f498f80
        );
        if self.replicas.len() == 0 {
            // nothing to do
            return Ok(false);
        }

        let naddrs = mem::replace(&mut self.replicas, HashSet::new());
        for naddr in naddrs.into_iter() {
            if self.comms.is_neighbor_connecting(network, &naddr) {
                debug!(
                    "{:?}: {}: connect_begin: already connecting to StackerDB peer {:?}",
                    network.get_local_peer(),
                    &self.smart_contract_id,
                    &naddr
                );
                self.replicas.insert(naddr);
                continue;
            }
            if self.comms.has_neighbor_session(network, &naddr) {
                debug!(
                    "{:?}: {}: connect_begin: already connected to StackerDB peer {:?}",
                    network.get_local_peer(),
                    &self.smart_contract_id,
                    &naddr
                );
                self.connected_replicas.insert(naddr);
                continue;
            }

            debug!(
                "{:?}: {}: connect_begin: Send Handshake to StackerDB peer {:?}",
                network.get_local_peer(),
                &self.smart_contract_id,
                &naddr
            );
            match self.comms.neighbor_session_begin(network, &naddr) {
                Ok(true) => {
                    // connected!
                    debug!(
                        "{:?}: {}: connect_begin: connected to StackerDB peer {:?}",
                        network.get_local_peer(),
                        &self.smart_contract_id,
                        &naddr
                    );
                    self.num_attempted_connections += 1;
                    self.num_connections += 1;
                }
                Ok(false) => {
                    // need to retry
                    self.replicas.insert(naddr);
                    self.num_attempted_connections += 1;
                }
                Err(_e) => {
                    debug!(
                        "{:?}: {}: Failed to begin session with {:?}: {:?}",
                        &network.get_local_peer(),
                        &self.smart_contract_id,
                        &naddr,
                        &_e
                    );
                }
            }
        }
        Ok(self.replicas.len() == 0)
    }

    /// Finish up connecting to our replicas.
    /// Fills in self.connected_replicas based on receipt of a handshake accept.
    /// Returns true if we've received all pending messages
    /// Returns false otherwise
    pub fn connect_try_finish(&mut self, network: &mut PeerNetwork) -> Result<bool, net_error> {
        for (naddr, message) in self.comms.collect_replies(network).into_iter() {
            let data = match message.payload {
                StacksMessageType::StackerDBHandshakeAccept(_, db_data) => {
                    if network.get_chain_view().rc_consensus_hash != db_data.rc_consensus_hash {
                        // stale or inconsistent view. Do not proceed
                        debug!(
                            "{:?}: {}: remote peer {:?} has stale view ({} != {})",
                            network.get_local_peer(),
                            &self.smart_contract_id,
                            &naddr,
                            &network.get_chain_view().rc_consensus_hash,
                            &db_data.rc_consensus_hash
                        );
                        // don't unpin, since it's usually transient
                        self.connected_replicas.remove(&naddr);
                        continue;
                    }
                    db_data
                }
                StacksMessageType::Nack(data) => {
                    debug!(
                        "{:?}: {}: remote peer {:?} NACK'ed our StackerDBHandshake with code {}",
                        &network.get_local_peer(),
                        &self.smart_contract_id,
                        &naddr,
                        data.error_code
                    );
                    if data.error_code == NackErrorCodes::StaleView
                        || data.error_code == NackErrorCodes::FutureView
                    {
                        self.connected_replicas.remove(&naddr);
                        self.stale_neighbors.insert(naddr);
                    } else {
                        self.unpin_connected_replica(network, &naddr);
                    }
                    continue;
                }
                x => {
                    info!(
                        "{:?}: {}: Received unexpected message {:?}",
                        &network.get_local_peer(),
                        &self.smart_contract_id,
                        &x
                    );
                    continue;
                }
            };

            if data
                .smart_contracts
                .iter()
                .find(|db_id| *db_id == &self.smart_contract_id)
                .is_none()
            {
                debug!(
                    "{:?}: {}: remote peer does not replicate",
                    network.get_local_peer(),
                    &self.smart_contract_id
                );

                // disconnect
                self.unpin_connected_replica(network, &naddr);
                continue;
            }

            debug!(
                "{:?}: {}: connect_try_finish: Received StackerDBHandshakeAccept from {:?} for {:?}",
                network.get_local_peer(),
                &self.smart_contract_id,
                &naddr,
                &data
            );

            // this neighbor is good
            self.connected_replicas.insert(naddr);
        }

        if self.comms.count_inflight() > 0 {
            // still blocked
            return Ok(false);
        }

        if self.connected_replicas.len() == 0 {
            // no one to talk to
            debug!(
                "{:?}: {}: connect_try_finish: no valid replicas",
                &self.smart_contract_id,
                network.get_local_peer()
            );
            return Err(net_error::PeerNotConnected);
        }

        Ok(true)
    }

    /// Ask each replica for its chunk inventories.
    /// Also ask each inbound neighbor.
    /// Clears self.connected_replicas.
    /// StackerDBGetChunksInv
    /// Always succeeds; does not block.
    pub fn getchunksinv_begin(&mut self, network: &mut PeerNetwork) {
        let naddrs = mem::replace(&mut self.connected_replicas, HashSet::new());
        let mut already_sent = vec![];
        debug!(
            "{:?}: {}: getchunksinv_begin: Send StackerDBGetChunksInv to {} replicas",
            network.get_local_peer(),
            &self.smart_contract_id,
            naddrs.len();
            "connected_replicas" => ?naddrs,
        );
        for naddr in naddrs.into_iter() {
            debug!(
                "{:?}: {}: getchunksinv_begin: Send StackerDBGetChunksInv at {} to {:?}",
                network.get_local_peer(),
                &self.smart_contract_id,
                &network.get_chain_view().rc_consensus_hash,
                &naddr,
            );
            let chunks_req = self.make_getchunkinv(&network.get_chain_view().rc_consensus_hash);
            if let Err(e) = self.comms.neighbor_send(network, &naddr, chunks_req) {
                debug!(
                    "{:?}: {}: failed to send StackerDBGetChunkInv to {:?}: {:?}",
                    network.get_local_peer(),
                    &self.smart_contract_id,
                    &naddr,
                    &e
                );
                continue;
            }
            already_sent.push(naddr);
        }
        self.send_getchunkinv_to_inbound_neighbors(network, &already_sent);
    }

    /// Collect each chunk inventory request.
    /// Restores self.connected_replicas based on messages received.
    /// Return Ok(true) if we've received all pending messages
    /// Return Ok(false) if not
    pub fn getchunksinv_try_finish(
        &mut self,
        network: &mut PeerNetwork,
    ) -> Result<bool, net_error> {
        for (naddr, message) in self.comms.collect_replies(network).into_iter() {
            let chunk_inv_opt = match message.payload {
                StacksMessageType::StackerDBChunkInv(data) => {
                    if data.slot_versions.len() != self.num_slots {
                        info!("{:?}: {}: Received malformed StackerDBChunkInv from {:?}: expected {} chunks, got {}", network.get_local_peer(), &self.smart_contract_id, &naddr, self.num_slots, data.slot_versions.len());
                        None
                    } else {
                        Some(data)
                    }
                }
                StacksMessageType::Nack(data) => {
                    debug!(
<<<<<<< HEAD
                        "{:?}: {}: remote peer {:?} NACK'ed our StackerDBGetChunksInv with code {}",
                        network.get_local_peer(),
                        &self.smart_contract_id,
=======
                        "{:?}: remote peer {:?} NACK'ed our StackerDBGetChunksInv us (on {}) with code {}",
                        &network.get_local_peer(),
>>>>>>> 6f498f80
                        &naddr,
                        &self.smart_contract_id,
                        data.error_code
                    );
                    if data.error_code == NackErrorCodes::StaleView
                        || data.error_code == NackErrorCodes::FutureView
                    {
                        self.connected_replicas.remove(&naddr);
                        self.stale_neighbors.insert(naddr);
                    } else {
                        self.unpin_connected_replica(network, &naddr);
                    }
                    continue;
                }
                x => {
                    info!(
                        "{:?}: {}: Received unexpected message {:?}",
                        network.get_local_peer(),
                        &self.smart_contract_id,
                        &x
                    );
                    self.unpin_connected_replica(network, &naddr);
                    continue;
                }
            };
            debug!(
<<<<<<< HEAD
                "{:?}: {}: getchunksinv_try_finish: Received StackerDBChunkInv from {:?}: {:?}",
                network.get_local_peer(),
                &self.smart_contract_id,
=======
                "{:?}: getchunksinv_try_finish: Received StackerDBChunkInv from {:?}: {:?}",
                network.get_local_peer(),
>>>>>>> 6f498f80
                &naddr,
                &chunk_inv_opt
            );

            if let Some(chunk_inv) = chunk_inv_opt {
                self.chunk_invs.insert(naddr.clone(), chunk_inv);
                self.connected_replicas.insert(naddr);
            }
        }
        if self.comms.count_inflight() > 0 {
            // not done yet, so blocked
            return Ok(false);
        }

        // got everything. Calculate download priority
        let priorities = self.make_chunk_request_schedule(&network, None)?;
        let expected_versions = self.stackerdbs.get_slot_versions(&self.smart_contract_id)?;

        self.chunk_fetch_priorities = priorities;
        self.expected_versions = expected_versions;
        Ok(true)
    }

    /// Ask each prioritized replica for some chunks we need.
    /// Return Ok(true) if we processed all requested chunks
    /// Return Ok(false) if there are still some requests to make
    pub fn getchunks_begin(&mut self, network: &mut PeerNetwork) -> Result<bool, net_error> {
        if self.chunk_fetch_priorities.len() == 0 {
            // done
            debug!(
                "{:?}: {}: getchunks_begin: no chunks prioritized",
                network.get_local_peer(),
                &self.smart_contract_id
            );
            return Ok(true);
        }

        let mut cur_priority = self.next_chunk_fetch_priority % self.chunk_fetch_priorities.len();

        debug!(
            "{:?}: {}: getchunks_begin: Issue up to {} StackerDBGetChunk requests",
            &network.get_local_peer(),
            &self.smart_contract_id,
            self.request_capacity;
            "chunk_fetch_priorities" => ?self.chunk_fetch_priorities,
        );

        let mut requested = 0;
        let mut unpin = HashSet::new();

        // fill up our comms with $capacity requests
        for _i in 0..self.request_capacity {
            if self.comms.count_inflight() >= self.request_capacity {
                break;
            }

            let chunk_request = self.chunk_fetch_priorities[cur_priority].0.clone();
            let selected_neighbor_opt = self.chunk_fetch_priorities[cur_priority]
                .1
                .iter()
                .enumerate()
                .find(|(_i, naddr)| !self.comms.has_inflight(naddr));

            let (idx, selected_neighbor) = if let Some(x) = selected_neighbor_opt {
                x
            } else {
                continue;
            };

            debug!(
                "{:?}: {}: getchunks_begin: Send StackerDBGetChunk(id={},ver={}) at {} to {}",
                &network.get_local_peer(),
                &self.smart_contract_id,
                chunk_request.slot_id,
                chunk_request.slot_version,
                &chunk_request.rc_consensus_hash,
                &selected_neighbor
            );

            if let Err(e) = self.comms.neighbor_send(
                network,
                &selected_neighbor,
                StacksMessageType::StackerDBGetChunk(chunk_request.clone()),
            ) {
                info!(
                    "{:?}: {} Failed to request chunk {} from {:?}: {:?}",
                    network.get_local_peer(),
                    &self.smart_contract_id,
                    chunk_request.slot_id,
                    &selected_neighbor,
                    &e
                );
                unpin.insert(selected_neighbor.clone());
                continue;
            }

            requested += 1;

            // don't ask this neighbor again
            self.chunk_fetch_priorities[cur_priority].1.remove(idx);

            // next-prioritized chunk
            cur_priority = (cur_priority + 1) % self.chunk_fetch_priorities.len();
        }
        let _ = unpin
            .into_iter()
            .map(|naddr| self.unpin_connected_replica(network, &naddr));

        if requested == 0 && self.comms.count_inflight() == 0 {
            return Err(net_error::PeerNotConnected);
        }

        self.next_chunk_fetch_priority = cur_priority;

        Ok(self.chunk_fetch_priorities.len() == 0)
    }

    /// Collect chunk replies from neighbors
    /// Returns Ok(true) if all inflight messages have been received (or dealt with)
    /// Returns Ok(false) otherwise
    pub fn getchunks_try_finish(
        &mut self,
        network: &mut PeerNetwork,
        config: &StackerDBConfig,
    ) -> Result<bool, net_error> {
        for (naddr, message) in self.comms.collect_replies(network).into_iter() {
            let data = match message.payload {
                StacksMessageType::StackerDBChunk(data) => data,
                StacksMessageType::Nack(data) => {
                    debug!(
<<<<<<< HEAD
                        "{:?}: {}: remote peer {:?} NACK'ed our StackerDBGetChunk with code {}",
=======
                        "{:?}: remote peer {:?} NACK'ed our StackerDBGetChunk (on {}) with code {}",
>>>>>>> 6f498f80
                        network.get_local_peer(),
                        &self.smart_contract_id,
                        &naddr,
                        &self.smart_contract_id,
                        data.error_code
                    );
<<<<<<< HEAD
                    if data.error_code == NackErrorCodes::StaleView
                        || data.error_code == NackErrorCodes::FutureView
                    {
=======
                    if data.error_code == NackErrorCodes::StaleView {
>>>>>>> 6f498f80
                        self.stale_neighbors.insert(naddr);
                    } else if data.error_code == NackErrorCodes::StaleVersion {
                        // try again immediately, without throttling
                        self.stale_inv = true;
                    }
                    continue;
                }
                x => {
                    info!(
                        "{:?}: {}: Received unexpected message {:?}",
                        network.get_local_peer(),
                        &self.smart_contract_id,
                        &x
                    );
                    self.unpin_connected_replica(network, &naddr);
                    continue;
                }
            };

            // validate
            if !self.validate_downloaded_chunk(network, config, &data)? {
                info!(
                    "{:?}: {}: Remote neighbor {:?} served an invalid chunk for ID {}",
                    network.get_local_peer(),
                    &self.smart_contract_id,
                    &naddr,
                    data.slot_id
                );
                self.unpin_connected_replica(network, &naddr);
                continue;
            }

            // update bookkeeping
            debug!(
                "{:?}: {}, getchunks_try_finish: Received StackerDBChunk from {:?}",
                network.get_local_peer(),
                &self.smart_contract_id,
                &naddr
            );
            self.add_downloaded_chunk(naddr, data);
        }

        Ok(self.comms.count_inflight() == 0)
    }

    /// Push out chunks to peers
    /// Returns true if there are no more chunks to push.
    /// Returns false if there are
    pub fn pushchunks_begin(&mut self, network: &mut PeerNetwork) -> Result<bool, net_error> {
        if self.chunk_push_priorities.len() == 0 && self.push_round != self.rounds {
            // only do this once per round
            let priorities = self.make_chunk_push_schedule(&network)?;
            self.chunk_push_priorities = priorities;
            self.push_round = self.rounds;
        }
        if self.chunk_push_priorities.len() == 0 {
            // done
            debug!(
                "{:?}:{}: pushchunks_begin: no chunks prioritized",
                network.get_local_peer(),
                &self.smart_contract_id
            );
            return Ok(true);
        }

        let mut cur_priority = self.next_chunk_push_priority % self.chunk_push_priorities.len();

        debug!(
            "{:?}: {}: pushchunks_begin: Send up to {} StackerDBChunk pushes",
            &network.get_local_peer(),
            &self.smart_contract_id,
            self.chunk_push_priorities.len();
            "chunk_push_priorities" => ?self.chunk_push_priorities
        );

        // fill up our comms with $capacity requests
        for _i in 0..self.request_capacity {
            if self.comms.count_inflight() >= self.request_capacity {
                break;
            }

            let chunk_push = self.chunk_push_priorities[cur_priority].0.clone();
            // try the first neighbor in the chunk_push_priorities list
            let selected_neighbor_opt = self.chunk_push_priorities[cur_priority]
                .1
                .first()
                .map(|neighbor| (0, neighbor));

            let Some((idx, selected_neighbor)) = selected_neighbor_opt else {
                debug!("{:?}: {}: pushchunks_begin: no available neighbor to send StackerDBChunk(id={},ver={}) to",
                    &network.get_local_peer(),
                    &self.smart_contract_id,
                    chunk_push.chunk_data.slot_id,
                    chunk_push.chunk_data.slot_version,
                );
                continue;
            };

            debug!(
                "{:?}: {}: pushchunks_begin: Send StackerDBChunk(id={},ver={}) at {} to {}",
                &network.get_local_peer(),
                &self.smart_contract_id,
                chunk_push.chunk_data.slot_id,
                chunk_push.chunk_data.slot_version,
                &chunk_push.rc_consensus_hash,
                &selected_neighbor
            );

            let slot_id = chunk_push.chunk_data.slot_id;
            let slot_version = chunk_push.chunk_data.slot_version;
            if let Err(e) = self.comms.neighbor_send(
                network,
                &selected_neighbor,
                StacksMessageType::StackerDBPushChunk(chunk_push),
            ) {
                info!(
                    "{:?}: {}: Failed to send chunk {} from {:?}: {:?}",
                    network.get_local_peer(),
                    &self.smart_contract_id,
                    slot_id,
                    &selected_neighbor,
                    &e
                );
                continue;
            }

            // record what we just sent
            self.chunk_push_receipts
                .insert(selected_neighbor.clone(), (slot_id, slot_version));

            // don't send to this neighbor again
            self.chunk_push_priorities[cur_priority].1.remove(idx);

            // next-prioritized chunk
            cur_priority = (cur_priority + 1) % self.chunk_push_priorities.len();
        }
        self.next_chunk_push_priority = cur_priority;
        Ok(self
            .chunk_push_priorities
            .iter()
            .fold(0usize, |acc, (_chunk, num_naddrs)| {
                acc.saturating_add(num_naddrs.len())
            })
            == 0)
    }

    /// Collect push-chunk replies from neighbors.
    /// If a remote neighbor replies with a chunk-inv for a pushed chunk which contains newer data
    /// than we have, then set `self.need_resync` to true.
    /// Returns true if all inflight messages have been received (or dealt with)
    /// Returns false otherwise
    pub fn pushchunks_try_finish(&mut self, network: &mut PeerNetwork) -> bool {
        for (naddr, message) in self.comms.collect_replies(network).into_iter() {
            let new_chunk_inv = match message.payload {
                StacksMessageType::StackerDBChunkInv(data) => data,
                StacksMessageType::Nack(data) => {
                    debug!(
                        "{:?}: {}: remote peer {:?} NACK'ed our StackerDBChunk with code {}",
                        network.get_local_peer(),
                        &self.smart_contract_id,
                        &naddr,
                        data.error_code
                    );
<<<<<<< HEAD
                    if data.error_code == NackErrorCodes::StaleView
                        || data.error_code == NackErrorCodes::FutureView
                    {
=======
                    if data.error_code == NackErrorCodes::StaleView {
>>>>>>> 6f498f80
                        self.stale_neighbors.insert(naddr);
                    }
                    continue;
                }
                x => {
                    info!(
                        "{:?}: {}: Received unexpected message {:?}",
                        network.get_local_peer(),
                        &self.smart_contract_id,
                        &x
                    );
                    continue;
                }
            };

            // must be well-formed
            if new_chunk_inv.slot_versions.len() != self.num_slots {
                info!("{:?}: {}: Received malformed StackerDBChunkInv from {:?}: expected {} chunks, got {}", network.get_local_peer(), &self.smart_contract_id, &naddr, self.num_slots, new_chunk_inv.slot_versions.len());
                continue;
            }

            // update bookkeeping
            debug!(
                "{:?}: {}: pushchunks_try_finish: Received StackerDBChunkInv from {:?}",
                network.get_local_peer(),
                &self.smart_contract_id,
                &naddr
            );

            if let Some((slot_id, _)) = self.chunk_push_receipts.get(&naddr) {
                self.need_resync = self.need_resync
                    || self.add_pushed_chunk(network, naddr, new_chunk_inv, *slot_id);
            }
        }

        let inflight = self.comms.count_inflight();
        debug!(
            "{:?}: {}: inflight messages: {:?}",
            network.get_local_peer(),
            &self.smart_contract_id,
            inflight
        );
        inflight == 0
    }

    /// Recalculate the download schedule based on chunkinvs received on push
    pub fn recalculate_chunk_request_schedule(
        &mut self,
        network: &PeerNetwork,
    ) -> Result<(), net_error> {
        // figure out the new expected versions
        let mut expected_versions = vec![0u32; self.num_slots as usize];
        for (_, chunk_inv) in self.chunk_invs.iter() {
            for (slot_id, slot_version) in chunk_inv.slot_versions.iter().enumerate() {
                expected_versions[slot_id] = (*slot_version).max(expected_versions[slot_id]);
            }
        }

        let priorities =
            self.make_chunk_request_schedule(&network, Some(expected_versions.clone()))?;

        self.chunk_fetch_priorities = priorities;
        self.expected_versions = expected_versions;
        Ok(())
    }

    /// Forcibly wake up the state machine if it is throttled
    pub fn wakeup(&mut self) {
        debug!("wake up StackerDB sync for {}", &self.smart_contract_id);
        self.last_run_ts = 0;
    }

    /// Run the state machine.
    /// If we run to completion, then reset and return the sync result.
    /// Otherwise, if there's still more work to do, then return None
    pub fn run(
        &mut self,
        network: &mut PeerNetwork,
        config: &StackerDBConfig,
    ) -> Result<Option<StackerDBSyncResult>, net_error> {
        if network.get_connection_opts().disable_stackerdb_sync {
            test_debug!(
                "{:?}: stacker DB sync is disabled",
                network.get_local_peer()
            );
            return Ok(None);
        }

        // make sure we have an up-to-date chain view.
        // If not, then abort and immediately retry the sync (since any queued messages we have are
        // likely gonna fail)
        if let Some(rc_consensus_hash) = self.rc_consensus_hash.as_ref() {
            if network.get_chain_view().rc_consensus_hash != *rc_consensus_hash {
                debug!("{:?}: {}: Resetting and restarting running StackerDB sync due to chain view change", network.get_local_peer(), &self.smart_contract_id);
                let result = self.reset(Some(network), config);
                self.state = StackerDBSyncState::ConnectBegin;
                self.rc_consensus_hash = Some(network.get_chain_view().rc_consensus_hash.clone());
                self.wakeup();
                return Ok(Some(result));
            }
        } else {
            self.rc_consensus_hash = Some(network.get_chain_view().rc_consensus_hash.clone());
        }

        // throttle to write_freq
        if self.last_run_ts + config.write_freq.max(1) > get_epoch_time_secs() {
            debug!(
                "{:?}: {}: stacker DB sync is throttled until {}",
                network.get_local_peer(),
                &self.smart_contract_id,
                self.last_run_ts + config.write_freq
            );
            return Ok(None);
        }

        loop {
            debug!(
                "{:?}: {}: stacker DB sync state is {:?}",
                network.get_local_peer(),
                &self.smart_contract_id,
                &self.state
            );

            let mut blocked = true;
            match self.state {
                StackerDBSyncState::ConnectBegin => {
                    let done = self.connect_begin(network)?;
                    if done {
                        self.state = StackerDBSyncState::ConnectFinish;
                    } else {
                        // no replicas; try again
                        self.state = StackerDBSyncState::Finished;
                    }
                    blocked = false;
                }
                StackerDBSyncState::ConnectFinish => {
                    let done = self.connect_try_finish(network)?;
                    if done {
                        self.state = StackerDBSyncState::GetChunksInvBegin;
                        blocked = false;
                    }
                }
                StackerDBSyncState::GetChunksInvBegin => {
                    // does not block
                    self.getchunksinv_begin(network);
                    self.state = StackerDBSyncState::GetChunksInvFinish;
                    blocked = false;
                }
                StackerDBSyncState::GetChunksInvFinish => {
                    let done = self.getchunksinv_try_finish(network)?;
                    if done {
                        self.state = StackerDBSyncState::GetChunks;
                        blocked = false;
                    }
                }
                StackerDBSyncState::GetChunks => {
                    if network.get_connection_opts().disable_stackerdb_get_chunks {
                        // fault injection -- force the system to rely exclusively on push-chunk
                        // behavior
                        self.state = StackerDBSyncState::PushChunks;
                        continue;
                    }

                    let requests_finished = self.getchunks_begin(network)?;
                    let inflight_finished = self.getchunks_try_finish(network, config)?;
                    let done = requests_finished && inflight_finished;
                    if done {
                        self.state = StackerDBSyncState::PushChunks;
                        blocked = false;
                    }
                }
                StackerDBSyncState::PushChunks => {
                    let pushes_finished = self.pushchunks_begin(network)?;
                    let inflight_finished = self.pushchunks_try_finish(network);
                    let done = pushes_finished && inflight_finished;
                    if done {
                        if self.need_resync
                            && !network.get_connection_opts().disable_stackerdb_get_chunks
                        {
                            // someone pushed newer chunk data to us, and getting chunks is
                            // enabled, so immediately go request them
                            debug!(
<<<<<<< HEAD
                                "{:?}: {}: immediately retry StackerDB GetChunks due to PushChunk NACK",
=======
                                "{:?}: immediately retry StackerDB GetChunks on {} due to PushChunk NACK",
>>>>>>> 6f498f80
                                network.get_local_peer(),
                                &self.smart_contract_id
                            );
                            self.recalculate_chunk_request_schedule(network)?;
                            self.state = StackerDBSyncState::GetChunks;
                        } else {
                            // done syncing
                            self.state = StackerDBSyncState::Finished;
                        }
                        self.need_resync = false;
                        blocked = false;
                    }
                }
                StackerDBSyncState::Finished => {
                    let stale_inv = self.stale_inv;

                    let result = self.reset(Some(network), config);
                    self.state = StackerDBSyncState::ConnectBegin;

                    if stale_inv {
                        debug!(
<<<<<<< HEAD
                            "{:?}: {}: immediately retry StackerDB sync due to stale inventory",
=======
                            "{:?}: immediately retry StackerDB sync on {} due to stale inventory",
>>>>>>> 6f498f80
                            network.get_local_peer(),
                            &self.smart_contract_id
                        );
                        self.wakeup();
                    }
                    return Ok(Some(result));
                }
            };

            if blocked {
                return Ok(None);
            }
        }
    }
}<|MERGE_RESOLUTION|>--- conflicted
+++ resolved
@@ -294,11 +294,7 @@
             .get_slot_write_timestamps(&self.smart_contract_id)?;
 
         if local_slot_versions.len() != local_write_timestamps.len() {
-<<<<<<< HEAD
             let msg = format!("{}: Local slot versions ({}) out of sync with DB slot versions ({}); abandoning sync and trying again", &self.smart_contract_id, local_slot_versions.len(), local_write_timestamps.len());
-=======
-            let msg = format!("Local slot versions ({}) out of sync with DB slot versions ({}) for {}; abandoning sync and trying again", local_slot_versions.len(), local_write_timestamps.len(), &self.smart_contract_id);
->>>>>>> 6f498f80
             warn!("{}", &msg);
             return Err(net_error::Transient(msg));
         }
@@ -312,11 +308,7 @@
             let write_ts = local_write_timestamps[i];
             if self.write_freq > 0 && write_ts + self.write_freq > now {
                 debug!(
-<<<<<<< HEAD
                     "{:?}: {}: Chunk {} was written too frequently ({} + {} > {}) in {}, so will not fetch chunk",
-=======
-                    "{:?}: Chunk {} was written too frequently ({} + {} >= {}) in {}, so will not fetch chunk",
->>>>>>> 6f498f80
                     network.get_local_peer(),
                     &self.smart_contract_id,
                     i,
@@ -391,17 +383,10 @@
         schedule.reverse();
 
         debug!(
-<<<<<<< HEAD
             "{:?}: {}: Will request up to {} chunks. Schedule: {:?}",
-=======
-            "{:?}: Will request up to {} chunks for {}. Schedule: {:?}",
->>>>>>> 6f498f80
             network.get_local_peer(),
             &self.smart_contract_id,
-<<<<<<< HEAD
             &schedule.len(),
-=======
->>>>>>> 6f498f80
             &schedule
         );
         Ok(schedule)
@@ -576,21 +561,14 @@
                 if *old_version < new_inv.slot_versions[old_slot_id] {
                     // remote peer indicated that it has a newer version of this chunk.
                     debug!(
-<<<<<<< HEAD
                         "{:?}: {}: peer {:?} has a newer version of slot {} ({} < {})",
-=======
-                        "{:?}: peer {:?} has a newer version of slot {} ({} < {}) in {}",
->>>>>>> 6f498f80
                         _network.get_local_peer(),
                         &self.smart_contract_id,
                         &naddr,
                         old_slot_id,
                         old_version,
                         new_inv.slot_versions[old_slot_id],
-<<<<<<< HEAD
-=======
-                        &self.smart_contract_id,
->>>>>>> 6f498f80
+                        &self.smart_contract_id,
                     );
                     resync = true;
                     break;
@@ -700,19 +678,12 @@
             self.replicas = replicas;
         }
         debug!(
-<<<<<<< HEAD
             "{:?}: {}: connect_begin: establish StackerDB sessions to {} neighbors (out of {} p2p peers)",
             network.get_local_peer(),
             &self.smart_contract_id,
             self.replicas.len(),
             network.get_num_p2p_convos();
             "replicas" => ?self.replicas
-=======
-            "{:?}: connect_begin: establish StackerDB sessions to {} neighbors (out of {} p2p peers)",
-            network.get_local_peer(),
-            self.replicas.len(),
-            network.get_num_p2p_convos()
->>>>>>> 6f498f80
         );
         if self.replicas.len() == 0 {
             // nothing to do
@@ -938,14 +909,9 @@
                 }
                 StacksMessageType::Nack(data) => {
                     debug!(
-<<<<<<< HEAD
                         "{:?}: {}: remote peer {:?} NACK'ed our StackerDBGetChunksInv with code {}",
                         network.get_local_peer(),
                         &self.smart_contract_id,
-=======
-                        "{:?}: remote peer {:?} NACK'ed our StackerDBGetChunksInv us (on {}) with code {}",
-                        &network.get_local_peer(),
->>>>>>> 6f498f80
                         &naddr,
                         &self.smart_contract_id,
                         data.error_code
@@ -972,14 +938,9 @@
                 }
             };
             debug!(
-<<<<<<< HEAD
                 "{:?}: {}: getchunksinv_try_finish: Received StackerDBChunkInv from {:?}: {:?}",
                 network.get_local_peer(),
                 &self.smart_contract_id,
-=======
-                "{:?}: getchunksinv_try_finish: Received StackerDBChunkInv from {:?}: {:?}",
-                network.get_local_peer(),
->>>>>>> 6f498f80
                 &naddr,
                 &chunk_inv_opt
             );
@@ -1110,24 +1071,16 @@
                 StacksMessageType::StackerDBChunk(data) => data,
                 StacksMessageType::Nack(data) => {
                     debug!(
-<<<<<<< HEAD
                         "{:?}: {}: remote peer {:?} NACK'ed our StackerDBGetChunk with code {}",
-=======
-                        "{:?}: remote peer {:?} NACK'ed our StackerDBGetChunk (on {}) with code {}",
->>>>>>> 6f498f80
                         network.get_local_peer(),
                         &self.smart_contract_id,
                         &naddr,
                         &self.smart_contract_id,
                         data.error_code
                     );
-<<<<<<< HEAD
                     if data.error_code == NackErrorCodes::StaleView
                         || data.error_code == NackErrorCodes::FutureView
                     {
-=======
-                    if data.error_code == NackErrorCodes::StaleView {
->>>>>>> 6f498f80
                         self.stale_neighbors.insert(naddr);
                     } else if data.error_code == NackErrorCodes::StaleVersion {
                         // try again immediately, without throttling
@@ -1291,13 +1244,9 @@
                         &naddr,
                         data.error_code
                     );
-<<<<<<< HEAD
                     if data.error_code == NackErrorCodes::StaleView
                         || data.error_code == NackErrorCodes::FutureView
                     {
-=======
-                    if data.error_code == NackErrorCodes::StaleView {
->>>>>>> 6f498f80
                         self.stale_neighbors.insert(naddr);
                     }
                     continue;
@@ -1480,11 +1429,7 @@
                             // someone pushed newer chunk data to us, and getting chunks is
                             // enabled, so immediately go request them
                             debug!(
-<<<<<<< HEAD
                                 "{:?}: {}: immediately retry StackerDB GetChunks due to PushChunk NACK",
-=======
-                                "{:?}: immediately retry StackerDB GetChunks on {} due to PushChunk NACK",
->>>>>>> 6f498f80
                                 network.get_local_peer(),
                                 &self.smart_contract_id
                             );
@@ -1506,11 +1451,7 @@
 
                     if stale_inv {
                         debug!(
-<<<<<<< HEAD
                             "{:?}: {}: immediately retry StackerDB sync due to stale inventory",
-=======
-                            "{:?}: immediately retry StackerDB sync on {} due to stale inventory",
->>>>>>> 6f498f80
                             network.get_local_peer(),
                             &self.smart_contract_id
                         );
