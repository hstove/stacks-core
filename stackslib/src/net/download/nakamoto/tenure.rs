--- conflicted
+++ resolved
@@ -98,15 +98,12 @@
 pub struct TenureStartEnd {
     /// Consensus hash that identifies the start of the tenure
     pub tenure_id_consensus_hash: ConsensusHash,
-<<<<<<< HEAD
     /// Consensus hash that identifies the snapshot with the start block ID
     pub start_block_snapshot_consensus_hash: ConsensusHash,
     /// Consensus hash that identifies the snapshot with the end block ID
     pub end_block_snapshot_consensus_hash: ConsensusHash,
-=======
     /// Burnchain block height of tenure ID consensus hash
     pub tenure_id_burn_block_height: u64,
->>>>>>> 7dc541f9
     /// Tenure-start block ID
     pub start_block_id: StacksBlockId,
     /// Last block ID
@@ -128,11 +125,8 @@
 impl TenureStartEnd {
     pub fn new(
         tenure_id_consensus_hash: ConsensusHash,
-<<<<<<< HEAD
+        tenure_id_burn_block_height: u64,
         start_block_snapshot_consensus_hash: ConsensusHash,
-=======
-        tenure_id_burn_block_height: u64,
->>>>>>> 7dc541f9
         start_block_id: StacksBlockId,
         end_block_snapshot_consensus_hash: ConsensusHash,
         end_block_id: StacksBlockId,
@@ -142,11 +136,8 @@
     ) -> Self {
         Self {
             tenure_id_consensus_hash,
-<<<<<<< HEAD
+            tenure_id_burn_block_height,
             start_block_snapshot_consensus_hash,
-=======
-            tenure_id_burn_block_height,
->>>>>>> 7dc541f9
             start_block_id,
             end_block_snapshot_consensus_hash,
             end_block_id,
@@ -235,11 +226,8 @@
 
             let tenure_start_end = TenureStartEnd::new(
                 wt.tenure_id_consensus_hash.clone(),
-<<<<<<< HEAD
+                wt.burn_height,
                 wt_start.tenure_id_consensus_hash.clone(),
-=======
-                wt.burn_height,
->>>>>>> 7dc541f9
                 wt_start.winning_block_id.clone(),
                 wt_end.tenure_id_consensus_hash.clone(),
                 wt_end.winning_block_id.clone(),
@@ -349,11 +337,8 @@
 
             let mut tenure_start_end = TenureStartEnd::new(
                 wt.tenure_id_consensus_hash.clone(),
-<<<<<<< HEAD
+                wt.burn_height,
                 wt_start.tenure_id_consensus_hash.clone(),
-=======
-                wt.burn_height,
->>>>>>> 7dc541f9
                 wt_start.winning_block_id.clone(),
                 wt_end.tenure_id_consensus_hash.clone(),
                 wt_end.winning_block_id.clone(),
