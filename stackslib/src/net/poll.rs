// Copyright (C) 2013-2020 Blockstack PBC, a public benefit corporation
// Copyright (C) 2020-2023 Stacks Open Internet Foundation
//
// This program is free software: you can redistribute it and/or modify
// it under the terms of the GNU General Public License as published by
// the Free Software Foundation, either version 3 of the License, or
// (at your option) any later version.
//
// This program is distributed in the hope that it will be useful,
// but WITHOUT ANY WARRANTY; without even the implied warranty of
// MERCHANTABILITY or FITNESS FOR A PARTICULAR PURPOSE.  See the
// GNU General Public License for more details.
//
// You should have received a copy of the GNU General Public License
// along with this program.  If not, see <http://www.gnu.org/licenses/>.

use std::collections::{HashMap, HashSet};
use std::io::{Error as io_error, ErrorKind, Read, Write};
use std::net::{Shutdown, SocketAddr};
use std::time::Duration;
use std::{io, net, time};

use mio::{net as mio_net, PollOpt, Ready, Token};
use rand::RngCore;
<<<<<<< HEAD
use stacks_common::util::{log, sleep_ms};
use {mio, rand};

use crate::net::{Error as net_error, Neighbor, NeighborKey, PeerAddress};
=======
use stacks_common::types::net::PeerAddress;
use stacks_common::util::{log, sleep_ms};
use {mio, rand};

use crate::net::{Error as net_error, Neighbor, NeighborKey};
>>>>>>> 2e7418f0
use crate::util_lib::db::{DBConn, Error as db_error};

const SERVER: Token = mio::Token(0);

pub struct NetworkPollState {
    pub new: HashMap<usize, mio_net::TcpStream>,
    pub ready: Vec<usize>,
}

impl NetworkPollState {
    pub fn new() -> NetworkPollState {
        NetworkPollState {
            new: HashMap::new(),
            ready: vec![],
        }
    }
}

// state for a single network server
#[derive(Debug)]
pub struct NetworkServerState {
    addr: SocketAddr,
    server_socket: mio_net::TcpListener,
    server_event: mio::Token,
}

// state for the entire network
#[derive(Debug)]
pub struct NetworkState {
    poll: mio::Poll,
    events: mio::Events,
    event_capacity: usize,
    servers: Vec<NetworkServerState>,
    count: usize,
    event_map: HashMap<usize, usize>, // map socket events to their registered server socket (including server sockets)
}

impl NetworkState {
    pub fn new(event_capacity: usize) -> Result<NetworkState, net_error> {
        let poll = mio::Poll::new().map_err(|e| {
            error!("Failed to initialize poller: {:?}", e);
            net_error::BindError
        })?;

        let events = mio::Events::with_capacity(event_capacity);

        Ok(NetworkState {
            poll: poll,
            events: events,
            event_capacity: event_capacity,
            servers: vec![],
            count: 1,
            event_map: HashMap::new(),
        })
    }

    pub fn num_events(&self) -> usize {
        self.event_map.len()
    }

    fn bind_address(addr: &SocketAddr) -> Result<mio_net::TcpListener, net_error> {
        if !cfg!(test) {
            mio_net::TcpListener::bind(addr).map_err(|e| {
                error!("Failed to bind to {:?}: {:?}", addr, e);
                net_error::BindError
            })
        } else {
            let mut backoff = 1000;
            let mut rng = rand::thread_rng();
            let mut count = 1000;
            loop {
                match mio_net::TcpListener::bind(addr) {
                    Ok(server) => {
                        return Ok(server);
                    }
                    Err(e) => match e.kind() {
                        io::ErrorKind::AddrInUse => {
                            debug!(
                                "Waiting {} millis and trying to bind {:?} again",
                                backoff, addr
                            );
                            sleep_ms(backoff);
                            backoff = count + (rng.next_u64() % count);
                            count += count;
                            continue;
                        }
                        _ => {
                            debug!("Failed to bind {:?}: {:?}", addr, &e);
                            return Err(net_error::BindError);
                        }
                    },
                }
            }
        }
    }

    /// Bind to the given socket address.
    /// Returns the handle to the poll state and the bound address, used to key network poll events.
    pub fn bind(&mut self, addr: &SocketAddr) -> Result<(usize, SocketAddr), net_error> {
        let server = NetworkState::bind_address(addr)?;
        let next_server_event = self.next_event_id()?;

        self.poll
            .register(
                &server,
                mio::Token(next_server_event),
                Ready::all(),
                PollOpt::edge(),
            )
            .map_err(|e| {
                error!("Failed to register server socket: {:?}", &e);
                net_error::BindError
            })?;

        // N.B. the port for `addr` might be 0, in which case, `local_addr` may not be equal to
        // `addr` since the port will be system-assigned.  Use `local_adddr`.
        let local_addr = server.local_addr().map_err(|e| {
            error!("Failed to get local address for server: {:?}", &e);
            net_error::BindError
        })?;

        let network_server = NetworkServerState {
            addr: local_addr.clone(),
            server_socket: server,
            server_event: mio::Token(next_server_event),
        };

        assert!(
            !self.event_map.contains_key(&next_server_event),
            "BUG: failed to generate an unused server event ID"
        );

        self.servers.push(network_server);
        self.event_map.insert(next_server_event, 0); // server events always mapped to 0

        Ok((next_server_event, local_addr))
    }

    /// Register a socket for read/write notifications with this poller.
    /// Try to use the given hint_event_id value, but generate a different event ID if it's been
    /// taken.
    /// Return the actual event ID used (it may be different than hint_event_id)
    pub fn register(
        &mut self,
        server_event_id: usize,
        hint_event_id: usize,
        sock: &mio_net::TcpStream,
    ) -> Result<usize, net_error> {
        let hint_event_id = hint_event_id % (self.event_capacity + self.servers.len());
        if let Some(x) = self.event_map.get(&server_event_id) {
            if x != &0 {
                // not a server event
                error!(
                    "Server event ID {} not mapped to a server token, but to {}",
                    &server_event_id, x
                );
                return Err(net_error::RegisterError);
            }
        } else {
            // not a server event
            panic!("Not a server event ID: {}", &server_event_id);
        }

        // if the event ID is in use, then find another one
        let event_id = if self.event_map.contains_key(&hint_event_id) {
            self.next_event_id()?
        } else {
            hint_event_id
        };

        assert!(
            self.event_map.len() <= self.event_capacity + self.servers.len(),
            "BUG: event map exceeded event capacity ({} > {} + {})",
            self.event_map.len(),
            self.event_capacity,
            self.servers.len()
        );

        self.poll
            .register(sock, mio::Token(event_id), Ready::all(), PollOpt::edge())
            .map_err(|e| {
                error!(
                    "Failed to register socket on server {} event ID {} ({}): {:?}",
                    server_event_id, event_id, hint_event_id, &e
                );
                net_error::RegisterError
            })?;

        self.event_map.insert(event_id, server_event_id);

        debug!(
            "Socket registered: {}, hint {}, {:?} on server {} (Events total: {}, max: {})",
            event_id,
            hint_event_id,
            sock,
            server_event_id,
            self.event_map.len(),
            self.event_capacity
        );
        Ok(event_id)
    }

    /// Deregister a socket event
    pub fn deregister(
        &mut self,
        event_id: usize,
        sock: &mio_net::TcpStream,
    ) -> Result<(), net_error> {
        assert!(
            self.event_map.contains_key(&event_id),
            "BUG: no such socket {}",
            event_id
        );
        self.event_map.remove(&event_id);

        if let Err(e) = self.poll.deregister(sock) {
            warn!("Failed to deregister socket {}: {:?}", event_id, &e);
        };

        debug!(
            "Socket deregistered: {}, {:?} (Events total: {}, max: {})",
            event_id,
            sock,
            self.event_map.len(),
            self.event_capacity
        );

        if let Err(e) = sock.shutdown(Shutdown::Both) {
            debug!("Failed to shut down socket {}: {:?}", event_id, &e);
        }

        Ok(())
    }

    fn make_next_event_id(&self, cur_count: usize, in_use: &HashSet<usize>) -> Option<usize> {
        let mut ret = cur_count;

        let mut in_use_count = 0;
        let mut event_map_count = 0;

        for _ in 0..(self.event_capacity + self.servers.len()) {
            if self.event_map.contains_key(&ret) || in_use.contains(&ret) {
                ret = (ret + 1) % (self.event_capacity + self.servers.len());

                if in_use.contains(&ret) {
                    in_use_count += 1;
                } else {
                    event_map_count += 1;
                }
            } else {
                return Some(ret);
            }
        }

        debug!(
            "Too many peers (events: {}, in_use: {}, max: {})",
            event_map_count, in_use_count, self.event_capacity
        );
        None
    }

    /// next event ID
    pub fn next_event_id(&mut self) -> Result<usize, net_error> {
        let ret = self
            .make_next_event_id(self.count, &HashSet::new())
            .ok_or(net_error::TooManyPeers)?;
        self.count = (ret + 1) % (self.event_capacity + self.servers.len());
        Ok(ret)
    }

    /// Connect to a remote peer, but don't register it with the poll handle.
    /// The underlying connect(2) is _asynchronous_, so the caller will need to register it with a
    /// poll handle and wait for it to be connected.
    pub fn connect(
        addr: &SocketAddr,
        socket_send_buffer: u32,
        socket_recv_buffer: u32,
    ) -> Result<mio_net::TcpStream, net_error> {
        let stream = mio_net::TcpStream::connect(addr).map_err(|_e| {
            test_debug!("Failed to convert to mio stream: {:?}", &_e);
            net_error::ConnectionError
        })?;

        // set some helpful defaults
        // Don't go crazy on TIME_WAIT states; have them all die after 5 seconds
        stream
            .set_linger(Some(time::Duration::from_millis(5000)))
            .map_err(|e| {
                warn!("Failed to set SO_LINGER: {:?}", &e);
                net_error::ConnectionError
            })?;

        // Disable Nagle algorithm
        stream.set_nodelay(true).map_err(|_e| {
            warn!("Failed to set TCP_NODELAY: {:?}", &_e);
            net_error::ConnectionError
        })?;

        // Make sure keep-alive is on, since at least in p2p messages, we keep sockets around
        // for a while.  Linux default is 7200 seconds, so make sure we keep it here.
        stream
            .set_keepalive(Some(time::Duration::from_millis(7200 * 1000)))
            .map_err(|e| {
                warn!("Failed to set TCP_KEEPALIVE and/or SO_KEEPALIVE: {:?}", &e);
                net_error::ConnectionError
            })?;

        if cfg!(test) {
            if std::env::var("STACKS_TEST_DISABLE_EDGE_TRIGGER_TEST") != Ok("1".to_string()) {
                // edge-trigger torture test
                stream.set_send_buffer_size(32).unwrap();
                stream.set_recv_buffer_size(32).unwrap();
            }
        } else {
            stream
                .set_send_buffer_size(socket_send_buffer as usize)
                .map_err(|e| {
                    warn!(
                        "Failed to set socket write buffer size to {}: {:?}",
                        socket_send_buffer, &e
                    );
                    net_error::ConnectionError
                })?;

            stream
                .set_recv_buffer_size(socket_recv_buffer as usize)
                .map_err(|e| {
                    warn!(
                        "Failed to set socket read buffer size to {}: {:?}",
                        socket_send_buffer, &e
                    );
                    net_error::ConnectionError
                })?;
        }

        test_debug!("New socket connected to {:?}: {:?}", addr, &stream);
        Ok(stream)
    }

    /// Poll all server sockets.
    /// Returns a map between network server handles (returned by bind()) and their new polling state
    pub fn poll(&mut self, timeout: u64) -> Result<HashMap<usize, NetworkPollState>, net_error> {
        self.events.clear();
        self.poll
            .poll(&mut self.events, Some(Duration::from_millis(timeout)))
            .map_err(|e| {
                error!("Failed to poll: {:?}", &e);
                net_error::PollError
            })?;

        let mut poll_states = HashMap::new();
        for server in self.servers.iter() {
            // pre-populate with server tokens
            let server_event_id = usize::from(server.server_event);
            poll_states.insert(server_event_id, NetworkPollState::new());
        }

        let mut new_events = HashSet::new();

        for event in &self.events {
            let token = event.token();
            let mut is_server_event = false;

            for server in self.servers.iter() {
                // server token?
                if token == server.server_event {
                    // new inbound connection(s)
                    let poll_state = poll_states.get_mut(&usize::from(token)).expect(&format!(
                        "BUG: FATAL: no poll state registered for server {}",
                        usize::from(token)
                    ));

                    loop {
                        let (client_sock, client_addr) = match server.server_socket.accept() {
                            Ok((client_sock, client_addr)) => (client_sock, client_addr),
                            Err(e) => match e.kind() {
                                ErrorKind::WouldBlock => {
                                    break;
                                }
                                _ => {
                                    error!("Network error: {}", e);
                                    return Err(net_error::AcceptError);
                                }
                            },
                        };

                        // this does the same thing as next_event_id(), but we can't borrow self
                        // mutably here (so we'll just do the increment-mod directly).
                        let next_event_id = match self.make_next_event_id(self.count, &new_events) {
                            Some(eid) => eid,
                            None => {
                                // no poll slots available. Close the socket and carry on.
                                info!("Too many peers on {:?}, closing {:?} (events: {}, in-flight: {}, capacity: {})", &server.server_socket, &client_sock, self.event_map.len(), new_events.len(), self.event_capacity);
                                let _ = client_sock.shutdown(Shutdown::Both);
                                continue;
                            }
                        };

                        self.count =
                            (next_event_id + 1) % (self.event_capacity + self.servers.len());

                        new_events.insert(next_event_id);

                        debug!(
                            "New socket event: {}, {:?} addr={:?} (Events total: {}, max: {}) on server {:?}",
                            next_event_id,
                            &client_sock,
                            &client_addr,
                            self.event_map.len(),
                            self.event_capacity,
                            &server.server_socket
                        );

                        poll_state.new.insert(next_event_id, client_sock);
                    }

                    is_server_event = true;
                    break;
                }
            }

            if is_server_event {
                continue;
            }

            // event for a client of one of our servers.  which one?
            let event_id = usize::from(token);
            match self.event_map.get(&event_id) {
                Some(server_event_id) => {
                    if let Some(poll_state) = poll_states.get_mut(server_event_id) {
                        test_debug!(
                            "Wakeup socket event {} on server {}",
                            event_id,
                            server_event_id
                        );
                        poll_state.ready.push(event_id);
                    } else {
                        warn!("Unknown server event ID {}", server_event_id);
                    }
                }
                None => {
                    warn!("Surreptitious readiness event {}", event_id);
                }
            }
        }

        Ok(poll_states)
    }
}

#[cfg(test)]
mod test {
    use std::collections::HashSet;

    use mio;
    use mio::{net as mio_net, PollOpt, Ready, Token};

    use super::*;

    #[test]
    fn test_bind() {
        let mut ns = NetworkState::new(100).unwrap();
        let mut server_events = HashSet::new();
        for _ in 0..10 {
            let addr = "127.0.0.1:0".parse::<SocketAddr>().unwrap();
            let (event_id, _local_addr) = ns.bind(&addr).unwrap();
            assert!(!server_events.contains(&event_id));
            server_events.insert(event_id);
        }
    }

    #[test]
    fn test_register_deregister() {
        let mut ns = NetworkState::new(100).unwrap();
        let mut server_events = vec![];
        let mut event_ids = HashSet::new();
        let mut ports = vec![];
        for _ in 0..10 {
            let addr = "127.0.0.1:0".parse::<SocketAddr>().unwrap();
            let (event_id, local_addr) = ns.bind(&addr).unwrap();
            server_events.push(event_id);
            event_ids.insert(event_id);

            ports.push(local_addr.port());
        }

        let mut client_events = vec![];
        for (i, port) in ports.iter().enumerate() {
            let addr = format!("127.0.0.1:{}", &port)
                .parse::<SocketAddr>()
                .unwrap();
            let sock = NetworkState::connect(&addr, 4096, 4096).unwrap();

            let event_id = ns.register(server_events[i], 1, &sock).unwrap();
            assert!(event_id != 0);
            assert!(!event_ids.contains(&event_id));
            ns.deregister(event_id, &sock).unwrap();

            let event_id = ns.register(server_events[i], 101, &sock).unwrap();
            assert!(event_id != 0);
            assert!(!event_ids.contains(&event_id));
            ns.deregister(event_id, &sock).unwrap();

            let event_id = ns
                .register(server_events[i], server_events[i], &sock)
                .unwrap();
            assert!(event_id != 0);
            assert!(!event_ids.contains(&event_id));
            ns.deregister(event_id, &sock).unwrap();

            let event_id = ns.register(server_events[i], 11, &sock).unwrap();
            assert!(!event_ids.contains(&event_id));

            event_ids.insert(event_id);
            client_events.push(event_id);
        }

        test_debug!("=====");
        for (i, port) in ports.iter().enumerate() {
            let addr = format!("127.0.0.1:{}", &port)
                .parse::<SocketAddr>()
                .unwrap();
            let sock = NetworkState::connect(&addr, 4096, 4096).unwrap();

            // can't use non-server events
            assert_eq!(
                Err(net_error::RegisterError),
                ns.register(client_events[i], i + 1, &sock)
            );
        }
    }

    #[test]
    fn test_register_too_many_peers() {
        let mut ns = NetworkState::new(10).unwrap();
        let mut event_ids = HashSet::new();
        let addr = "127.0.0.1:0".parse::<SocketAddr>().unwrap();
        let (server_event_id, local_addr) = ns.bind(&addr).unwrap();
        let port = local_addr.port();
        for _ in 0..10 {
            let addr = format!("127.0.0.1:{}", &port)
                .parse::<SocketAddr>()
                .unwrap();
            event_ids.insert(server_event_id);

            let sock = NetworkState::connect(&addr, 4096, 4096).unwrap();

            // register 10 client events
            let event_id = ns.register(server_event_id, 11, &sock).unwrap();
            assert!(!event_ids.contains(&event_id));
        }

        // the 11th socket should fail
        let addr = format!("127.0.0.1:{}", port).parse::<SocketAddr>().unwrap();
        let sock = NetworkState::connect(&addr, 4096, 4096).unwrap();
        let res = ns.register(server_event_id, 11, &sock);
        assert_eq!(Err(net_error::TooManyPeers), res);
    }

    #[test]
    fn test_register_deregister_stress() {
        let mut ns = NetworkState::new(20).unwrap();
        let count = 0;
        let mut in_use = HashSet::new();
        let mut events_in = vec![];

        for _ in 0..20 {
            let next_eid = ns.make_next_event_id(count, &in_use).unwrap();
            ns.event_map.insert(next_eid, 0);
            events_in.push(next_eid);
        }

        assert_eq!(ns.event_map.len(), 20);

        for _ in 0..20 {
            assert!(ns.make_next_event_id(count, &in_use).is_none());
        }

        for eid in events_in.iter() {
            ns.event_map.remove(eid);
        }

        events_in.clear();

        for _ in 0..20 {
            let next_eid = ns.make_next_event_id(count, &in_use).unwrap();
            events_in.push(next_eid);
            in_use.insert(next_eid);
        }

        assert_eq!(ns.event_map.len(), 0);

        for _ in 0..20 {
            assert!(ns.make_next_event_id(count, &in_use).is_none());
        }
    }
}<|MERGE_RESOLUTION|>--- conflicted
+++ resolved
@@ -22,18 +22,11 @@
 
 use mio::{net as mio_net, PollOpt, Ready, Token};
 use rand::RngCore;
-<<<<<<< HEAD
-use stacks_common::util::{log, sleep_ms};
-use {mio, rand};
-
-use crate::net::{Error as net_error, Neighbor, NeighborKey, PeerAddress};
-=======
 use stacks_common::types::net::PeerAddress;
 use stacks_common::util::{log, sleep_ms};
 use {mio, rand};
 
 use crate::net::{Error as net_error, Neighbor, NeighborKey};
->>>>>>> 2e7418f0
 use crate::util_lib::db::{DBConn, Error as db_error};
 
 const SERVER: Token = mio::Token(0);
@@ -118,6 +111,7 @@
                             sleep_ms(backoff);
                             backoff = count + (rng.next_u64() % count);
                             count += count;
+                            panic!();
                             continue;
                         }
                         _ => {
