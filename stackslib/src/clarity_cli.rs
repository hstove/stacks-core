// Copyright (C) 2013-2020 Blockstack PBC, a public benefit corporation
// Copyright (C) 2020 Stacks Open Internet Foundation
//
// This program is free software: you can redistribute it and/or modify
// it under the terms of the GNU General Public License as published by
// the Free Software Foundation, either version 3 of the License, or
// (at your option) any later version.
//
// This program is distributed in the hope that it will be useful,
// but WITHOUT ANY WARRANTY; without even the implied warranty of
// MERCHANTABILITY or FITNESS FOR A PARTICULAR PURPOSE.  See the
// GNU General Public License for more details.
//
// You should have received a copy of the GNU General Public License
// along with this program.  If not, see <http://www.gnu.org/licenses/>.

use std::ffi::OsStr;
use std::io::{Read, Write};
use std::path::PathBuf;
use std::str::FromStr;
use std::{env, fs, io, process};

use clarity::vm::coverage::CoverageReporter;
use lazy_static::lazy_static;
use rand::Rng;
use rusqlite::types::ToSql;
use rusqlite::{Connection, OpenFlags, Row, Transaction};
use serde::Serialize;
use serde_json::json;
use stacks_common::address::c32::c32_address;
use stacks_common::codec::StacksMessageCodec;
use stacks_common::consts::{CHAIN_ID_MAINNET, CHAIN_ID_TESTNET};
use stacks_common::types::chainstate::{
    BlockHeaderHash, BurnchainHeaderHash, ConsensusHash, StacksAddress, StacksBlockId, VRFSeed, *,
};
use stacks_common::types::sqlite::NO_PARAMS;
use stacks_common::util::hash::{bytes_to_hex, Hash160, Sha512Trunc256Sum};
use stacks_common::util::{get_epoch_time_ms, log};

use crate::burnchains::{Address, PoxConstants, Txid};
use crate::chainstate::stacks::boot::{
    BOOT_CODE_BNS, BOOT_CODE_COSTS, BOOT_CODE_COSTS_2, BOOT_CODE_COSTS_2_TESTNET,
    BOOT_CODE_COSTS_3, BOOT_CODE_COST_VOTING_MAINNET, BOOT_CODE_COST_VOTING_TESTNET,
    BOOT_CODE_GENESIS, BOOT_CODE_LOCKUP, BOOT_CODE_POX_MAINNET, BOOT_CODE_POX_TESTNET,
    POX_2_MAINNET_CODE, POX_2_TESTNET_CODE,
};
use crate::chainstate::stacks::index::storage::TrieFileStorage;
use crate::chainstate::stacks::index::{ClarityMarfTrieId, MarfTrieId};
use crate::clarity::vm::analysis::contract_interface_builder::build_contract_interface;
use crate::clarity::vm::analysis::errors::{CheckError, CheckResult};
use crate::clarity::vm::analysis::{AnalysisDatabase, ContractAnalysis};
use crate::clarity::vm::ast::{build_ast_with_rules, ASTRules};
use crate::clarity::vm::contexts::{AssetMap, GlobalContext, OwnedEnvironment};
use crate::clarity::vm::costs::{ExecutionCost, LimitedCostTracker};
use crate::clarity::vm::database::{
    BurnStateDB, ClarityDatabase, HeadersDB, STXBalance, SqliteConnection, NULL_BURN_STATE_DB,
};
use crate::clarity::vm::errors::{Error, InterpreterResult, RuntimeErrorType};
use crate::clarity::vm::types::{OptionalData, PrincipalData, QualifiedContractIdentifier};
use crate::clarity::vm::{
    analysis, ast, eval_all, ClarityVersion, ContractContext, ContractName, SymbolicExpression,
    SymbolicExpressionType, Value,
};
use crate::clarity_vm::database::marf::{MarfedKV, WritableMarfStore};
use crate::clarity_vm::database::MemoryBackingStore;
use crate::core::{StacksEpochId, BLOCK_LIMIT_MAINNET_205, HELIUM_BLOCK_LIMIT_20};
use crate::util_lib::boot::{boot_code_addr, boot_code_id};
use crate::util_lib::db::{sqlite_open, FromColumn};
use crate::util_lib::strings::StacksString;

lazy_static! {
    pub static ref STACKS_BOOT_CODE_MAINNET_2_1: [(&'static str, &'static str); 9] = [
        ("pox", &BOOT_CODE_POX_MAINNET),
        ("lockup", BOOT_CODE_LOCKUP),
        ("costs", BOOT_CODE_COSTS),
        ("cost-voting", BOOT_CODE_COST_VOTING_MAINNET),
        ("bns", BOOT_CODE_BNS),
        ("genesis", BOOT_CODE_GENESIS),
        ("costs-2", BOOT_CODE_COSTS_2),
        ("pox-2", &POX_2_MAINNET_CODE),
        ("costs-3", BOOT_CODE_COSTS_3),
    ];
    pub static ref STACKS_BOOT_CODE_TESTNET_2_1: [(&'static str, &'static str); 9] = [
        ("pox", &BOOT_CODE_POX_TESTNET),
        ("lockup", BOOT_CODE_LOCKUP),
        ("costs", BOOT_CODE_COSTS),
        ("cost-voting", &BOOT_CODE_COST_VOTING_TESTNET),
        ("bns", BOOT_CODE_BNS),
        ("genesis", BOOT_CODE_GENESIS),
        ("costs-2", BOOT_CODE_COSTS_2_TESTNET),
        ("pox-2", &POX_2_TESTNET_CODE),
        ("costs-3", BOOT_CODE_COSTS_3),
    ];
}

#[cfg(test)]
macro_rules! panic_test {
    () => {
        panic!()
    };
}
#[cfg(not(test))]
macro_rules! panic_test {
    () => {
        process::exit(1)
    };
}

fn print_usage(invoked_by: &str) {
    eprintln!(
        "Usage: {} [command]
where command is one of:

  initialize         to initialize a local VM state database.
  check              to typecheck a potential contract definition.
  launch             to launch a initialize a new contract in the local state database.
  eval               to evaluate (in read-only mode) a program in a given contract context.
  eval_at_chaintip   like `eval`, but does not advance to a new block.
  eval_at_block      like `eval_at_chaintip`, but accepts a index-block-hash to evaluate at,
                     must be passed eval string via stdin.
  eval_raw           to typecheck and evaluate an expression without a contract or database context.
  repl               to typecheck and evaluate expressions in a stdin/stdout loop.
  execute            to execute a public function of a defined contract.
  generate_address   to generate a random Stacks public address for testing purposes.
",
        invoked_by
    );
    panic_test!()
}

fn friendly_expect<A, B: std::fmt::Display>(input: Result<A, B>, msg: &str) -> A {
    input.unwrap_or_else(|e| {
        eprintln!("{}\nCaused by: {}", msg, e);
        panic_test!();
    })
}

fn friendly_expect_opt<A>(input: Option<A>, msg: &str) -> A {
    input.unwrap_or_else(|| {
        eprintln!("{}", msg);
        panic_test!();
    })
}

pub const DEFAULT_CLI_EPOCH: StacksEpochId = StacksEpochId::Epoch25;

struct EvalInput {
    marf_kv: MarfedKV,
    contract_identifier: QualifiedContractIdentifier,
    content: String,
}

fn parse(
    contract_identifier: &QualifiedContractIdentifier,
    source_code: &str,
    clarity_version: ClarityVersion,
) -> Result<Vec<SymbolicExpression>, Error> {
    let ast = build_ast_with_rules(
        contract_identifier,
        source_code,
        &mut (),
        clarity_version,
        DEFAULT_CLI_EPOCH,
        ASTRules::PrecheckSize,
    )
    .map_err(RuntimeErrorType::ASTError)?;
    Ok(ast.expressions)
}

trait ClarityStorage {
    fn get_clarity_db<'a>(
        &'a mut self,
        headers_db: &'a dyn HeadersDB,
        burn_db: &'a dyn BurnStateDB,
    ) -> ClarityDatabase<'a>;
    fn get_analysis_db(&mut self) -> AnalysisDatabase<'_>;
}

impl ClarityStorage for WritableMarfStore<'_> {
    fn get_clarity_db<'a>(
        &'a mut self,
        headers_db: &'a dyn HeadersDB,
        burn_db: &'a dyn BurnStateDB,
    ) -> ClarityDatabase<'a> {
        self.as_clarity_db(headers_db, burn_db)
    }

    fn get_analysis_db(&mut self) -> AnalysisDatabase<'_> {
        self.as_analysis_db()
    }
}

impl ClarityStorage for MemoryBackingStore {
    fn get_clarity_db<'a>(
        &'a mut self,
        _headers_db: &'a dyn HeadersDB,
        _burn_db: &'a dyn BurnStateDB,
    ) -> ClarityDatabase<'a> {
        self.as_clarity_db()
    }

    fn get_analysis_db(&mut self) -> AnalysisDatabase<'_> {
        self.as_analysis_db()
    }
}

fn run_analysis_free<C: ClarityStorage>(
    contract_identifier: &QualifiedContractIdentifier,
    expressions: &mut [SymbolicExpression],
    marf_kv: &mut C,
    save_contract: bool,
) -> Result<ContractAnalysis, (CheckError, LimitedCostTracker)> {
    let clarity_version = ClarityVersion::default_for_epoch(DEFAULT_CLI_EPOCH);
    analysis::run_analysis(
        contract_identifier,
        expressions,
        &mut marf_kv.get_analysis_db(),
        save_contract,
        LimitedCostTracker::new_free(),
        DEFAULT_CLI_EPOCH,
        clarity_version,
        // no type map data is used in the clarity_cli
        false,
    )
}

fn run_analysis<C: ClarityStorage>(
    contract_identifier: &QualifiedContractIdentifier,
    expressions: &mut [SymbolicExpression],
    header_db: &CLIHeadersDB,
    marf_kv: &mut C,
    save_contract: bool,
) -> Result<ContractAnalysis, (CheckError, LimitedCostTracker)> {
    let mainnet = header_db.is_mainnet();
    let clarity_version = ClarityVersion::default_for_epoch(DEFAULT_CLI_EPOCH);
    let cost_track = LimitedCostTracker::new(
        mainnet,
        default_chain_id(mainnet),
        if mainnet {
            BLOCK_LIMIT_MAINNET_205.clone()
        } else {
            HELIUM_BLOCK_LIMIT_20.clone()
        },
        &mut marf_kv.get_clarity_db(header_db, &NULL_BURN_STATE_DB),
        DEFAULT_CLI_EPOCH,
    )
    .unwrap();
    analysis::run_analysis(
        contract_identifier,
        expressions,
        &mut marf_kv.get_analysis_db(),
        save_contract,
        cost_track,
        DEFAULT_CLI_EPOCH,
        clarity_version,
        // no type map data is used in the clarity_cli
        false,
    )
}

fn create_or_open_db(path: &String) -> Connection {
    let open_flags = if path == ":memory:" {
        OpenFlags::SQLITE_OPEN_READ_WRITE | OpenFlags::SQLITE_OPEN_CREATE
    } else {
        match fs::metadata(path) {
            Err(e) => {
                if e.kind() == io::ErrorKind::NotFound {
                    // need to create
                    if let Some(dirp) = PathBuf::from(path).parent() {
                        fs::create_dir_all(dirp).unwrap_or_else(|e| {
                            eprintln!("Failed to create {:?}: {:?}", dirp, &e);
                            panic_test!();
                        });
                    }
                    OpenFlags::SQLITE_OPEN_READ_WRITE | OpenFlags::SQLITE_OPEN_CREATE
                } else {
                    panic!("FATAL: could not stat {}", path);
                }
            }
            Ok(_md) => {
                // can just open
                OpenFlags::SQLITE_OPEN_READ_WRITE
            }
        }
    };

    let conn = friendly_expect(
        sqlite_open(path, open_flags, false),
        &format!("FATAL: failed to open '{}'", path),
    );
    conn
}

fn get_cli_chain_tip(conn: &Connection) -> StacksBlockId {
    let mut stmt = friendly_expect(
        conn.prepare("SELECT block_hash FROM cli_chain_tips ORDER BY id DESC LIMIT 1"),
        "FATAL: could not prepare query",
    );
    let mut rows = friendly_expect(stmt.query(NO_PARAMS), "FATAL: could not fetch rows");
    let mut hash_opt = None;
    while let Some(row) = rows.next().expect("FATAL: could not read block hash") {
        let bhh = friendly_expect(
            StacksBlockId::from_column(row, "block_hash"),
            "FATAL: could not parse block hash",
        );
        hash_opt = Some(bhh);
    }
    match hash_opt {
        Some(bhh) => bhh,
        None => StacksBlockId::sentinel(),
    }
}

fn get_cli_block_height(conn: &Connection, block_id: &StacksBlockId) -> Option<u64> {
    let mut stmt = friendly_expect(
        conn.prepare("SELECT id FROM cli_chain_tips WHERE block_hash = ?1"),
        "FATAL: could not prepare query",
    );
    let mut rows = friendly_expect(stmt.query(&[block_id]), "FATAL: could not fetch rows");
    let mut row_opt = None;

    while let Some(row) = rows.next().expect("FATAL: could not read block hash") {
        let rowid = friendly_expect(u64::from_column(row, "id"), "FATAL: could not parse row ID");
        row_opt = Some(rowid);
        break;
    }

    row_opt
}

fn get_cli_db_path(db_path: &str) -> String {
    if db_path == ":memory:" {
        return db_path.to_string();
    }

    let mut cli_db_path_buf = PathBuf::from(db_path);
    cli_db_path_buf.push("cli.sqlite");
    let cli_db_path = cli_db_path_buf
        .to_str()
        .unwrap_or_else(|| panic!("FATAL: failed to convert '{}' to a string", db_path))
        .to_string();
    cli_db_path
}

// This function is pretty weird! But it helps cut down on
//   repeating a lot of block initialization for the simulation commands.
fn in_block<F, R>(
    mut headers_db: CLIHeadersDB,
    mut marf_kv: MarfedKV,
    f: F,
) -> (CLIHeadersDB, MarfedKV, R)
where
    F: FnOnce(CLIHeadersDB, WritableMarfStore) -> (CLIHeadersDB, WritableMarfStore, R),
{
    // need to load the last block
    let (from, to) = headers_db.advance_cli_chain_tip();
    let (headers_return, result) = {
        let marf_tx = marf_kv.begin(&from, &to);
        let (headers_return, marf_return, result) = f(headers_db, marf_tx);
        marf_return
            .commit_to(&to)
            .expect("FATAL: failed to commit block");
        (headers_return, result)
    };
    (headers_return, marf_kv, result)
}

// like in_block, but does _not_ advance the chain tip.  Used for read-only queries against the
// chain tip itself.
fn at_chaintip<F, R>(db_path: &str, mut marf_kv: MarfedKV, f: F) -> R
where
    F: FnOnce(WritableMarfStore) -> (WritableMarfStore, R),
{
    // store CLI data alongside the MARF database state
    let cli_db_path = get_cli_db_path(db_path);
    let cli_db_conn = create_or_open_db(&cli_db_path);
    let from = get_cli_chain_tip(&cli_db_conn);
    let to = StacksBlockId([2u8; 32]); // 0x0202020202 ... (pattern not used anywhere else)

    let marf_tx = marf_kv.begin(&from, &to);
    let (marf_return, result) = f(marf_tx);
    marf_return.rollback_block();
    result
}

fn at_block<F, R>(blockhash: &str, mut marf_kv: MarfedKV, f: F) -> R
where
    F: FnOnce(WritableMarfStore) -> (WritableMarfStore, R),
{
    // store CLI data alongside the MARF database state
    let from = StacksBlockId::from_hex(blockhash)
        .unwrap_or_else(|_| panic!("FATAL: failed to parse inputted blockhash: {blockhash}"));
    let to = StacksBlockId([2u8; 32]); // 0x0202020202 ... (pattern not used anywhere else)

    let marf_tx = marf_kv.begin(&from, &to);
    let (marf_return, result) = f(marf_tx);
    marf_return.rollback_block();
    result
}

fn default_chain_id(mainnet: bool) -> u32 {
    let chain_id = if mainnet {
        CHAIN_ID_MAINNET
    } else {
        CHAIN_ID_TESTNET
    };
    chain_id
}

fn with_env_costs<F, R>(
    mainnet: bool,
    header_db: &CLIHeadersDB,
    marf: &mut WritableMarfStore,
    coverage: Option<&mut CoverageReporter>,
    f: F,
) -> (R, ExecutionCost)
where
    F: FnOnce(&mut OwnedEnvironment) -> R,
{
    let mut db = marf.as_clarity_db(header_db, &NULL_BURN_STATE_DB);
    let cost_track = LimitedCostTracker::new(
        mainnet,
        default_chain_id(mainnet),
        if mainnet {
            BLOCK_LIMIT_MAINNET_205.clone()
        } else {
            HELIUM_BLOCK_LIMIT_20.clone()
        },
        &mut db,
        DEFAULT_CLI_EPOCH,
    )
    .unwrap();
    let mut vm_env = OwnedEnvironment::new_cost_limited(
        mainnet,
        default_chain_id(mainnet),
        db,
        cost_track,
        DEFAULT_CLI_EPOCH,
    );
    if let Some(coverage) = coverage {
        vm_env.add_eval_hook(coverage);
    }
    let result = f(&mut vm_env);
    let cost = vm_env.get_cost_total();
    (result, cost)
}

/// Execute program in a transient environment. To be used only by CLI tools
///  for program evaluation, not by consensus critical code.
pub fn vm_execute(program: &str, clarity_version: ClarityVersion) -> Result<Option<Value>, Error> {
    let contract_id = QualifiedContractIdentifier::transient();
    let mut contract_context = ContractContext::new(contract_id.clone(), clarity_version);
    let mut marf = MemoryBackingStore::new();
    let conn = marf.as_clarity_db();
    let mut global_context = GlobalContext::new(
        false,
        default_chain_id(false),
        conn,
        LimitedCostTracker::new_free(),
        DEFAULT_CLI_EPOCH,
    );
    global_context.execute(|g| {
        let parsed = ast::build_ast_with_rules(
            &contract_id,
            program,
            &mut (),
            clarity_version,
            DEFAULT_CLI_EPOCH,
            ASTRules::Typical,
        )?
        .expressions;
        eval_all(&parsed, &mut contract_context, g, None)
    })
}

fn save_coverage(
    coverage_folder: Option<String>,
    coverage: Option<CoverageReporter>,
    prefix: &str,
) {
    match (coverage_folder, coverage) {
        (Some(coverage_folder), Some(coverage)) => {
            let mut coverage_file = PathBuf::from(coverage_folder);
            coverage_file.push(&format!("{}_{}", prefix, get_epoch_time_ms()));
            coverage_file.set_extension("clarcov");

            coverage
                .to_file(&coverage_file)
                .expect("Coverage reference file generation failure");
        }
        (None, None) => (),
        (None, Some(_)) => (),
        (Some(_), None) => (),
    }
}

struct CLIHeadersDB {
    db_path: String,
    conn: Connection,
}

impl CLIHeadersDB {
    fn instantiate(&mut self, mainnet: bool) {
        let cli_db_path = self.get_cli_db_path();
        let tx = friendly_expect(
            self.conn.transaction(),
            &format!("FATAL: failed to begin transaction on '{}'", cli_db_path),
        );

        friendly_expect(
            tx.execute(
                "CREATE TABLE IF NOT EXISTS cli_chain_tips(id INTEGER PRIMARY KEY AUTOINCREMENT, block_hash TEXT UNIQUE NOT NULL);",
                NO_PARAMS
            ),
            "FATAL: failed to create 'cli_chain_tips' table",
        );

        friendly_expect(
            tx.execute(
                "CREATE TABLE IF NOT EXISTS cli_config(testnet BOOLEAN NOT NULL);",
                NO_PARAMS,
            ),
            "FATAL: failed to create 'cli_config' table",
        );

        if !mainnet {
            friendly_expect(
                tx.execute("INSERT INTO cli_config (testnet) VALUES (?1)", &[&true]),
                "FATAL: failed to set testnet flag",
            );
        }

        friendly_expect(
            tx.commit(),
            &format!("FATAL: failed to instantiate CLI DB at {:?}", &cli_db_path),
        );
    }

    /// Create or open a new CLI DB at db_path.  If it already exists, then this method is a no-op.
    pub fn new(db_path: &str, mainnet: bool) -> CLIHeadersDB {
        let instantiate = db_path == ":memory:" || fs::metadata(&db_path).is_err();

        let cli_db_path = get_cli_db_path(db_path);
        let conn = create_or_open_db(&cli_db_path);
        let mut db = CLIHeadersDB {
            db_path: db_path.to_string(),
            conn,
        };

        if instantiate {
            db.instantiate(mainnet);
        }
        db
    }

    /// Open an CLI DB at db_path. Returns Err() if it doesn't exist.
    /// Normally this would be Option<..>, but since this gets used with friendly_expect,
    /// using a Result<..> is necessary.
    pub fn resume(db_path: &str) -> Result<CLIHeadersDB, String> {
        let cli_db_path = get_cli_db_path(db_path);
        if let Err(e) = fs::metadata(&cli_db_path) {
            return Err(format!("Failed to access {:?}: {:?}", &cli_db_path, &e));
        }
        let conn = create_or_open_db(&cli_db_path);
        let db = CLIHeadersDB {
            db_path: db_path.to_string(),
            conn,
        };

        Ok(db)
    }

    /// Make a new CLI DB in memory.
    pub fn new_memory(mainnet: bool) -> CLIHeadersDB {
        let db = CLIHeadersDB::new(":memory:", mainnet);
        db
    }

    fn get_cli_db_path(&self) -> String {
        get_cli_db_path(&self.db_path)
    }

    pub fn conn(&self) -> &Connection {
        &self.conn
    }

    pub fn is_mainnet(&self) -> bool {
        let mut stmt = friendly_expect(
            self.conn.prepare("SELECT testnet FROM cli_config LIMIT 1"),
            "FATAL: could not prepare query",
        );
        let mut rows = friendly_expect(stmt.query(NO_PARAMS), "FATAL: could not fetch rows");
        let mut mainnet = true;
        while let Some(row) = rows.next().expect("FATAL: could not read config row") {
            let testnet: bool = row.get_unwrap("testnet");
            mainnet = !testnet;
        }
        mainnet
    }

    pub fn advance_cli_chain_tip(&mut self) -> (StacksBlockId, StacksBlockId) {
        let tx = friendly_expect(
            self.conn.transaction(),
            &format!("FATAL: failed to begin transaction on '{}'", &self.db_path),
        );

        let parent_block_hash = get_cli_chain_tip(&tx);

        let random_bytes = rand::thread_rng().gen::<[u8; 32]>();
        let next_block_hash = friendly_expect_opt(
            StacksBlockId::from_bytes(&random_bytes),
            "Failed to generate random block header.",
        );

        friendly_expect(
            tx.execute(
                "INSERT INTO cli_chain_tips (block_hash) VALUES (?1)",
                &[&next_block_hash],
            ),
            &format!(
                "FATAL: failed to store next block hash in '{}'",
                &self.db_path
            ),
        );

        friendly_expect(
            tx.commit(),
            &format!(
                "FATAL: failed to commit new chain tip to '{}'",
                &self.db_path
            ),
        );

        (parent_block_hash, next_block_hash)
    }
}

impl HeadersDB for CLIHeadersDB {
    fn get_burn_header_hash_for_block(
        &self,
        id_bhh: &StacksBlockId,
    ) -> Option<BurnchainHeaderHash> {
        // mock it
        let conn = self.conn();
<<<<<<< HEAD
        if get_cli_block_height(&conn, id_bhh).is_some() {
=======
        if let Some(_) = get_cli_block_height(conn, id_bhh) {
>>>>>>> a46254d8
            let hash_bytes = Sha512Trunc256Sum::from_data(&id_bhh.0);
            Some(BurnchainHeaderHash(hash_bytes.0))
        } else {
            None
        }
    }

    fn get_consensus_hash_for_block(
        &self,
        id_bhh: &StacksBlockId,
        _epoch: &StacksEpochId,
    ) -> Option<ConsensusHash> {
        // mock it
        let conn = self.conn();
<<<<<<< HEAD
        if get_cli_block_height(&conn, id_bhh).is_some() {
=======
        if let Some(_) = get_cli_block_height(conn, id_bhh) {
>>>>>>> a46254d8
            let hash_bytes = Hash160::from_data(&id_bhh.0);
            Some(ConsensusHash(hash_bytes.0))
        } else {
            None
        }
    }

    fn get_vrf_seed_for_block(
        &self,
        id_bhh: &StacksBlockId,
        _epoch: &StacksEpochId,
    ) -> Option<VRFSeed> {
        let conn = self.conn();
<<<<<<< HEAD
        if get_cli_block_height(&conn, id_bhh).is_some() {
=======
        if let Some(_) = get_cli_block_height(conn, id_bhh) {
>>>>>>> a46254d8
            // mock it, but make it unique
            let hash_bytes = Sha512Trunc256Sum::from_data(&id_bhh.0);
            let hash_bytes_2 = Sha512Trunc256Sum::from_data(&hash_bytes.0);
            Some(VRFSeed(hash_bytes_2.0))
        } else {
            None
        }
    }

    fn get_stacks_block_header_hash_for_block(
        &self,
        id_bhh: &StacksBlockId,
        _epoch: &StacksEpochId,
    ) -> Option<BlockHeaderHash> {
        let conn = self.conn();
<<<<<<< HEAD
        if get_cli_block_height(&conn, id_bhh).is_some() {
=======
        if let Some(_) = get_cli_block_height(conn, id_bhh) {
>>>>>>> a46254d8
            // mock it, but make it unique
            let hash_bytes = Sha512Trunc256Sum::from_data(&id_bhh.0);
            let hash_bytes_2 = Sha512Trunc256Sum::from_data(&hash_bytes.0);
            let hash_bytes_3 = Sha512Trunc256Sum::from_data(&hash_bytes_2.0);
            Some(BlockHeaderHash(hash_bytes_3.0))
        } else {
            None
        }
    }

    fn get_burn_block_time_for_block(
        &self,
        id_bhh: &StacksBlockId,
        _epoch: Option<&StacksEpochId>,
    ) -> Option<u64> {
        let conn = self.conn();
        if let Some(height) = get_cli_block_height(conn, id_bhh) {
            Some(height * 600 + 1231006505)
        } else {
            None
        }
    }

    fn get_stacks_block_time_for_block(&self, id_bhh: &StacksBlockId) -> Option<u64> {
        let conn = self.conn();
        if let Some(height) = get_cli_block_height(conn, id_bhh) {
            Some(height * 10 + 1713799973)
        } else {
            None
        }
    }

    fn get_burn_block_height_for_block(&self, id_bhh: &StacksBlockId) -> Option<u32> {
        let conn = self.conn();
        if let Some(height) = get_cli_block_height(conn, id_bhh) {
            Some(height as u32)
        } else {
            None
        }
    }

    fn get_miner_address(
        &self,
        _id_bhh: &StacksBlockId,
        _epoch: &StacksEpochId,
    ) -> Option<StacksAddress> {
        None
    }

    fn get_burnchain_tokens_spent_for_block(
        &self,
        id_bhh: &StacksBlockId,
        _epoch: &StacksEpochId,
    ) -> Option<u128> {
        // if the block is defined at all, then return a constant
        get_cli_block_height(self.conn(), id_bhh).map(|_| 2000)
    }

    fn get_burnchain_tokens_spent_for_winning_block(
        &self,
        id_bhh: &StacksBlockId,
        _epoch: &StacksEpochId,
    ) -> Option<u128> {
        // if the block is defined at all, then return a constant
        get_cli_block_height(self.conn(), id_bhh).map(|_| 1000)
    }

    fn get_tokens_earned_for_block(
        &self,
        id_bhh: &StacksBlockId,
        _epoch: &StacksEpochId,
    ) -> Option<u128> {
        // if the block is defined at all, then return a constant
        get_cli_block_height(self.conn(), id_bhh).map(|_| 3000)
    }

    fn get_stacks_height_for_tenure_height(
        &self,
        _tip: &StacksBlockId,
        tenure_height: u32,
    ) -> Option<u32> {
        Some(tenure_height)
    }
}

fn get_eval_input(invoked_by: &str, args: &[String]) -> EvalInput {
    if args.len() < 3 || args.len() > 4 {
        eprintln!(
            "Usage: {} {} [--costs] [contract-identifier] (program.clar) [vm-state.db]",
            invoked_by, args[0]
        );
        panic_test!();
    }

    let vm_filename = if args.len() == 3 { &args[2] } else { &args[3] };

    let content: String = {
        if args.len() == 3 {
            let mut buffer = String::new();
            friendly_expect(
                io::stdin().read_to_string(&mut buffer),
                "Error reading from stdin.",
            );
            buffer
        } else {
            friendly_expect(
                fs::read_to_string(&args[2]),
                &format!("Error reading file: {}", args[2]),
            )
        }
    };

    let contract_identifier = friendly_expect(
        QualifiedContractIdentifier::parse(&args[1]),
        "Failed to parse contract identifier.",
    );

    let marf_kv = friendly_expect(
        MarfedKV::open(vm_filename, None, None),
        "Failed to open VM database.",
    );
    // return (marf_kv, contract_identifier, vm_filename, content);
    return EvalInput {
        marf_kv,
        contract_identifier,
        content,
    };
}

#[derive(Serialize, Deserialize)]
struct InitialAllocation {
    principal: String,
    amount: u64,
}

fn consume_arg(
    args: &mut Vec<String>,
    argnames: &[&str],
    has_optarg: bool,
) -> Result<Option<String>, String> {
    if let Some(ref switch) = args
        .iter()
        .find(|ref arg| argnames.iter().find(|ref argname| argname == arg).is_some())
    {
        let idx = args
            .iter()
            .position(|ref arg| arg == switch)
            .expect("BUG: did not find the thing that was just found");
        let argval = if has_optarg {
            // following argument is the argument value
            if idx + 1 < args.len() {
                Some(args[idx + 1].clone())
            } else {
                // invalid usage -- expected argument
                return Err("Expected argument".to_string());
            }
        } else {
            // only care about presence of this option
            Some("".to_string())
        };

        args.remove(idx);
        if has_optarg {
            // also clear the argument
            args.remove(idx);
        }
        Ok(argval)
    } else {
        // not found
        Ok(None)
    }
}

/// This function uses Clarity1 to parse the boot code.
fn install_boot_code<C: ClarityStorage>(header_db: &CLIHeadersDB, marf: &mut C) {
    let mainnet = header_db.is_mainnet();
    let boot_code = if mainnet {
        *STACKS_BOOT_CODE_MAINNET_2_1
    } else {
        *STACKS_BOOT_CODE_TESTNET_2_1
    };

    {
        let db = marf.get_clarity_db(header_db, &NULL_BURN_STATE_DB);
        let mut vm_env =
            OwnedEnvironment::new_free(mainnet, default_chain_id(mainnet), db, DEFAULT_CLI_EPOCH);
        vm_env
            .execute_in_env(
                QualifiedContractIdentifier::transient().issuer.into(),
                None,
                None,
                |env| {
                    let res: InterpreterResult<_> = Ok(env
                        .global_context
                        .database
                        .set_clarity_epoch_version(DEFAULT_CLI_EPOCH));
                    res
                },
            )
            .unwrap()
            .0
            .unwrap();
    }

    for (boot_code_name, boot_code_contract) in boot_code.iter() {
        let contract_identifier = QualifiedContractIdentifier::new(
            boot_code_addr(mainnet).into(),
            ContractName::try_from(boot_code_name.to_string()).unwrap(),
        );
        let contract_content = *boot_code_contract;

        debug!(
            "Instantiate boot code contract '{}' ({} bytes)...",
            &contract_identifier,
            boot_code_contract.len()
        );

        let mut ast = friendly_expect(
            parse(
                &contract_identifier,
                contract_content,
                ClarityVersion::Clarity2,
            ),
            "Failed to parse program.",
        );

        let analysis_result = run_analysis_free(&contract_identifier, &mut ast, marf, true);
        match analysis_result {
            Ok(_) => {
                let db = marf.get_clarity_db(header_db, &NULL_BURN_STATE_DB);
                let mut vm_env = OwnedEnvironment::new_free(
                    mainnet,
                    default_chain_id(mainnet),
                    db,
                    DEFAULT_CLI_EPOCH,
                );
                vm_env
                    .initialize_versioned_contract(
                        contract_identifier,
                        ClarityVersion::Clarity2,
                        contract_content,
                        None,
                        ASTRules::PrecheckSize,
                    )
                    .unwrap();
            }
            Err(_) => {
                panic!("failed to instantiate boot contract");
            }
        };
    }

    // set up PoX
    let pox_contract = boot_code_id("pox", mainnet);
    let sender = PrincipalData::from(pox_contract.clone());
    let pox_params = if mainnet {
        PoxConstants::mainnet_default()
    } else {
        PoxConstants::testnet_default()
    };

    let params = vec![
        SymbolicExpression::atom_value(Value::UInt(0)), // first burnchain block height
        SymbolicExpression::atom_value(Value::UInt(pox_params.prepare_length as u128)),
        SymbolicExpression::atom_value(Value::UInt(pox_params.reward_cycle_length as u128)),
        SymbolicExpression::atom_value(Value::UInt(pox_params.pox_rejection_fraction as u128)),
    ];

    let db = marf.get_clarity_db(header_db, &NULL_BURN_STATE_DB);
    let mut vm_env =
        OwnedEnvironment::new_free(mainnet, default_chain_id(mainnet), db, DEFAULT_CLI_EPOCH);
    vm_env
        .execute_transaction(
            sender,
            None,
            pox_contract,
            "set-burnchain-parameters",
            params.as_slice(),
        )
        .unwrap();
}

pub fn add_costs(result: &mut serde_json::Value, costs: bool, runtime: ExecutionCost) {
    if costs {
        result["costs"] = serde_json::to_value(runtime).unwrap();
    }
}

pub fn add_assets(result: &mut serde_json::Value, assets: bool, asset_map: AssetMap) {
    if assets {
        result["assets"] = asset_map.to_json();
    }
}

pub fn add_serialized_output(result: &mut serde_json::Value, value: Value) {
    let result_raw = {
        let bytes = value.serialize_to_vec().unwrap();
        bytes_to_hex(&bytes)
    };
    result["output_serialized"] = serde_json::to_value(result_raw.as_str()).unwrap();
}

/// Returns (process-exit-code, Option<json-output>)
pub fn invoke_command(invoked_by: &str, args: &[String]) -> (i32, Option<serde_json::Value>) {
    if args.is_empty() {
        print_usage(invoked_by);
        return (1, None);
    }

    match args[0].as_ref() {
        "initialize" => {
            let mut argv = args.to_vec();

            let mainnet = if let Ok(Some(_)) = consume_arg(&mut argv, &["--testnet"], false) {
                false
            } else {
                true
            };

            let (db_name, allocations) = if argv.len() == 3 {
                let filename = &argv[1];
                let json_in = if filename == "-" {
                    let mut buffer = String::new();
                    friendly_expect(
                        io::stdin().read_to_string(&mut buffer),
                        "Error reading from stdin.",
                    );
                    buffer
                } else {
                    friendly_expect(
                        fs::read_to_string(filename),
                        &format!("Error reading file: {}", filename),
                    )
                };
                let allocations: Vec<InitialAllocation> =
                    friendly_expect(serde_json::from_str(&json_in), "Failure parsing JSON");

                let allocations: Vec<_> = allocations
                    .into_iter()
                    .map(|a| {
                        (
                            friendly_expect(
                                PrincipalData::parse(&a.principal),
                                "Failed to parse principal in JSON",
                            ),
                            a.amount,
                        )
                    })
                    .collect();

                (&argv[2], allocations)
            } else if argv.len() == 2 {
                (&argv[1], Vec::new())
            } else {
                eprintln!(
                    "Usage: {} {} [--testnet] (initial-allocations.json) [vm-state.db]",
                    invoked_by, argv[0]
                );
                eprintln!("   initial-allocations.json is a JSON array of {{ principal: \"ST...\", amount: 100 }} like objects.");
                eprintln!("   if the provided filename is `-`, the JSON is read from stdin.");
                eprintln!("   If --testnet is given, then testnet bootcode and block-limits are used instead of mainnet.");
                panic_test!();
            };

            debug!("Initialize {db_name}");
            let mut header_db = CLIHeadersDB::new(db_name, mainnet);
            let mut marf_kv = friendly_expect(
                MarfedKV::open(db_name, None, None),
                "Failed to open VM database.",
            );

            // install bootcode
            let state = in_block(header_db, marf_kv, |header_db, mut marf| {
                install_boot_code(&header_db, &mut marf);
                (header_db, marf, ())
            });

            header_db = state.0;
            marf_kv = state.1;

            // set initial balances
            in_block(header_db, marf_kv, |header_db, mut kv| {
                {
                    let mut db = kv.as_clarity_db(&header_db, &NULL_BURN_STATE_DB);
                    db.begin();
                    for (principal, amount) in allocations.iter() {
                        let balance = STXBalance::initial(*amount as u128);
                        let total_balance = balance.get_total_balance().unwrap();

                        let mut snapshot = db.get_stx_balance_snapshot_genesis(principal).unwrap();
                        snapshot.set_balance(balance);
                        snapshot.save().unwrap();

                        println!("{} credited: {} uSTX", principal, total_balance);
                    }
                    db.commit().unwrap();
                };
                (header_db, kv, ())
            });

            if mainnet {
                (
                    0,
                    Some(json!({
                        "message": "Database created.",
                        "network": "mainnet"
                    })),
                )
            } else {
                (
                    0,
                    Some(json!({
                        "message": "Database created.",
                        "network": "testnet"
                    })),
                )
            }
        }
        "generate_address" => {
            // random 20 bytes
            let random_bytes = rand::thread_rng().gen::<[u8; 20]>();
            // version = 22
            let addr =
                friendly_expect(c32_address(22, &random_bytes), "Failed to generate address");

            (0, Some(json!({ "address": format!("{}", addr) })))
        }
        "check" => {
            if args.len() < 2 {
                eprintln!(
                    "Usage: {} {} [program-file.clar] [--contract_id CONTRACT_ID] [--output_analysis] [--costs] [--testnet] (vm-state.db)",
                    invoked_by, args[0]
                );
                panic_test!();
            }

            let mut argv = args.to_vec();
            let contract_id = if let Ok(optarg) = consume_arg(&mut argv, &["--contract_id"], true) {
                optarg
                    .map(|optarg_str| {
                        friendly_expect(
                            QualifiedContractIdentifier::parse(&optarg_str),
                            &format!("Error parsing contract identifier '{}", &optarg_str),
                        )
                    })
                    .unwrap_or(QualifiedContractIdentifier::transient())
            } else {
                eprintln!("Expected argument for --contract-id");
                panic_test!();
            };

            let output_analysis =
                if let Ok(optarg) = consume_arg(&mut argv, &["--output_analysis"], false) {
                    optarg.is_some()
                } else {
                    eprintln!("BUG: failed to parse arguments for --output_analysis");
                    panic_test!();
                };

            let costs = if let Ok(Some(_)) = consume_arg(&mut argv, &["--costs"], false) {
                true
            } else {
                false
            };

            // NOTE: ignored if we're using a DB
            let mut testnet_given = false;
            let mainnet = if let Ok(Some(_)) = consume_arg(&mut argv, &["--testnet"], false) {
                testnet_given = true;
                false
            } else {
                true
            };

            let content: String = if &argv[1] == "-" {
                let mut buffer = String::new();
                friendly_expect(
                    io::stdin().read_to_string(&mut buffer),
                    "Error reading from stdin.",
                );
                buffer
            } else {
                friendly_expect(
                    fs::read_to_string(&argv[1]),
                    &format!("Error reading file: {}", argv[1]),
                )
            };

            // TODO: Add --clarity_version as command line argument
            let mut ast = friendly_expect(
                parse(&contract_id, &content, ClarityVersion::Clarity2),
                "Failed to parse program",
            );

            let contract_analysis_res = {
                if argv.len() >= 3 {
                    // use a persisted marf
                    if testnet_given {
                        eprintln!("WARN: ignoring --testnet in favor of DB state in {:?}. Re-instantiate the DB to change.", &argv[2]);
                    }

                    let vm_filename = &argv[2];
                    let header_db =
                        friendly_expect(CLIHeadersDB::resume(vm_filename), "Failed to open CLI DB");
                    let marf_kv = friendly_expect(
                        MarfedKV::open(vm_filename, None, None),
                        "Failed to open VM database.",
                    );

                    let result = at_chaintip(&argv[2], marf_kv, |mut marf| {
                        let result =
                            run_analysis(&contract_id, &mut ast, &header_db, &mut marf, false);
                        (marf, result)
                    });
                    result
                } else {
                    let header_db = CLIHeadersDB::new_memory(mainnet);
                    let mut analysis_marf = MemoryBackingStore::new();

                    install_boot_code(&header_db, &mut analysis_marf);
                    run_analysis(
                        &contract_id,
                        &mut ast,
                        &header_db,
                        &mut analysis_marf,
                        false,
                    )
                }
            };

            let mut contract_analysis = match contract_analysis_res {
                Ok(contract_analysis) => contract_analysis,
                Err((e, cost_tracker)) => {
                    let mut result = json!({
                        "message": "Checks failed.",
                        "error": {
                            "analysis": serde_json::to_value(&e.diagnostic).unwrap(),
                        }
                    });
                    add_costs(&mut result, costs, cost_tracker.get_total());
                    return (1, Some(result));
                }
            };

            let mut result = json!({
                "message": "Checks passed."
            });

            add_costs(
                &mut result,
                costs,
                contract_analysis.take_contract_cost_tracker().get_total(),
            );

            if output_analysis {
                result["analysis"] =
                    serde_json::to_value(&build_contract_interface(&contract_analysis).unwrap())
                        .unwrap();
            }
            (0, Some(result))
        }
        "repl" => {
            let mut argv = args.to_vec();
            let mainnet = if let Ok(Some(_)) = consume_arg(&mut argv, &["--testnet"], false) {
                false
            } else {
                true
            };
            let mut marf = MemoryBackingStore::new();
            let mut vm_env = OwnedEnvironment::new_free(
                mainnet,
                default_chain_id(mainnet),
                marf.as_clarity_db(),
                DEFAULT_CLI_EPOCH,
            );
            let placeholder_context = ContractContext::new(
                QualifiedContractIdentifier::transient(),
                ClarityVersion::Clarity2,
            );
            let mut exec_env = vm_env.get_exec_environment(None, None, &placeholder_context);
            let mut analysis_marf = MemoryBackingStore::new();

            let contract_id = QualifiedContractIdentifier::transient();

            let mut stdout = io::stdout();

            loop {
                let content: String = {
                    let mut buffer = String::new();
                    stdout.write(b"> ").unwrap_or_else(|e| {
                        panic!("Failed to write stdout prompt string:\n{e}");
                    });
                    stdout.flush().unwrap_or_else(|e| {
                        panic!("Failed to flush stdout prompt string:\n{e}");
                    });
                    match io::stdin().read_line(&mut buffer) {
                        Ok(_) => buffer,
                        Err(error) => {
                            eprintln!("Error reading from stdin:\n{error}");
                            panic_test!();
                        }
                    }
                };

                let mut ast = match parse(&contract_id, &content, ClarityVersion::Clarity2) {
                    Ok(val) => val,
                    Err(error) => {
                        println!("Parse error:\n{}", error);
                        continue;
                    }
                };

                match run_analysis_free(&contract_id, &mut ast, &mut analysis_marf, true) {
                    Ok(_) => (),
                    Err((error, _)) => {
                        println!("Type check error:\n{}", error);
                        continue;
                    }
                }

                let eval_result =
                    match exec_env.eval_raw_with_rules(&content, ASTRules::PrecheckSize) {
                        Ok(val) => val,
                        Err(error) => {
                            println!("Execution error:\n{}", error);
                            continue;
                        }
                    };

                println!("{}", eval_result);
            }
        }
        "eval_raw" => {
            let content: String = {
                let mut buffer = String::new();
                friendly_expect(
                    io::stdin().read_to_string(&mut buffer),
                    "Error reading from stdin.",
                );
                buffer
            };

            let mut analysis_marf = MemoryBackingStore::new();
            let mut marf = MemoryBackingStore::new();
            let mut vm_env = OwnedEnvironment::new_free(
                true,
                default_chain_id(true),
                marf.as_clarity_db(),
                DEFAULT_CLI_EPOCH,
            );

            let contract_id = QualifiedContractIdentifier::transient();
            let placeholder_context = ContractContext::new(
                QualifiedContractIdentifier::transient(),
                ClarityVersion::Clarity2,
            );

            let mut ast = friendly_expect(
                parse(&contract_id, &content, ClarityVersion::Clarity2),
                "Failed to parse program.",
            );
            match run_analysis_free(&contract_id, &mut ast, &mut analysis_marf, true) {
                Ok(_) => {
                    let result = vm_env
                        .get_exec_environment(None, None, &placeholder_context)
                        .eval_raw_with_rules(&content, ASTRules::PrecheckSize);
                    match result {
                        Ok(x) => (
                            0,
                            Some(json!({
                                "output": serde_json::to_value(&x).unwrap()
                            })),
                        ),
                        Err(error) => (
                            1,
                            Some(json!({
                                "error": {
                                    "runtime": serde_json::to_value(&format!("{}", error)).unwrap()
                                }
                            })),
                        ),
                    }
                }
                Err((error, _)) => (
                    1,
                    Some(json!({
                        "error": {
                            "analysis": serde_json::to_value(&format!("{}", error)).unwrap()
                        }
                    })),
                ),
            }
        }
        "eval" => {
            let mut argv = args.to_vec();

            let costs = if let Ok(Some(_)) = consume_arg(&mut argv, &["--costs"], false) {
                true
            } else {
                false
            };

            let evalInput = get_eval_input(invoked_by, &argv);
            let vm_filename = if argv.len() == 3 { &argv[2] } else { &argv[3] };
            let header_db =
                friendly_expect(CLIHeadersDB::resume(vm_filename), "Failed to open CLI DB");
            let marf_kv = friendly_expect(
                MarfedKV::open(vm_filename, None, None),
                "Failed to open VM database.",
            );
            let mainnet = header_db.is_mainnet();
            let placeholder_context = ContractContext::new(
                QualifiedContractIdentifier::transient(),
                ClarityVersion::Clarity2,
            );

            let (_, _, result_and_cost) = in_block(header_db, marf_kv, |header_db, mut marf| {
                let result_and_cost =
                    with_env_costs(mainnet, &header_db, &mut marf, None, |vm_env| {
                        vm_env
                            .get_exec_environment(None, None, &placeholder_context)
                            .eval_read_only_with_rules(
                                &evalInput.contract_identifier,
                                &evalInput.content,
                                ASTRules::PrecheckSize,
                            )
                    });
                (header_db, marf, result_and_cost)
            });

            match result_and_cost {
                (Ok(result), cost) => {
                    let mut result_json = json!({
                        "output": serde_json::to_value(&result).unwrap(),
                        "success": true,
                    });

                    add_serialized_output(&mut result_json, result);
                    add_costs(&mut result_json, costs, cost);

                    (0, Some(result_json))
                }
                (Err(error), cost) => {
                    let mut result_json = json!({
                        "error": {
                            "runtime": serde_json::to_value(&format!("{}", error)).unwrap()
                        },
                        "success": false,
                    });

                    add_costs(&mut result_json, costs, cost);

                    (1, Some(result_json))
                }
            }
        }
        "eval_at_chaintip" => {
            let mut argv = args.to_vec();

            let costs = if let Ok(Some(_)) = consume_arg(&mut argv, &["--costs"], false) {
                true
            } else {
                false
            };
            let coverage_folder = if let Ok(covarg) = consume_arg(&mut argv, &["--c"], true) {
                covarg
            } else {
                None
            };

            let evalInput = get_eval_input(invoked_by, &argv);
            let vm_filename = if argv.len() == 3 { &argv[2] } else { &argv[3] };
            let header_db =
                friendly_expect(CLIHeadersDB::resume(vm_filename), "Failed to open CLI DB");
            let marf_kv = friendly_expect(
                MarfedKV::open(vm_filename, None, None),
                "Failed to open VM database.",
            );

            let mainnet = header_db.is_mainnet();
            let placeholder_context = ContractContext::new(
                QualifiedContractIdentifier::transient(),
                ClarityVersion::Clarity2,
            );
            let mut coverage = if coverage_folder.is_some() {
                Some(CoverageReporter::new())
            } else {
                None
            };
            let result_and_cost = at_chaintip(vm_filename, marf_kv, |mut marf| {
                let result_and_cost = with_env_costs(
                    mainnet,
                    &header_db,
                    &mut marf,
                    coverage.as_mut(),
                    |vm_env| {
                        vm_env
                            .get_exec_environment(None, None, &placeholder_context)
                            .eval_read_only_with_rules(
                                &evalInput.contract_identifier,
                                &evalInput.content,
                                ASTRules::PrecheckSize,
                            )
                    },
                );
                let (result, cost) = result_and_cost;

                (marf, (result, cost))
            });

            match result_and_cost {
                (Ok(result), cost) => {
                    save_coverage(coverage_folder, coverage, "eval");
                    let mut result_json = json!({
                        "output": serde_json::to_value(&result).unwrap(),
                        "success": true,
                    });

                    add_serialized_output(&mut result_json, result);
                    add_costs(&mut result_json, costs, cost);

                    (0, Some(result_json))
                }
                (Err(error), cost) => {
                    save_coverage(coverage_folder, coverage, "eval");
                    let mut result_json = json!({
                        "error": {
                            "runtime": serde_json::to_value(&format!("{}", error)).unwrap()
                        },
                        "success": false,
                    });

                    add_costs(&mut result_json, costs, cost);

                    (1, Some(result_json))
                }
            }
        }
        "eval_at_block" => {
            let mut argv = args.to_vec();

            let costs = if let Ok(Some(_)) = consume_arg(&mut argv, &["--costs"], false) {
                true
            } else {
                false
            };

            if argv.len() != 4 {
                eprintln!(
                    "Usage: {} {} [--costs] [index-block-hash] [contract-identifier] [vm/clarity dir]",
                    invoked_by, &argv[0]
                );
                panic_test!();
            }
            let chain_tip = &argv[1];
            let contract_identifier = friendly_expect(
                QualifiedContractIdentifier::parse(&argv[2]),
                "Failed to parse contract identifier.",
            );
            let content: String = {
                let mut buffer = String::new();
                friendly_expect(
                    io::stdin().read_to_string(&mut buffer),
                    "Error reading from stdin.",
                );
                buffer
            };

            let vm_filename = &argv[3];
            let header_db =
                friendly_expect(CLIHeadersDB::resume(vm_filename), "Failed to open CLI DB");
            let marf_kv = friendly_expect(
                MarfedKV::open(vm_filename, None, None),
                "Failed to open VM database.",
            );
            let mainnet = header_db.is_mainnet();
            let placeholder_context = ContractContext::new(
                QualifiedContractIdentifier::transient(),
                ClarityVersion::Clarity2,
            );
            let result_and_cost = at_block(chain_tip, marf_kv, |mut marf| {
                let result_and_cost =
                    with_env_costs(mainnet, &header_db, &mut marf, None, |vm_env| {
                        vm_env
                            .get_exec_environment(None, None, &placeholder_context)
                            .eval_read_only_with_rules(
                                &contract_identifier,
                                &content,
                                ASTRules::PrecheckSize,
                            )
                    });
                (marf, result_and_cost)
            });

            match result_and_cost {
                (Ok(result), cost) => {
                    let mut result_json = json!({
                        "output": serde_json::to_value(&result).unwrap(),
                        "success": true,
                    });

                    add_serialized_output(&mut result_json, result);
                    add_costs(&mut result_json, costs, cost);

                    (0, Some(result_json))
                }
                (Err(error), cost) => {
                    let mut result_json = json!({
                        "error": {
                            "runtime": serde_json::to_value(&format!("{}", error)).unwrap()
                        },
                        "success": false,
                    });

                    add_costs(&mut result_json, costs, cost);

                    (1, Some(result_json))
                }
            }
        }
        "launch" => {
            let mut argv = args.to_vec();
            let coverage_folder = if let Ok(covarg) = consume_arg(&mut argv, &["--c"], true) {
                covarg
            } else {
                None
            };
            let costs = if let Ok(Some(_)) = consume_arg(&mut argv, &["--costs"], false) {
                true
            } else {
                false
            };
            let assets = if let Ok(Some(_)) = consume_arg(&mut argv, &["--assets"], false) {
                true
            } else {
                false
            };
            let output_analysis =
                if let Ok(Some(_)) = consume_arg(&mut argv, &["--output_analysis"], false) {
                    true
                } else {
                    false
                };
            if argv.len() < 4 {
                eprintln!(
                    "Usage: {} {} [--costs] [--assets] [--output_analysis] [contract-identifier] [contract-definition.clar] [vm-state.db]",
                    invoked_by, argv[0]
                );
                panic_test!();
            }

            let vm_filename = &argv[3];
            let contract_src_file = &args[2];
            let contract_identifier = friendly_expect(
                QualifiedContractIdentifier::parse(&argv[1]),
                "Failed to parse contract identifier.",
            );

            let contract_content: String = friendly_expect(
                fs::read_to_string(contract_src_file),
                &format!("Error reading file: {}", contract_src_file),
            );

            // TODO: Add --clarity_version as command line argument
            let mut ast = friendly_expect(
                parse(
                    &contract_identifier,
                    &contract_content,
                    ClarityVersion::Clarity2,
                ),
                "Failed to parse program.",
            );

            if let Some(ref coverage_folder) = coverage_folder {
                let mut coverage_file = PathBuf::from(coverage_folder);
                coverage_file.push(&format!("launch_{}", get_epoch_time_ms()));
                coverage_file.set_extension("clarcovref");
                CoverageReporter::register_src_file(
                    &contract_identifier,
                    contract_src_file,
                    &ast,
                    &coverage_file,
                )
                .expect("Coverage reference file generation failure");
            }

            // let header_db = CLIHeadersDB::new(vm_filename, false);

            let header_db =
                friendly_expect(CLIHeadersDB::resume(vm_filename), "Failed to open CLI DB");
            let marf_kv = friendly_expect(
                MarfedKV::open(vm_filename, None, None),
                "Failed to open VM database.",
            );
            let mainnet = header_db.is_mainnet();

            let mut coverage = if coverage_folder.is_some() {
                Some(CoverageReporter::new())
            } else {
                None
            };
            let (_, _, analysis_result_and_cost) =
                in_block(header_db, marf_kv, |header_db, mut marf| {
                    let analysis_result =
                        run_analysis(&contract_identifier, &mut ast, &header_db, &mut marf, true);
                    match analysis_result {
                        Err(e) => (header_db, marf, Err(e)),
                        Ok(analysis) => {
                            let result_and_cost = with_env_costs(
                                mainnet,
                                &header_db,
                                &mut marf,
                                coverage.as_mut(),
                                |vm_env| {
                                    vm_env.initialize_versioned_contract(
                                        contract_identifier,
                                        ClarityVersion::Clarity2,
                                        &contract_content,
                                        None,
                                        ASTRules::PrecheckSize,
                                    )
                                },
                            );
                            let (result, cost) = result_and_cost;
                            (header_db, marf, Ok((analysis, (result, cost))))
                        }
                    }
                });

            match analysis_result_and_cost {
                Ok((contract_analysis, (Ok((_x, asset_map, events)), cost))) => {
                    let mut result = json!({
                        "message": "Contract initialized!"
                    });

                    add_costs(&mut result, costs, cost);
                    add_assets(&mut result, assets, asset_map);

                    save_coverage(coverage_folder, coverage, "launch");

                    if output_analysis {
                        result["analysis"] = serde_json::to_value(
                            &build_contract_interface(&contract_analysis).unwrap(),
                        )
                        .unwrap();
                    }
                    let events_json: Vec<_> = events
                        .into_iter()
                        .map(|event| event.json_serialize(0, &Txid([0u8; 32]), true).unwrap())
                        .collect();

                    result["events"] = serde_json::Value::Array(events_json);
                    (0, Some(result))
                }
                Err((error, cost_tracker)) => {
                    let mut result = json!({
                        "error": {
                            "initialization": serde_json::to_value(&format!("{}", error)).unwrap()
                        }
                    });

                    add_costs(&mut result, costs, cost_tracker.get_total());

                    (1, Some(result))
                }
                Ok((_, (Err(error), ..))) => (
                    1,
                    Some(json!({
                        "error": {
                            "initialization": serde_json::to_value(&format!("{}", error)).unwrap()
                        }
                    })),
                ),
            }
        }
        "execute" => {
            let mut argv = args.to_vec();
            let coverage_folder = if let Ok(covarg) = consume_arg(&mut argv, &["--c"], true) {
                covarg
            } else {
                None
            };

            let costs = if let Ok(Some(_)) = consume_arg(&mut argv, &["--costs"], false) {
                true
            } else {
                false
            };
            let assets = if let Ok(Some(_)) = consume_arg(&mut argv, &["--assets"], false) {
                true
            } else {
                false
            };

            if argv.len() < 5 {
                eprintln!("Usage: {} {} [--costs] [--assets] [vm-state.db] [contract-identifier] [public-function-name] [sender-address] [args...]", invoked_by, argv[0]);
                panic_test!();
            }

            let vm_filename = &argv[1];
            let header_db =
                friendly_expect(CLIHeadersDB::resume(vm_filename), "Failed to open CLI DB");
            let marf_kv = friendly_expect(
                MarfedKV::open(vm_filename, None, None),
                "Failed to open VM database.",
            );
            let mainnet = header_db.is_mainnet();
            let contract_identifier = friendly_expect(
                QualifiedContractIdentifier::parse(&argv[2]),
                "Failed to parse contract identifier.",
            );

            let tx_name = &argv[3];
            let sender_in = &argv[4];

            let sender = {
                if let Ok(sender) = PrincipalData::parse_standard_principal(sender_in) {
                    PrincipalData::Standard(sender)
                } else {
                    eprintln!("Unexpected result parsing sender: {}", sender_in);
                    panic_test!();
                }
            };

            let arguments: Vec<_> = argv[5..]
                .iter()
                .map(|argument| {
                    let clarity_version = ClarityVersion::default_for_epoch(DEFAULT_CLI_EPOCH);
                    let argument_parsed = friendly_expect(
                        vm_execute(argument, clarity_version),
                        &format!("Error parsing argument \"{}\"", argument),
                    );
                    let argument_value = friendly_expect_opt(
                        argument_parsed,
                        &format!("Failed to parse a value from the argument: {}", argument),
                    );
                    SymbolicExpression::atom_value(argument_value)
                })
                .collect();

            let mut coverage = if coverage_folder.is_some() {
                Some(CoverageReporter::new())
            } else {
                None
            };
            let (_, _, result_and_cost) = in_block(header_db, marf_kv, |header_db, mut marf| {
                let result_and_cost = with_env_costs(
                    mainnet,
                    &header_db,
                    &mut marf,
                    coverage.as_mut(),
                    |vm_env| {
                        vm_env.execute_transaction(
                            sender,
                            None,
                            contract_identifier,
                            tx_name,
                            &arguments,
                        )
                    },
                );
                let (result, cost) = result_and_cost;
                (header_db, marf, (result, cost))
            });

            match result_and_cost {
                (Ok((x, asset_map, events)), cost) => {
                    if let Value::Response(data) = x {
                        save_coverage(coverage_folder, coverage, "execute");
                        if data.committed {
                            let mut result = json!({
                                "message": "Transaction executed and committed.",
                                "output": serde_json::to_value(&data.data).unwrap(),
                                "success": true,
                            });

                            add_serialized_output(&mut result, *data.data);
                            add_costs(&mut result, costs, cost);
                            add_assets(&mut result, assets, asset_map);

                            let events_json: Vec<_> = events
                                .into_iter()
                                .map(|event| {
                                    event.json_serialize(0, &Txid([0u8; 32]), true).unwrap()
                                })
                                .collect();

                            result["events"] = serde_json::Value::Array(events_json);
                            (0, Some(result))
                        } else {
                            let mut result = json!({
                                "message": "Aborted.",
                                "output": serde_json::to_value(&data.data).unwrap(),
                                "success": false,
                            });

                            add_costs(&mut result, costs, cost);
                            add_serialized_output(&mut result, *data.data);
                            add_assets(&mut result, assets, asset_map);

                            (0, Some(result))
                        }
                    } else {
                        let result = json!({
                            "error": {
                                "runtime": "Expected a ResponseType result from transaction.",
                                "output": serde_json::to_value(&x).unwrap()
                            },
                            "success": false,
                        });
                        (1, Some(result))
                    }
                }
                (Err(error), ..) => {
                    let result = json!({
                        "error": {
                            "runtime": "Transaction execution error.",
                            "error": serde_json::to_value(&format!("{}", error)).unwrap()
                        },
                        "success": false,
                    });
                    (1, Some(result))
                }
            }
        }
        "make_lcov" => {
            let mut register_files = vec![];
            let mut coverage_files = vec![];
            let coverage_folder = &args[1];
            let lcov_output_file = &args[2];
            for folder_entry in
                fs::read_dir(coverage_folder).expect("Failed to read the coverage folder")
            {
                let folder_entry =
                    folder_entry.expect("Failed to read entry in the coverage folder");
                let entry_path = folder_entry.path();
                if entry_path.is_file() {
                    if entry_path.extension() == Some(OsStr::new("clarcovref")) {
                        register_files.push(entry_path)
                    } else if entry_path.extension() == Some(OsStr::new("clarcov")) {
                        coverage_files.push(entry_path)
                    }
                }
            }
            CoverageReporter::produce_lcov(lcov_output_file, &register_files, &coverage_files)
                .expect("Failed to produce an lcov output");
            (0, None)
        }
        _ => {
            print_usage(invoked_by);
            (1, None)
        }
    }
}

#[cfg(test)]
mod test {
    use std::path::Path;

    use stacks_common::util::cargo_workspace;

    use super::*;

    #[test]
    fn test_initial_alloc() {
        let db_name = format!("/tmp/db_{}", rand::thread_rng().gen::<i32>());
        let json_name = format!("/tmp/test-alloc_{}.json", rand::thread_rng().gen::<i32>());
        let clar_name = format!("/tmp/test-alloc_{}.clar", rand::thread_rng().gen::<i32>());

        fs::write(
            &json_name,
            r#"
[ { "principal": "S1G2081040G2081040G2081040G208105NK8PE5",
    "amount": 1000 },
  { "principal": "S1G2081040G2081040G2081040G208105NK8PE5.names",
    "amount": 2000 } ]
"#,
        )
        .unwrap();

        fs::write(&clar_name, r#"
(unwrap-panic (if (is-eq (stx-get-balance 'S1G2081040G2081040G2081040G208105NK8PE5) u1000) (ok 1) (err 2)))
(unwrap-panic (if (is-eq (stx-get-balance 'S1G2081040G2081040G2081040G208105NK8PE5.names) u2000) (ok 1) (err 2)))
"#).unwrap();

        let invoked = invoke_command(
            "test",
            &["initialize".to_string(), json_name, db_name.clone()],
        );
        let exit = invoked.0;
        let result = invoked.1.unwrap();

        assert_eq!(exit, 0);
        assert_eq!(result["network"], "mainnet");

        let invoked = invoke_command(
            "test",
            &[
                "launch".to_string(),
                "S1G2081040G2081040G2081040G208105NK8PE5.tokens".to_string(),
                clar_name,
                db_name,
            ],
        );
        let exit = invoked.0;
        let result = invoked.1.unwrap();

        assert_eq!(exit, 0);
    }

    #[test]
    fn test_init_mainnet() {
        let db_name = format!("/tmp/db_{}", rand::thread_rng().gen::<i32>());
        let invoked = invoke_command("test", &["initialize".to_string(), db_name.clone()]);

        let exit = invoked.0;
        let result = invoked.1.unwrap();

        assert_eq!(exit, 0);
        assert_eq!(result["network"], "mainnet");

        let header_db = CLIHeadersDB::new(&db_name, true);
        assert!(header_db.is_mainnet());
    }

    #[test]
    fn test_init_testnet() {
        let db_name = format!("/tmp/db_{}", rand::thread_rng().gen::<i32>());
        let invoked = invoke_command(
            "test",
            &[
                "initialize".to_string(),
                "--testnet".to_string(),
                db_name.clone(),
            ],
        );

        let exit = invoked.0;
        let result = invoked.1.unwrap();

        assert_eq!(exit, 0);
        assert_eq!(result["network"], "testnet");

        let header_db = CLIHeadersDB::new(&db_name, true);
        assert!(!header_db.is_mainnet());
    }

    fn cargo_workspace_as_string<P>(relative_path: P) -> String
    where
        P: AsRef<Path>,
    {
        cargo_workspace(relative_path).display().to_string()
    }

    #[test]
    fn test_samples() {
        let db_name = format!("/tmp/db_{}", rand::thread_rng().gen::<i32>());

        eprintln!("initialize");
        invoke_command("test", &["initialize".to_string(), db_name.clone()]);

        eprintln!("check tokens");
        let invoked = invoke_command(
            "test",
            &[
                "check".to_string(),
                cargo_workspace_as_string("sample/contracts/tokens.clar"),
            ],
        );

        let exit = invoked.0;
        let result = invoked.1.unwrap();

        assert_eq!(exit, 0);
        assert!(!result["message"].as_str().unwrap().is_empty());

        eprintln!("check tokens (idempotency)");
        let invoked = invoke_command(
            "test",
            &[
                "check".to_string(),
                cargo_workspace_as_string("sample/contracts/tokens.clar"),
                db_name.clone(),
            ],
        );

        let exit = invoked.0;
        let result = invoked.1.unwrap();

        assert_eq!(exit, 0);
        assert!(!result["message"].as_str().unwrap().is_empty());

        eprintln!("launch tokens");
        let invoked = invoke_command(
            "test",
            &[
                "launch".to_string(),
                "S1G2081040G2081040G2081040G208105NK8PE5.tokens".to_string(),
                cargo_workspace_as_string("sample/contracts/tokens.clar"),
                db_name.clone(),
            ],
        );

        let exit = invoked.0;
        let result = invoked.1.unwrap();

        assert_eq!(exit, 0);
        assert!(!result["message"].as_str().unwrap().is_empty());

        eprintln!("check names");
        let invoked = invoke_command(
            "test",
            &[
                "check".to_string(),
                cargo_workspace_as_string("sample/contracts/names.clar"),
                db_name.clone(),
            ],
        );

        let exit = invoked.0;
        let result = invoked.1.unwrap();

        assert_eq!(exit, 0);
        assert!(!result["message"].as_str().unwrap().is_empty());

        eprintln!("check names with different contract ID");
        let invoked = invoke_command(
            "test",
            &[
                "check".to_string(),
                cargo_workspace_as_string("sample/contracts/names.clar"),
                db_name.clone(),
                "--contract_id".to_string(),
                "S1G2081040G2081040G2081040G208105NK8PE5.tokens".to_string(),
            ],
        );

        let exit = invoked.0;
        let result = invoked.1.unwrap();

        assert_eq!(exit, 0);
        assert!(!result["message"].as_str().unwrap().is_empty());

        eprintln!("check names with analysis");
        let invoked = invoke_command(
            "test",
            &[
                "check".to_string(),
                "--output_analysis".to_string(),
                cargo_workspace_as_string("sample/contracts/names.clar"),
                db_name.clone(),
            ],
        );

        let exit = invoked.0;
        let result = invoked.1.unwrap();

        assert_eq!(exit, 0);
        assert!(!result["message"].as_str().unwrap().is_empty());
        assert!(result["analysis"] != json!(null));

        eprintln!("check names with cost");
        let invoked = invoke_command(
            "test",
            &[
                "check".to_string(),
                "--costs".to_string(),
                cargo_workspace_as_string("sample/contracts/names.clar"),
                db_name.clone(),
            ],
        );

        let exit = invoked.0;
        let result = invoked.1.unwrap();

        assert_eq!(exit, 0);
        assert!(!result["message"].as_str().unwrap().is_empty());
        assert!(result["costs"] != json!(null));
        assert!(result["assets"] == json!(null));

        eprintln!("launch names with costs and assets");
        let invoked = invoke_command(
            "test",
            &[
                "launch".to_string(),
                "S1G2081040G2081040G2081040G208105NK8PE5.names".to_string(),
                cargo_workspace_as_string("sample/contracts/names.clar"),
                "--costs".to_string(),
                "--assets".to_string(),
                db_name.clone(),
            ],
        );

        let exit = invoked.0;
        let result = invoked.1.unwrap();

        assert_eq!(exit, 0);
        assert!(!result["message"].as_str().unwrap().is_empty());
        assert!(result["costs"] != json!(null));
        assert!(result["assets"] != json!(null));

        eprintln!("execute tokens");
        let invoked = invoke_command(
            "test",
            &[
                "execute".to_string(),
                db_name.clone(),
                "S1G2081040G2081040G2081040G208105NK8PE5.tokens".to_string(),
                "mint!".to_string(),
                "SZ2J6ZY48GV1EZ5V2V5RB9MP66SW86PYKKQ9H6DPR".to_string(),
                "(+ u900 u100)".to_string(),
            ],
        );

        let exit = invoked.0;
        let result = invoked.1.unwrap();

        assert_eq!(exit, 0);
        assert!(!result["message"].as_str().unwrap().is_empty());
        assert!(result["events"].as_array().unwrap().is_empty());
        assert_eq!(result["output"], json!({"UInt": 1000}));

        eprintln!("eval tokens");
        let invoked = invoke_command(
            "test",
            &[
                "eval".to_string(),
                "S1G2081040G2081040G2081040G208105NK8PE5.tokens".to_string(),
                cargo_workspace_as_string("sample/contracts/tokens-mint.clar"),
                db_name.clone(),
            ],
        );

        let exit = invoked.0;
        let result = invoked.1.unwrap();

        assert_eq!(exit, 0);
        assert_eq!(
            result["output"],
            json!({
                "Response": {
                    "committed": true,
                    "data": {
                        "UInt": 100
                    }
                }
            })
        );

        eprintln!("eval tokens with cost");
        let invoked = invoke_command(
            "test",
            &[
                "eval".to_string(),
                "--costs".to_string(),
                "S1G2081040G2081040G2081040G208105NK8PE5.tokens".to_string(),
                cargo_workspace_as_string("sample/contracts/tokens-mint.clar"),
                db_name.clone(),
            ],
        );

        let exit = invoked.0;
        let result = invoked.1.unwrap();

        assert_eq!(exit, 0);
        assert_eq!(
            result["output"],
            json!({
                "Response": {
                    "committed": true,
                    "data": {
                        "UInt": 100
                    }
                }
            })
        );
        assert!(result["costs"] != json!(null));

        eprintln!("eval_at_chaintip tokens");
        let invoked = invoke_command(
            "test",
            &[
                "eval_at_chaintip".to_string(),
                "S1G2081040G2081040G2081040G208105NK8PE5.tokens".to_string(),
                cargo_workspace_as_string("sample/contracts/tokens-mint.clar"),
                db_name.clone(),
            ],
        );

        let exit = invoked.0;
        let result = invoked.1.unwrap();

        assert_eq!(exit, 0);
        assert_eq!(
            result["output"],
            json!({
                "Response": {
                    "committed": true,
                    "data": {
                        "UInt": 100
                    }
                }
            })
        );

        eprintln!("eval_at_chaintip tokens with cost");
        let invoked = invoke_command(
            "test",
            &[
                "eval_at_chaintip".to_string(),
                "S1G2081040G2081040G2081040G208105NK8PE5.tokens".to_string(),
                cargo_workspace_as_string("sample/contracts/tokens-mint.clar"),
                db_name,
                "--costs".to_string(),
            ],
        );

        let exit = invoked.0;
        let result = invoked.1.unwrap();

        assert_eq!(exit, 0);
        assert_eq!(
            result["output"],
            json!({
                "Response": {
                    "committed": true,
                    "data": {
                        "UInt": 100
                    }
                }
            })
        );
        assert!(result["costs"] != json!(null));
    }

    #[test]
    fn test_assets() {
        let db_name = format!("/tmp/db_{}", rand::thread_rng().gen::<i32>());

        eprintln!("initialize");
        invoke_command("test", &["initialize".to_string(), db_name.clone()]);

        eprintln!("check tokens");
        let invoked = invoke_command(
            "test",
            &[
                "check".to_string(),
                cargo_workspace_as_string("sample/contracts/tokens-ft.clar"),
            ],
        );

        let exit = invoked.0;
        let result = invoked.1.unwrap();

        assert_eq!(exit, 0);
        assert!(!result["message"].as_str().unwrap().is_empty());

        eprintln!("launch tokens");
        let invoked = invoke_command(
            "test",
            &[
                "launch".to_string(),
                "S1G2081040G2081040G2081040G208105NK8PE5.tokens-ft".to_string(),
                cargo_workspace_as_string("sample/contracts/tokens-ft.clar"),
                db_name,
                "--assets".to_string(),
            ],
        );

        let exit = invoked.0;
        let result = invoked.1.unwrap();

        eprintln!("{}", serde_json::to_string(&result).unwrap());

        assert_eq!(exit, 0);
        assert!(!result["message"].as_str().unwrap().is_empty());
        assert!(
            result["assets"]["tokens"]["S1G2081040G2081040G2081040G208105NK8PE5"]
                ["S1G2081040G2081040G2081040G208105NK8PE5.tokens-ft::tokens"]
                == "10300"
        );
        assert!(result["events"].as_array().unwrap().len() == 3);
        assert!(
            result["events"].as_array().unwrap()[0]
                == json!({
                    "committed": true,
                    "event_index": 0,
                    "ft_mint_event": {
                        "amount": "10300",
                        "asset_identifier": "S1G2081040G2081040G2081040G208105NK8PE5.tokens-ft::tokens",
                        "recipient": "S1G2081040G2081040G2081040G208105NK8PE5"
                    },
                    "txid": "0x0000000000000000000000000000000000000000000000000000000000000000",
                    "type": "ft_mint_event"
                })
        );
        assert!(
            result["events"].as_array().unwrap()[1]
                == json!({
                    "committed": true,
                    "event_index": 0,
                    "ft_transfer_event": {
                        "amount": "10000",
                        "asset_identifier": "S1G2081040G2081040G2081040G208105NK8PE5.tokens-ft::tokens",
                        "recipient": "SZ2J6ZY48GV1EZ5V2V5RB9MP66SW86PYKKQ9H6DPR",
                        "sender": "S1G2081040G2081040G2081040G208105NK8PE5"
                    },
                    "txid": "0x0000000000000000000000000000000000000000000000000000000000000000",
                    "type": "ft_transfer_event"
                })
        );
        assert!(
            result["events"].as_array().unwrap()[2]
                == json!({
                    "committed": true,
                    "event_index": 0,
                    "ft_transfer_event": {
                        "amount": "300",
                        "asset_identifier": "S1G2081040G2081040G2081040G208105NK8PE5.tokens-ft::tokens",
                        "recipient": "SM2J6ZY48GV1EZ5V2V5RB9MP66SW86PYKKQVX8X0G",
                        "sender": "S1G2081040G2081040G2081040G208105NK8PE5"
                    },
                    "txid": "0x0000000000000000000000000000000000000000000000000000000000000000",
                    "type": "ft_transfer_event"
                })
        );
    }
}<|MERGE_RESOLUTION|>--- conflicted
+++ resolved
@@ -642,11 +642,7 @@
     ) -> Option<BurnchainHeaderHash> {
         // mock it
         let conn = self.conn();
-<<<<<<< HEAD
-        if get_cli_block_height(&conn, id_bhh).is_some() {
-=======
-        if let Some(_) = get_cli_block_height(conn, id_bhh) {
->>>>>>> a46254d8
+        if get_cli_block_height(conn, id_bhh).is_some() {
             let hash_bytes = Sha512Trunc256Sum::from_data(&id_bhh.0);
             Some(BurnchainHeaderHash(hash_bytes.0))
         } else {
@@ -661,11 +657,7 @@
     ) -> Option<ConsensusHash> {
         // mock it
         let conn = self.conn();
-<<<<<<< HEAD
-        if get_cli_block_height(&conn, id_bhh).is_some() {
-=======
-        if let Some(_) = get_cli_block_height(conn, id_bhh) {
->>>>>>> a46254d8
+        if get_cli_block_height(conn, id_bhh).is_some() {
             let hash_bytes = Hash160::from_data(&id_bhh.0);
             Some(ConsensusHash(hash_bytes.0))
         } else {
@@ -679,11 +671,7 @@
         _epoch: &StacksEpochId,
     ) -> Option<VRFSeed> {
         let conn = self.conn();
-<<<<<<< HEAD
-        if get_cli_block_height(&conn, id_bhh).is_some() {
-=======
-        if let Some(_) = get_cli_block_height(conn, id_bhh) {
->>>>>>> a46254d8
+        if get_cli_block_height(conn, id_bhh).is_some() {
             // mock it, but make it unique
             let hash_bytes = Sha512Trunc256Sum::from_data(&id_bhh.0);
             let hash_bytes_2 = Sha512Trunc256Sum::from_data(&hash_bytes.0);
@@ -699,11 +687,7 @@
         _epoch: &StacksEpochId,
     ) -> Option<BlockHeaderHash> {
         let conn = self.conn();
-<<<<<<< HEAD
-        if get_cli_block_height(&conn, id_bhh).is_some() {
-=======
-        if let Some(_) = get_cli_block_height(conn, id_bhh) {
->>>>>>> a46254d8
+        if get_cli_block_height(conn, id_bhh).is_some() {
             // mock it, but make it unique
             let hash_bytes = Sha512Trunc256Sum::from_data(&id_bhh.0);
             let hash_bytes_2 = Sha512Trunc256Sum::from_data(&hash_bytes.0);
