// Copyright (C) 2013-2020 Blockstack PBC, a public benefit corporation
// Copyright (C) 2020-2024 Stacks Open Internet Foundation
//
// This program is free software: you can redistribute it and/or modify
// it under the terms of the GNU General Public License as published by
// the Free Software Foundation, either version 3 of the License, or
// (at your option) any later version.
//
// This program is distributed in the hope that it will be useful,
// but WITHOUT ANY WARRANTY; without even the implied warranty of
// MERCHANTABILITY or FITNESS FOR A PARTICULAR PURPOSE.  See the
// GNU General Public License for more details.
//
// You should have received a copy of the GNU General Public License
// along with this program.  If not, see <http://www.gnu.org/licenses/>.
use std::collections::VecDeque;
use std::path::PathBuf;
use std::sync::mpsc::Sender;
use std::time::Instant;

use blockstack_lib::chainstate::burn::ConsensusHashExtensions;
use blockstack_lib::chainstate::nakamoto::signer_set::NakamotoSigners;
use blockstack_lib::chainstate::nakamoto::{NakamotoBlock, NakamotoBlockVote};
use blockstack_lib::chainstate::stacks::StacksTransaction;
use blockstack_lib::net::api::postblock_proposal::BlockValidateResponse;
use hashbrown::HashSet;
use libsigner::{
    BlockProposalSigners, BlockRejection, BlockResponse, MessageSlotID, RejectCode, SignerEvent,
    SignerMessage,
};
use serde_derive::{Deserialize, Serialize};
use slog::{slog_debug, slog_error, slog_info, slog_warn};
use stacks_common::codec::{read_next, StacksMessageCodec};
use stacks_common::types::chainstate::{ConsensusHash, StacksAddress};
use stacks_common::types::StacksEpochId;
use stacks_common::util::hash::Sha512Trunc256Sum;
use stacks_common::{debug, error, info, warn};
use wsts::common::{MerkleRoot, Signature};
use wsts::curve::keys::PublicKey;
use wsts::curve::point::Point;
use wsts::net::{Message, NonceRequest, Packet, SignatureShareRequest};
use wsts::state_machine::coordinator::fire::Coordinator as FireCoordinator;
use wsts::state_machine::coordinator::{
    Config as CoordinatorConfig, Coordinator, State as CoordinatorState,
};
use wsts::state_machine::signer::Signer as SignerStateMachine;
use wsts::state_machine::{OperationResult, SignError};
use wsts::traits::Signer as _;
use wsts::v2;

use crate::client::{retry_with_exponential_backoff, ClientError, StackerDB, StacksClient};
use crate::config::SignerConfig;
use crate::coordinator::CoordinatorSelector;
use crate::signerdb::SignerDb;

/// The signer StackerDB slot ID, purposefully wrapped to prevent conflation with SignerID
#[derive(Debug, Clone, PartialEq, Eq, Hash, Copy, PartialOrd, Ord)]
pub struct SignerSlotID(pub u32);

impl std::fmt::Display for SignerSlotID {
    fn fmt(&self, f: &mut std::fmt::Formatter<'_>) -> std::fmt::Result {
        write!(f, "{}", self.0)
    }
}

/// Additional Info about a proposed block
#[derive(Serialize, Deserialize, Debug, PartialEq)]
pub struct BlockInfo {
    /// The block we are considering
    pub block: NakamotoBlock,
    /// Our vote on the block if we have one yet
    pub vote: Option<NakamotoBlockVote>,
    /// Whether the block contents are valid
    valid: Option<bool>,
    /// The associated packet nonce request if we have one
    nonce_request: Option<NonceRequest>,
    /// Whether this block is already being signed over
    pub signed_over: bool,
}

impl BlockInfo {
    /// Create a new BlockInfo
    pub const fn new(block: NakamotoBlock) -> Self {
        Self {
            block,
            vote: None,
            valid: None,
            nonce_request: None,
            signed_over: false,
        }
    }

    /// Create a new BlockInfo with an associated nonce request packet
    pub const fn new_with_request(block: NakamotoBlock, nonce_request: NonceRequest) -> Self {
        Self {
            block,
            vote: None,
            valid: None,
            nonce_request: Some(nonce_request),
            signed_over: true,
        }
    }

    /// Return the block's signer signature hash
    pub fn signer_signature_hash(&self) -> Sha512Trunc256Sum {
        self.block.header.signer_signature_hash()
    }
}

/// Which signer operation to perform
#[derive(PartialEq, Clone, Debug)]
pub enum Command {
    /// Generate a DKG aggregate public key
    Dkg,
    /// Sign a message
    Sign {
        /// The block to sign over
        block: NakamotoBlock,
        /// Whether to make a taproot signature
        is_taproot: bool,
        /// Taproot merkle root
        merkle_root: Option<MerkleRoot>,
    },
}

/// The Signer state
#[derive(PartialEq, Eq, Debug, Clone)]
pub enum State {
    /// The signer is idle, waiting for messages and commands
    Idle,
    /// The signer is executing a DKG or Sign round
    OperationInProgress,
}

/// The stacks signer registered for the reward cycle
pub struct Signer {
    /// The coordinator for inbound messages for a specific reward cycle
    pub coordinator: FireCoordinator<v2::Aggregator>,
    /// The signing round used to sign messages for a specific reward cycle
    pub state_machine: SignerStateMachine<v2::Signer>,
    /// the state of the signer
    pub state: State,
    /// Received Commands that need to be processed
    pub commands: VecDeque<Command>,
    /// The stackerdb client
    pub stackerdb: StackerDB,
    /// Whether the signer is a mainnet signer or not
    pub mainnet: bool,
    /// The signer id
    pub signer_id: u32,
    /// The signer slot ids for the signers in the reward cycle
    pub signer_slot_ids: Vec<SignerSlotID>,
    /// The addresses of other signers
    pub signer_addresses: Vec<StacksAddress>,
    /// The signer slot ids for the signers in the NEXT reward cycle
    pub next_signer_slot_ids: Vec<SignerSlotID>,
    /// The addresses of the signers for the NEXT reward cycle
    pub next_signer_addresses: Vec<StacksAddress>,
    /// The reward cycle this signer belongs to
    pub reward_cycle: u64,
    /// The tx fee in uSTX to use if the epoch is pre Nakamoto (Epoch 3.0)
    pub tx_fee_ustx: u64,
    /// The coordinator info for the signer
    pub coordinator_selector: CoordinatorSelector,
    /// The approved key registered to the contract
    pub approved_aggregate_public_key: Option<Point>,
    /// The current active miner's key (if we know it!)
    pub miner_key: Option<PublicKey>,
    /// Signer DB path
    pub db_path: PathBuf,
    /// SignerDB for state management
    pub signer_db: SignerDb,
}

impl std::fmt::Display for Signer {
    fn fmt(&self, f: &mut std::fmt::Formatter<'_>) -> std::fmt::Result {
        write!(
            f,
            "Cycle #{} Signer #{}(C:{})",
            self.reward_cycle,
            self.signer_id,
            self.coordinator_selector.get_coordinator().0,
        )
    }
}

impl Signer {
    /// Return the current coordinator.
    /// If the current reward cycle is the active reward cycle, this is the miner,
    /// so the first element of the tuple will be None (because the miner does not have a signer index).
    /// Otherwise, the coordinator is the signer with the index returned by the coordinator selector.
    fn get_coordinator_sign(&self, current_reward_cycle: u64) -> (Option<u32>, PublicKey) {
        if self.reward_cycle == current_reward_cycle {
            let Some(ref cur_miner) = self.miner_key else {
                error!(
                    "Signer #{}: Could not lookup current miner while in active reward cycle",
                    self.signer_id
                );
                let selected = self.coordinator_selector.get_coordinator();
                return (Some(selected.0), selected.1);
            };
            // coordinator is the current miner.
            (None, *cur_miner)
        } else {
            let selected = self.coordinator_selector.get_coordinator();
            (Some(selected.0), selected.1)
        }
    }

    /// Get the current coordinator for executing DKG
    /// This will always use the coordinator selector to determine the coordinator
    fn get_coordinator_dkg(&self) -> (u32, PublicKey) {
        self.coordinator_selector.get_coordinator()
    }
}

impl From<SignerConfig> for Signer {
    fn from(signer_config: SignerConfig) -> Self {
        let stackerdb = StackerDB::from(&signer_config);

        let num_signers = signer_config
            .signer_entries
            .count_signers()
            .expect("FATAL: Too many registered signers to fit in a u32");
        let num_keys = signer_config
            .signer_entries
            .count_keys()
            .expect("FATAL: Too many key ids to fit in a u32");
        let threshold = signer_config
            .signer_entries
            .get_signing_threshold()
            .expect("FATAL: Too many key ids to fit in a u32");
        let dkg_threshold = signer_config
            .signer_entries
            .get_dkg_threshold()
            .expect("FATAL: Too many key ids to fit in a u32");

        let coordinator_config = CoordinatorConfig {
            threshold,
            dkg_threshold,
            num_signers,
            num_keys,
            message_private_key: signer_config.ecdsa_private_key,
            dkg_public_timeout: signer_config.dkg_public_timeout,
            dkg_private_timeout: signer_config.dkg_private_timeout,
            dkg_end_timeout: signer_config.dkg_end_timeout,
            nonce_timeout: signer_config.nonce_timeout,
            sign_timeout: signer_config.sign_timeout,
            signer_key_ids: signer_config.signer_entries.coordinator_key_ids,
            signer_public_keys: signer_config.signer_entries.signer_public_keys,
        };

        let coordinator = FireCoordinator::new(coordinator_config);
        let coordinator_selector =
            CoordinatorSelector::from(signer_config.signer_entries.public_keys.clone());

        debug!(
            "Reward cycle #{} Signer #{}: initial coordinator is signer {}",
            signer_config.reward_cycle,
            signer_config.signer_id,
            coordinator_selector.get_coordinator().0
        );
        let signer_db =
            SignerDb::new(&signer_config.db_path).expect("Failed to connect to signer Db");

        let mut state_machine = SignerStateMachine::new(
            threshold,
            num_signers,
            num_keys,
            signer_config.signer_id,
            signer_config.key_ids,
            signer_config.ecdsa_private_key,
            signer_config.signer_entries.public_keys,
        );

        if let Some(state) = signer_db
            .get_signer_state(signer_config.reward_cycle)
            .expect("Failed to load signer state")
        {
            debug!(
                "Reward cycle #{} Signer #{}: Loading signer",
                signer_config.reward_cycle, signer_config.signer_id
            );
            state_machine.signer = v2::Signer::load(&state);
        }

        Self {
            coordinator,
            state_machine,
            state: State::Idle,
            commands: VecDeque::new(),
            stackerdb,
            mainnet: signer_config.mainnet,
            signer_id: signer_config.signer_id,
            signer_addresses: signer_config
                .signer_entries
                .signer_ids
                .into_keys()
                .collect(),
            signer_slot_ids: signer_config.signer_slot_ids.clone(),
            next_signer_slot_ids: vec![],
            next_signer_addresses: vec![],
            reward_cycle: signer_config.reward_cycle,
            tx_fee_ustx: signer_config.tx_fee_ustx,
            coordinator_selector,
            approved_aggregate_public_key: None,
            miner_key: None,
            db_path: signer_config.db_path,
            signer_db,
        }
    }
}

impl Signer {
    /// Refresh the coordinator selector
    pub fn refresh_coordinator(&mut self) {
        // TODO: do not use an empty consensus hash
        let pox_consensus_hash = ConsensusHash::empty();
        let old_coordinator_id = self.coordinator_selector.get_coordinator().0;
        let updated_coordinator_id = self
            .coordinator_selector
            .refresh_coordinator(&pox_consensus_hash);
        if old_coordinator_id != updated_coordinator_id {
            debug!(
                "{self}: Coordinator updated. Resetting state to Idle.";
                "old_coordinator_id" => {old_coordinator_id},
                "updated_coordinator_id" => {updated_coordinator_id},
                "pox_consensus_hash" => %pox_consensus_hash
            );
            self.coordinator.state = CoordinatorState::Idle;
            self.state = State::Idle;
        }
    }

    /// Finish an operation and update the coordinator selector accordingly
    fn finish_operation(&mut self) {
        self.state = State::Idle;
        self.coordinator_selector.last_message_time = None;
    }

    /// Update operation
    fn update_operation(&mut self) {
        self.state = State::OperationInProgress;
        self.coordinator_selector.last_message_time = Some(Instant::now());
    }

    /// Execute the given command and update state accordingly
    fn execute_command(&mut self, stacks_client: &StacksClient, command: &Command) {
        match command {
            Command::Dkg => {
                if self.approved_aggregate_public_key.is_some() {
                    debug!("Reward cycle #{} Signer #{}: Already have an aggregate key. Ignoring DKG command.", self.reward_cycle, self.signer_id);
                    return;
                }
                let vote_round = match retry_with_exponential_backoff(|| {
                    stacks_client
                        .get_last_round(self.reward_cycle)
                        .map_err(backoff::Error::transient)
                }) {
                    Ok(last_round) => last_round,
                    Err(e) => {
                        error!("{self}: Unable to perform DKG. Failed to get last round from stacks node: {e:?}");
                        return;
                    }
                };
                // The dkg id will increment internally following "start_dkg_round" so do not increment it here
                self.coordinator.current_dkg_id = vote_round.unwrap_or(0);
                info!(
                    "{self}: Starting DKG vote";
                    "round" => self.coordinator.current_dkg_id.wrapping_add(1),
                    "cycle" => self.reward_cycle,
                );
                match self.coordinator.start_dkg_round() {
                    Ok(msg) => {
                        let ack = self.stackerdb.send_message_with_retry(msg.into());
                        debug!("{self}: ACK: {ack:?}",);
                    }
                    Err(e) => {
                        error!("{self}: Failed to start DKG: {e:?}",);
                        return;
                    }
                }
            }
            Command::Sign {
                block,
                is_taproot,
                merkle_root,
            } => {
                if self.approved_aggregate_public_key.is_none() {
                    debug!("{self}: Cannot sign a block without an approved aggregate public key. Ignore it.");
                    return;
                }
                let signer_signature_hash = block.header.signer_signature_hash();
                let mut block_info = self
                    .signer_db
                    .block_lookup(self.reward_cycle, &signer_signature_hash)
                    .unwrap_or_else(|_| Some(BlockInfo::new(block.clone())))
                    .unwrap_or_else(|| BlockInfo::new(block.clone()));
                if block_info.signed_over {
                    debug!("{self}: Received a sign command for a block we are already signing over. Ignore it.");
                    return;
                }
                info!("{self}: Signing block";
                         "block_consensus_hash" => %block.header.consensus_hash,
                         "block_height" => block.header.chain_length,
                         "pre_sign_block_id" => %block.block_id(),
                );
                match self.coordinator.start_signing_round(
                    &block.serialize_to_vec(),
                    *is_taproot,
                    *merkle_root,
                ) {
                    Ok(msg) => {
                        let ack = self.stackerdb.send_message_with_retry(msg.into());
                        debug!("{self}: ACK: {ack:?}",);
                        block_info.signed_over = true;
                        self.signer_db
                            .insert_block(self.reward_cycle, &block_info)
                            .unwrap_or_else(|e| {
                                error!("{self}: Failed to insert block in DB: {e:?}");
                            });
                    }
                    Err(e) => {
                        error!("{self}: Failed to start signing block: {e:?}",);
                        return;
                    }
                }
            }
        }
        self.update_operation();
    }

    /// Attempt to process the next command in the queue, and update state accordingly
    pub fn process_next_command(
        &mut self,
        stacks_client: &StacksClient,
        current_reward_cycle: u64,
    ) {
        match &self.state {
            State::Idle => {
                let Some(command) = self.commands.front() else {
                    debug!("{self}: Nothing to process. Waiting for command...");
                    return;
                };
                let coordinator_id = if matches!(command, Command::Dkg) {
                    // We cannot execute a DKG command if we are not the coordinator
                    Some(self.get_coordinator_dkg().0)
                } else {
                    self.get_coordinator_sign(current_reward_cycle).0
                };
                if coordinator_id != Some(self.signer_id) {
                    debug!(
                        "{self}: Coordinator is {coordinator_id:?}. Will not process any commands...",
                    );
                    return;
                }
                let command = self
                    .commands
                    .pop_front()
                    .expect("BUG: Already asserted that the command queue was not empty");
                self.execute_command(stacks_client, &command);
            }
            State::OperationInProgress => {
                // We cannot execute the next command until the current one is finished...
                debug!(
                    "{self}: Waiting for operation to finish. Coordinator state = {:?}",
                    self.coordinator.state
                );
            }
        }
    }

    /// Handle the block validate response returned from our prior calls to submit a block for validation
    fn handle_block_validate_response(
        &mut self,
        stacks_client: &StacksClient,
        block_validate_response: &BlockValidateResponse,
        res: Sender<Vec<OperationResult>>,
        current_reward_cycle: u64,
    ) {
        let mut block_info = match block_validate_response {
            BlockValidateResponse::Ok(block_validate_ok) => {
                let signer_signature_hash = block_validate_ok.signer_signature_hash;
                // For mutability reasons, we need to take the block_info out of the map and add it back after processing
                let mut block_info = match self
                    .signer_db
                    .block_lookup(self.reward_cycle, &signer_signature_hash)
                {
                    Ok(Some(block_info)) => block_info,
                    Ok(None) => {
                        // We have not seen this block before. Why are we getting a response for it?
                        debug!("{self}: Received a block validate response for a block we have not seen before. Ignoring...");
                        return;
                    }
                    Err(e) => {
                        error!("{self}: Failed to lookup block in signer db: {e:?}",);
                        return;
                    }
                };
                let is_valid = self.verify_block_transactions(stacks_client, &block_info.block);
                block_info.valid = Some(is_valid);
                self.signer_db
                    .insert_block(self.reward_cycle, &block_info)
                    .unwrap_or_else(|_| panic!("{self}: Failed to insert block in DB"));
                info!(
                    "{self}: Treating block validation for block {} as valid: {:?}",
                    &block_info.block.block_id(),
                    block_info.valid
                );
                block_info
            }
            BlockValidateResponse::Reject(block_validate_reject) => {
                let signer_signature_hash = block_validate_reject.signer_signature_hash;
                let mut block_info = match self
                    .signer_db
                    .block_lookup(self.reward_cycle, &signer_signature_hash)
                {
                    Ok(Some(block_info)) => block_info,
                    Ok(None) => {
                        // We have not seen this block before. Why are we getting a response for it?
                        debug!("{self}: Received a block validate response for a block we have not seen before. Ignoring...");
                        return;
                    }
                    Err(e) => {
                        error!("{self}: Failed to lookup block in signer db: {e:?}");
                        return;
                    }
                };
                block_info.valid = Some(false);
                // Submit a rejection response to the .signers contract for miners
                // to observe so they know to send another block and to prove signers are doing work);
                warn!("{self}: Broadcasting a block rejection due to stacks node validation failure...");
                if let Err(e) = self
                    .stackerdb
                    .send_message_with_retry(block_validate_reject.clone().into())
                {
                    warn!("{self}: Failed to send block rejection to stacker-db: {e:?}",);
                }
                block_info
            }
        };
        if let Some(mut nonce_request) = block_info.nonce_request.take() {
            debug!("{self}: Received a block validate response from the stacks node for a block we already received a nonce request for. Responding to the nonce request...");
            // We have received validation from the stacks node. Determine our vote and update the request message
            self.determine_vote(&mut block_info, &mut nonce_request);
            // Send the nonce request through with our vote
            let packet = Packet {
                msg: Message::NonceRequest(nonce_request),
                sig: vec![],
            };
            self.handle_packets(stacks_client, res, &[packet], current_reward_cycle);
        }
        debug!(
            "{self}: Received a block validate response";
            "block_hash" => block_info.block.header.block_hash(),
            "valid" => block_info.valid,
            "signed_over" => block_info.signed_over,
        );
        self.signer_db
            .insert_block(self.reward_cycle, &block_info)
            .unwrap_or_else(|_| panic!("{self}: Failed to insert block in DB"));
    }

    /// Handle signer messages submitted to signers stackerdb
    fn handle_signer_messages(
        &mut self,
        stacks_client: &StacksClient,
        res: Sender<Vec<OperationResult>>,
        messages: &[SignerMessage],
        current_reward_cycle: u64,
    ) {
        let packets: Vec<Packet> = messages
            .iter()
            .filter_map(|msg| match msg {
                SignerMessage::DkgResults { .. }
                | SignerMessage::BlockResponse(_)
                | SignerMessage::Transactions(_) => None,
                // TODO: if a signer tries to trigger DKG and we already have one set in the contract, ignore the request.
                SignerMessage::Packet(packet) => {
                    let coordinator_pubkey = if Self::is_dkg_message(&packet.msg) {
                        self.get_coordinator_dkg().1
                    } else {
                        self.get_coordinator_sign(current_reward_cycle).1
                    };
                    self.verify_packet(stacks_client, packet.clone(), &coordinator_pubkey)
                }
            })
            .collect();
        self.handle_packets(stacks_client, res, &packets, current_reward_cycle);
    }

    /// Handle proposed blocks submitted by the miners to stackerdb
    fn handle_proposed_blocks(
        &mut self,
        stacks_client: &StacksClient,
        proposals: &[BlockProposalSigners],
    ) {
        for proposal in proposals {
            if proposal.reward_cycle != self.reward_cycle {
                debug!(
                    "{self}: Received proposal for block outside of my reward cycle, ignoring.";
                    "proposal_reward_cycle" => proposal.reward_cycle,
                    "proposal_burn_height" => proposal.burn_height,
                );
                continue;
            }
            let sig_hash = proposal.block.header.signer_signature_hash();
            match self.signer_db.block_lookup(self.reward_cycle, &sig_hash) {
                Ok(Some(block)) => {
                    debug!(
                        "{self}: Received proposal for block already known, ignoring new proposal.";
                        "signer_sighash" => %sig_hash,
                        "proposal_burn_height" => proposal.burn_height,
                        "vote" => ?block.vote.as_ref().map(|v| {
                            if v.rejected {
                                "REJECT"
                            } else {
                                "ACCEPT"
                            }
                        }),
                        "signed_over" => block.signed_over,
                    );
                    continue;
                }
                Ok(None) => {
                    // Store the block in our cache
                    self.signer_db
                        .insert_block(self.reward_cycle, &BlockInfo::new(proposal.block.clone()))
                        .unwrap_or_else(|e| {
                            error!("{self}: Failed to insert block in DB: {e:?}");
                        });
                    // Submit the block for validation
                    stacks_client
                        .submit_block_for_validation_with_retry(proposal.block.clone())
                        .unwrap_or_else(|e| {
                            warn!("{self}: Failed to submit block for validation: {e:?}");
                        });
                }
                Err(e) => {
                    error!(
                        "{self}: Failed to lookup block in DB: {e:?}. Dropping proposal request."
                    );
                    continue;
                }
            }
        }
    }

    /// Helper function for determining if the provided message is a DKG specific message
    fn is_dkg_message(msg: &Message) -> bool {
        matches!(
            msg,
            Message::DkgBegin(_)
                | Message::DkgEnd(_)
                | Message::DkgEndBegin(_)
                | Message::DkgPrivateBegin(_)
                | Message::DkgPrivateShares(_)
                | Message::DkgPublicShares(_)
        )
    }

    /// Process inbound packets as both a signer and a coordinator
    /// Will send outbound packets and operation results as appropriate
    fn handle_packets(
        &mut self,
        stacks_client: &StacksClient,
        res: Sender<Vec<OperationResult>>,
        packets: &[Packet],
        current_reward_cycle: u64,
    ) {
        let signer_outbound_messages = self
            .state_machine
            .process_inbound_messages(packets)
            .unwrap_or_else(|e| {
                error!("{self}: Failed to process inbound messages as a signer: {e:?}",);
                vec![]
            });

        // Next process the message as the coordinator
        let (coordinator_outbound_messages, operation_results) = if self.reward_cycle
            != current_reward_cycle
        {
            self.coordinator
                .process_inbound_messages(packets)
                .unwrap_or_else(|e| {
                    error!("{self}: Failed to process inbound messages as a coordinator: {e:?}");
                    (vec![], vec![])
                })
        } else {
            (vec![], vec![])
        };

        if !operation_results.is_empty() {
            // We have finished a signing or DKG round, either successfully or due to error.
            // Regardless of the why, update our state to Idle as we should not expect the operation to continue.
            self.process_operation_results(stacks_client, &operation_results);
            self.send_operation_results(res, operation_results);
            self.finish_operation();
        } else if !packets.is_empty() && self.coordinator.state != CoordinatorState::Idle {
            // We have received a message and are in the middle of an operation. Update our state accordingly
            self.update_operation();
        }

        debug!("{self}: Saving signer state");
        self.save_signer_state();
        self.send_outbound_messages(signer_outbound_messages);
        self.send_outbound_messages(coordinator_outbound_messages);
    }

    /// Validate a signature share request, updating its message where appropriate.
    /// If the request is for a block it has already agreed to sign, it will overwrite the message with the agreed upon value
    /// Returns whether the request is valid or not.
    fn validate_signature_share_request(&self, request: &mut SignatureShareRequest) -> bool {
        let Some(block_vote): Option<NakamotoBlockVote> = read_next(&mut &request.message[..]).ok()
        else {
            // We currently reject anything that is not a block vote
            debug!(
                "{self}: Received a signature share request for an unknown message stream. Reject it.",
            );
            return false;
        };

        match self
            .signer_db
            .block_lookup(self.reward_cycle, &block_vote.signer_signature_hash)
            .unwrap_or_else(|_| panic!("{self}: Failed to connect to DB"))
            .map(|b| b.vote)
        {
            Some(Some(vote)) => {
                // Overwrite with our agreed upon value in case another message won majority or the coordinator is trying to cheat...
                debug!(
                    "{self}: Set vote (rejected = {}) to {vote:?}", block_vote.rejected;
                    "requested_sighash" => %block_vote.signer_signature_hash,
                );
                request.message = vote.serialize_to_vec();
                true
            }
            Some(None) => {
                // We never agreed to sign this block. Reject it.
                // This can happen if the coordinator received enough votes to sign yes
                // or no on a block before we received validation from the stacks node.
                debug!(
                    "{self}: Received a signature share request for a block we never agreed to sign. Ignore it.";
                    "requested_sighash" => %block_vote.signer_signature_hash,
                );
                false
            }
            None => {
                // We will only sign across block hashes or block hashes + b'n' byte for
                // blocks we have seen a Nonce Request for (and subsequent validation)
                // We are missing the context here necessary to make a decision. Reject the block
                debug!(
                    "{self}: Received a signature share request from an unknown block. Reject it.";
                    "requested_sighash" => %block_vote.signer_signature_hash,
                );
                false
            }
        }
    }

    /// Validate a nonce request, updating its message appropriately.
    /// If the request is for a block, we will update the request message
    /// as either a hash indicating a vote no or the signature hash indicating a vote yes
    /// Returns whether the request is valid or not
    fn validate_nonce_request(
        &mut self,
        stacks_client: &StacksClient,
        nonce_request: &mut NonceRequest,
    ) -> Option<BlockInfo> {
        let Some(block) =
            NakamotoBlock::consensus_deserialize(&mut nonce_request.message.as_slice()).ok()
        else {
            // We currently reject anything that is not a block
            warn!("{self}: Received a nonce request for an unknown message stream. Reject it.",);
            return None;
        };
        let signer_signature_hash = block.header.signer_signature_hash();
        let Some(mut block_info) = self
            .signer_db
            .block_lookup(self.reward_cycle, &signer_signature_hash)
            .expect("Failed to connect to signer DB")
        else {
            debug!(
                "{self}: We have received a block sign request for a block we have not seen before. Cache the nonce request and submit the block for validation...";
                "signer_sighash" => %block.header.signer_signature_hash(),
            );
            let block_info = BlockInfo::new_with_request(block.clone(), nonce_request.clone());
            stacks_client
                .submit_block_for_validation_with_retry(block)
                .unwrap_or_else(|e| {
                    warn!("{self}: Failed to submit block for validation: {e:?}",);
                });
            return Some(block_info);
        };

        if block_info.valid.is_none() {
            // We have not yet received validation from the stacks node. Cache the request and wait for validation
            debug!("{self}: We have yet to receive validation from the stacks node for a nonce request. Cache the nonce request and wait for block validation...");
            block_info.nonce_request = Some(nonce_request.clone());
            return Some(block_info);
        }

        self.determine_vote(&mut block_info, nonce_request);
        Some(block_info)
    }

    /// Verify the transactions in a block are as expected
    fn verify_block_transactions(
        &mut self,
        stacks_client: &StacksClient,
        block: &NakamotoBlock,
    ) -> bool {
        if self.approved_aggregate_public_key.is_some() {
            // We do not enforce a block contain any transactions except the aggregate votes when it is NOT already set
            // TODO: should be only allow special cased transactions during prepare phase before a key is set?
            debug!("{self}: Already have an aggregate key. Skipping transaction verification...");
            return true;
        }
        if let Ok(expected_transactions) = self.get_expected_transactions(stacks_client) {
            //It might be worth building a hashset of the blocks' txids and checking that against the expected transaction's txid.
            let block_tx_hashset = block.txs.iter().map(|tx| tx.txid()).collect::<HashSet<_>>();
            // Ensure the block contains the transactions we expect
            let missing_transactions = expected_transactions
                .into_iter()
                .filter_map(|tx| {
                    if !block_tx_hashset.contains(&tx.txid()) {
                        debug!("{self}: expected txid {} is in the block", &tx.txid());
                        Some(tx)
                    } else {
                        debug!("{self}: missing expected txid {}", &tx.txid());
                        None
                    }
                })
                .collect::<Vec<_>>();
            let is_valid = missing_transactions.is_empty();
            if !is_valid {
                debug!("{self}: Broadcasting a block rejection due to missing expected transactions...");
                let block_rejection = BlockRejection::new(
                    block.header.signer_signature_hash(),
                    RejectCode::MissingTransactions(missing_transactions),
                );
                // Submit signature result to miners to observe
                if let Err(e) = self
                    .stackerdb
                    .send_message_with_retry(block_rejection.into())
                {
                    warn!("{self}: Failed to send block rejection to stacker-db: {e:?}",);
                }
            }
            is_valid
        } else {
            // Failed to connect to the stacks node to get transactions. Cannot validate the block. Reject it.
            debug!("{self}: Broadcasting a block rejection due to signer connectivity issues...",);
            let block_rejection = BlockRejection::new(
                block.header.signer_signature_hash(),
                RejectCode::ConnectivityIssues,
            );
            // Submit signature result to miners to observe
            if let Err(e) = self
                .stackerdb
                .send_message_with_retry(block_rejection.into())
            {
                warn!("{self}: Failed to send block submission to stacker-db: {e:?}",);
            }
            false
        }
    }

    /// Get transactions from stackerdb for the given addresses and account nonces, filtering out any malformed transactions
    fn get_signer_transactions(
        &mut self,
        nonces: &std::collections::HashMap<StacksAddress, u64>,
    ) -> Result<Vec<StacksTransaction>, ClientError> {
        let transactions: Vec<_> = self
            .stackerdb
            .get_current_transactions_with_retry()?
            .into_iter()
            .filter_map(|tx| {
                if !NakamotoSigners::valid_vote_transaction(nonces, &tx, self.mainnet) {
                    return None;
                }
                Some(tx)
            })
            .collect();
        Ok(transactions)
    }

    /// Get the transactions that should be included in the block, filtering out any invalid transactions
    fn get_expected_transactions(
        &mut self,
        stacks_client: &StacksClient,
    ) -> Result<Vec<StacksTransaction>, ClientError> {
        if self.next_signer_slot_ids.is_empty() {
            debug!("{self}: No next signers. Skipping transaction retrieval.",);
            return Ok(vec![]);
        }
        // Get all the account nonces for the next signers
        let account_nonces = self.get_account_nonces(stacks_client, &self.next_signer_addresses);
        let transactions: Vec<_> = self
            .stackerdb
            .get_next_transactions_with_retry(&self.next_signer_slot_ids)?;
        let mut filtered_transactions = std::collections::HashMap::new();
        NakamotoSigners::update_filtered_transactions(
            &mut filtered_transactions,
            &account_nonces,
            self.mainnet,
            transactions,
        );
        // We only allow enforcement of one special cased transaction per signer address per block
        Ok(filtered_transactions.into_values().collect())
    }

    /// Determine the vote for a block and update the block info and nonce request accordingly
    fn determine_vote(&self, block_info: &mut BlockInfo, nonce_request: &mut NonceRequest) {
        let rejected = !block_info.valid.unwrap_or(false);
        if rejected {
            debug!("{self}: Rejecting block {}", block_info.block.block_id());
        } else {
            debug!("{self}: Accepting block {}", block_info.block.block_id());
        }
        let block_vote = NakamotoBlockVote {
            signer_signature_hash: block_info.block.header.signer_signature_hash(),
            rejected: !block_info.valid.unwrap_or(false),
        };
        let block_vote_bytes = block_vote.serialize_to_vec();
        // Cache our vote
        block_info.vote = Some(block_vote);
        nonce_request.message = block_vote_bytes;
    }

    /// Verify a chunk is a valid wsts packet. Returns the packet if it is valid, else None.
    /// NOTE: The packet will be updated if the signer wishes to respond to NonceRequest
    /// and SignatureShareRequests with a different message than what the coordinator originally sent.
    /// This is done to prevent a malicious coordinator from sending a different message than what was
    /// agreed upon and to support the case where the signer wishes to reject a block by voting no
    fn verify_packet(
        &mut self,
        stacks_client: &StacksClient,
        mut packet: Packet,
        coordinator_public_key: &PublicKey,
    ) -> Option<Packet> {
        // We only care about verified wsts packets. Ignore anything else.
        if packet.verify(&self.state_machine.public_keys, coordinator_public_key) {
            match &mut packet.msg {
                Message::SignatureShareRequest(request) => {
                    if !self.validate_signature_share_request(request) {
                        return None;
                    }
                }
                Message::NonceRequest(request) => {
                    let Some(updated_block_info) =
                        self.validate_nonce_request(stacks_client, request)
                    else {
                        warn!("Failed to validate and parse nonce request");
                        return None;
                    };
                    self.signer_db
                        .insert_block(self.reward_cycle, &updated_block_info)
                        .unwrap_or_else(|_| panic!("{self}: Failed to insert block in DB"));
                    let process_request = updated_block_info.vote.is_some();
                    if !process_request {
                        debug!("Failed to validate nonce request");
                        return None;
                    }
                }
                _ => {
                    // Nothing to do for other message types
                }
            }
            Some(packet)
        } else {
            debug!(
                "{self}: Failed to verify wsts packet with {}: {packet:?}",
                coordinator_public_key
            );
            None
        }
    }

    /// Processes the operation results, broadcasting block acceptance or rejection messages
    /// and DKG vote results accordingly
    fn process_operation_results(
        &mut self,
        stacks_client: &StacksClient,
        operation_results: &[OperationResult],
    ) {
        for operation_result in operation_results {
            // Signers only every trigger non-taproot signing rounds over blocks. Ignore SignTaproot results
            match operation_result {
                OperationResult::Sign(signature) => {
                    debug!("{self}: Received signature result");
                    self.process_signature(signature);
                }
                OperationResult::SignTaproot(_) => {
                    debug!("{self}: Received a signature result for a taproot signature. Nothing to broadcast as we currently sign blocks with a FROST signature.");
                }
                OperationResult::Dkg(aggregate_key) => {
                    self.process_dkg(stacks_client, aggregate_key);
                }
                OperationResult::SignError(e) => {
                    warn!("{self}: Received a Sign error: {e:?}");
                    self.process_sign_error(e);
                }
                OperationResult::DkgError(e) => {
                    warn!("{self}: Received a DKG error: {e:?}");
                    // TODO: process these errors and track malicious signers to report
                }
            }
        }
    }

    /// Process a dkg result by broadcasting a vote to the stacks node
    fn process_dkg(&mut self, stacks_client: &StacksClient, dkg_public_key: &Point) {
        let mut dkg_results_bytes = vec![];
        if let Err(e) = SignerMessage::serialize_dkg_result(
            &mut dkg_results_bytes,
            dkg_public_key,
            self.coordinator.party_polynomials.iter(),
        ) {
            error!("{}: Failed to serialize DKGResults message for StackerDB, will continue operating.", self.signer_id;
                   "error" => %e);
        } else if let Err(e) = self
            .stackerdb
            .send_message_bytes_with_retry(&MessageSlotID::DkgResults, dkg_results_bytes)
        {
            error!("{}: Failed to send DKGResults message to StackerDB, will continue operating.", self.signer_id;
                       "error" => %e);
        }

        let epoch = retry_with_exponential_backoff(|| {
            stacks_client
                .get_node_epoch()
                .map_err(backoff::Error::transient)
        })
        .unwrap_or(StacksEpochId::Epoch24);
        let tx_fee = if epoch < StacksEpochId::Epoch30 {
            debug!("{self}: in pre Epoch 3.0 cycles, must set a transaction fee for the DKG vote.");
            Some(self.tx_fee_ustx)
        } else {
            None
        };
        // Get our current nonce from the stacks node and compare it against what we have sitting in the stackerdb instance
        let signer_address = stacks_client.get_signer_address();
        // Retreieve ALL account nonces as we may have transactions from other signers in our stackerdb slot that we care about
        let account_nonces = self.get_account_nonces(stacks_client, &self.signer_addresses);
        let account_nonce = account_nonces.get(signer_address).unwrap_or(&0);
        let signer_transactions = retry_with_exponential_backoff(|| {
            self.get_signer_transactions(&account_nonces)
                .map_err(backoff::Error::transient)
        })
        .map_err(|e| {
            warn!("{self}: Unable to get signer transactions: {e:?}");
        })
        .unwrap_or_default();
        // If we have a transaction in the stackerdb slot, we need to increment the nonce hence the +1, else should use the account nonce
        let next_nonce = signer_transactions
            .first()
            .map(|tx| tx.get_origin_nonce().wrapping_add(1))
            .unwrap_or(*account_nonce);
        match stacks_client.build_vote_for_aggregate_public_key(
            self.stackerdb.get_signer_slot_id().0,
            self.coordinator.current_dkg_id,
            *dkg_public_key,
            self.reward_cycle,
            tx_fee,
            next_nonce,
        ) {
            Ok(new_transaction) => {
                if let Err(e) = self.broadcast_dkg_vote(
                    stacks_client,
                    epoch,
                    signer_transactions,
                    new_transaction,
                ) {
                    warn!(
                        "{self}: Failed to broadcast DKG public key vote ({dkg_public_key:?}): {e:?}"
                    );
                }
            }
            Err(e) => {
                warn!(
                    "{self}: Failed to build DKG public key vote ({dkg_public_key:?}) transaction: {e:?}."
                );
            }
        }
    }

    // Get the account nonces for the provided list of signer addresses
    fn get_account_nonces(
        &self,
        stacks_client: &StacksClient,
        signer_addresses: &[StacksAddress],
    ) -> std::collections::HashMap<StacksAddress, u64> {
        let mut account_nonces = std::collections::HashMap::with_capacity(signer_addresses.len());
        for address in signer_addresses {
            let Ok(account_nonce) = stacks_client.get_account_nonce(address) else {
                warn!("{self}: Unable to get account nonce for address: {address}.");
                continue;
            };
            account_nonces.insert(*address, account_nonce);
        }
        account_nonces
    }

    /// broadcast the dkg vote transaction according to the current epoch
    fn broadcast_dkg_vote(
        &mut self,
        stacks_client: &StacksClient,
        epoch: StacksEpochId,
        mut signer_transactions: Vec<StacksTransaction>,
        new_transaction: StacksTransaction,
    ) -> Result<(), ClientError> {
        let txid = new_transaction.txid();
        if self.approved_aggregate_public_key.is_some() {
            // We do not enforce a block contain any transactions except the aggregate votes when it is NOT already set
            info!(
                "{self}: Already has an approved aggregate key. Do not broadcast the transaction ({txid:?})."
            );
            return Ok(());
        }
        if epoch >= StacksEpochId::Epoch30 {
            debug!("{self}: Received a DKG result while in epoch 3.0. Broadcast the transaction only to stackerDB.");
        } else if epoch == StacksEpochId::Epoch25 {
            debug!("{self}: Received a DKG result while in epoch 2.5. Broadcast the transaction to the mempool.");
            stacks_client.submit_transaction_with_retry(&new_transaction)?;
            info!("{self}: Submitted DKG vote transaction ({txid:?}) to the mempool");
        } else {
            debug!("{self}: Received a DKG result, but are in an unsupported epoch. Do not broadcast the transaction ({}).", new_transaction.txid());
            return Ok(());
        }
        // For all Pox-4 epochs onwards, broadcast the results also to stackerDB for other signers/miners to observe
        signer_transactions.push(new_transaction);
        let signer_message = SignerMessage::Transactions(signer_transactions);
        self.stackerdb.send_message_with_retry(signer_message)?;
        info!("{self}: Broadcasted DKG vote transaction ({txid}) to stacker DB");
        Ok(())
    }

    /// Process a signature from a signing round by deserializing the signature and
    /// broadcasting an appropriate Reject or Approval message to stackerdb
    fn process_signature(&mut self, signature: &Signature) {
        // Deserialize the signature result and broadcast an appropriate Reject or Approval message to stackerdb
        let message = self.coordinator.get_message();
        let Some(block_vote): Option<NakamotoBlockVote> = read_next(&mut &message[..]).ok() else {
            debug!("{self}: Received a signature result for a non-block. Nothing to broadcast.");
            return;
        };

        let block_submission = if block_vote.rejected {
            // We signed a rejection message. Return a rejection message
            BlockResponse::rejected(block_vote.signer_signature_hash, signature.clone())
        } else {
            // we agreed to sign the block hash. Return an approval message
            BlockResponse::accepted(block_vote.signer_signature_hash, signature.clone())
        };

        // Submit signature result to miners to observe
        info!("{self}: Submit block response: {block_submission}");
        if let Err(e) = self
            .stackerdb
            .send_message_with_retry(block_submission.into())
        {
            warn!("{self}: Failed to send block submission to stacker-db: {e:?}");
        }
    }

    /// Process a sign error from a signing round, broadcasting a rejection message to stackerdb accordingly
    fn process_sign_error(&mut self, e: &SignError) {
        let message = self.coordinator.get_message();
        // We do not sign across blocks, but across their hashes. however, the first sign request is always across the block
        // so we must handle this case first

        let block: NakamotoBlock = read_next(&mut &message[..]).ok().unwrap_or({
            // This is not a block so maybe its across its hash
            let Some(block_vote): Option<NakamotoBlockVote> = read_next(&mut &message[..]).ok()
            else {
                // This is not a block vote either. We cannot process this error
                debug!(
                    "{self}: Received a signature error for a non-block. Nothing to broadcast."
                );
                return;
            };
            let Some(block_info) = self
                .signer_db
                .block_lookup(self.reward_cycle, &block_vote.signer_signature_hash)
                .unwrap_or_else(|_| panic!("{self}: Failed to connect to signer DB"))
            else {
                debug!(
                    "{self}: Received a signature result for a block we have not seen before. Ignoring..."
                );
                return;
            };
            block_info.block
        });
        let block_rejection =
            BlockRejection::new(block.header.signer_signature_hash(), RejectCode::from(e));
        debug!("{self}: Broadcasting block rejection: {block_rejection:?}");
        // Submit signature result to miners to observe
        if let Err(e) = self
            .stackerdb
            .send_message_with_retry(block_rejection.into())
        {
            warn!("{self}: Failed to send block rejection submission to stacker-db: {e:?}");
        }
    }

    /// Persist state needed to ensure the signer can continue to perform
    /// DKG and participate in signing rounds accross crashes
    ///
    /// # Panics
    /// Panics if the insertion fails
    fn save_signer_state(&self) {
        let state = self.state_machine.signer.save();
        self.signer_db
            .insert_signer_state(self.reward_cycle, &state)
            .expect("Failed to persist signer state");
    }

    /// Send any operation results across the provided channel
    fn send_operation_results(
        &mut self,
        res: Sender<Vec<OperationResult>>,
        operation_results: Vec<OperationResult>,
    ) {
        let nmb_results = operation_results.len();
        match res.send(operation_results) {
            Ok(_) => {
                debug!("{self}: Successfully sent {nmb_results} operation result(s)")
            }
            Err(e) => {
                warn!("{self}: Failed to send {nmb_results} operation results: {e:?}");
            }
        }
    }

    /// Sending all provided packets through stackerdb with a retry
    fn send_outbound_messages(&mut self, outbound_messages: Vec<Packet>) {
        debug!(
            "{self}: Sending {} messages to other stacker-db instances.",
            outbound_messages.len()
        );
        for msg in outbound_messages {
            let ack = self.stackerdb.send_message_with_retry(msg.into());
            if let Ok(ack) = ack {
                debug!("{self}: send outbound ACK: {ack:?}");
            } else {
                warn!("{self}: Failed to send message to stacker-db instance: {ack:?}");
            }
        }
    }

<<<<<<< HEAD
    /// Update the DKG for the provided signer info, triggering it if required
    pub fn update_dkg(&mut self, stacks_client: &StacksClient) -> Result<(), ClientError> {
        let reward_cycle = self.reward_cycle;
        let old_dkg = self.approved_aggregate_public_key;
        self.approved_aggregate_public_key =
            stacks_client.get_approved_aggregate_key(reward_cycle)?;
        if self.approved_aggregate_public_key.is_some() {
            // TODO: this will never work as is. We need to have stored our party shares on the side etc for this particular aggregate key.
            // Need to update state to store the necessary info, check against it to see if we have participated in the winning round and
            // then overwrite our value accordingly. Otherwise, we will be locked out of the round and should not participate.
            self.coordinator
                .set_aggregate_public_key(self.approved_aggregate_public_key);
            if old_dkg != self.approved_aggregate_public_key {
                debug!(
                    "{self}: updated DKG value to {:?}.",
                    self.approved_aggregate_public_key
                );
            }
            return Ok(());
        };
        if self.state != State::Idle || self.signer_id != self.get_coordinator_dkg().0 {
            // We are not the coordinator or we are in the middle of an operation. Do not attempt to queue DKG
            return Ok(());
=======
    /// Should DKG be queued to the current signer's command queue
    pub fn should_queue_dkg(
        &mut self,
        stacks_client: &StacksClient,
        current_reward_cycle: u64,
    ) -> Result<bool, ClientError> {
        if self.state != State::Idle
            || Some(self.signer_id) != self.get_coordinator(current_reward_cycle).0
            || self.commands.front() == Some(&Command::Dkg)
        {
            // We are not the coordinator, we are in the middle of an operation, or we have already queued DKG. Do not attempt to queue DKG
            return Ok(false);
>>>>>>> 929a9b82
        }
        let signer_address = stacks_client.get_signer_address();
        if let Some(aggregate_key) = stacks_client.get_vote_for_aggregate_public_key(
            self.coordinator.current_dkg_id,
            self.reward_cycle,
            *signer_address,
        )? {
            let Some(round_weight) = stacks_client
                .get_round_vote_weight(self.reward_cycle, self.coordinator.current_dkg_id)?
            else {
                // This only will happen if somehow we registered as a signer and were granted no weight which should not really ever happen.
                error!("{self}: already voted for DKG, but no round vote weight found. We either have no voting power or the contract is corrupted.";
                    "voting_round" => self.coordinator.current_dkg_id,
                    "aggregate_key" => %aggregate_key
                );
                return Ok(false);
            };
            let threshold_weight = stacks_client.get_vote_threshold_weight(self.reward_cycle)?;
            if round_weight < threshold_weight {
                // The threshold weight has not been met yet. We should wait for more votes to arrive.
                // TODO: this should be on a timeout of some kind. We should not wait forever for the threshold to be met.
                // See https://github.com/stacks-network/stacks-core/issues/4568
                debug!("{self}: Not triggering a DKG round. Weight threshold has not been met yet. Waiting for more votes to arrive.";
                    "voting_round" => self.coordinator.current_dkg_id,
                    "aggregate_key" => %aggregate_key,
                    "round_weight" => round_weight,
                    "threshold_weight" => threshold_weight
                );
                return Ok(false);
            }
            warn!("{self}: Vote for DKG failed.";
                "voting_round" => self.coordinator.current_dkg_id,
                "aggregate_key" => %aggregate_key,
                "round_weight" => round_weight,
                "threshold_weight" => threshold_weight
            );
        } else {
            // Have I already voted, but the vote is still pending in StackerDB? Check stackerdb for the same round number and reward cycle vote transaction
            // Only get the account nonce of THIS signer as we only care about our own votes, not other signer votes
            let account_nonce = stacks_client.get_account_nonce(signer_address).unwrap_or(0);
            let old_transactions = self.stackerdb.get_current_transactions_with_retry()?;
            // Check if we have an existing vote transaction for the same round and reward cycle
            for transaction in old_transactions.iter() {
                // We should not consider other signer transactions and should ignore invalid transaction versions
                if transaction.origin_address() != *signer_address
                    || transaction.is_mainnet() != self.mainnet
                {
                    continue;
                }
                let Some(params) =
                    NakamotoSigners::parse_vote_for_aggregate_public_key(transaction)
                else {
                    continue;
                };
                let Some(dkg_public_key) = self.coordinator.aggregate_public_key.clone() else {
                    break;
                };
                if params.aggregate_key == dkg_public_key
                    && params.voting_round == self.coordinator.current_dkg_id
                    && params.reward_cycle == self.reward_cycle
                {
                    let origin_nonce = transaction.get_origin_nonce();
                    if origin_nonce < account_nonce {
                        // We have already voted, but our vote nonce is outdated. Resubmit vote with updated transaction
                        warn!("{self}: DKG vote submitted with invalid nonce ({origin_nonce} < {account_nonce}). Resubmitting vote.");
                        self.process_dkg(stacks_client, &dkg_public_key);
                    } else {
                        debug!("{self}: Already have a pending DKG vote in StackerDB. Waiting for it to be confirmed.";
                            "txid" => %transaction.txid(),
                            "aggregate_key" => %params.aggregate_key,
                            "voting_round" => params.voting_round,
                            "reward_cycle" => params.reward_cycle,
                            "nonce" => origin_nonce
                        );
                    }
                    return Ok(false);
                }
            }
        }
        Ok(true)
    }

    /// Update the DKG for the provided signer info, triggering it if required
    pub fn update_dkg(
        &mut self,
        stacks_client: &StacksClient,
        current_reward_cycle: u64,
    ) -> Result<(), ClientError> {
        let old_dkg = self.approved_aggregate_public_key;
        self.approved_aggregate_public_key =
            stacks_client.get_approved_aggregate_key(self.reward_cycle)?;
        if self.approved_aggregate_public_key.is_some() {
            // TODO: this will never work as is. We need to have stored our party shares on the side etc for this particular aggregate key.
            // Need to update state to store the necessary info, check against it to see if we have participated in the winning round and
            // then overwrite our value accordingly. Otherwise, we will be locked out of the round and should not participate.
            self.coordinator
                .set_aggregate_public_key(self.approved_aggregate_public_key);
            if old_dkg != self.approved_aggregate_public_key {
                warn!(
                    "{self}: updated DKG value to {:?}.",
                    self.approved_aggregate_public_key
                );
            }
            return Ok(());
        };
        if self.should_queue_dkg(stacks_client, current_reward_cycle)? {
            info!("{self} is the current coordinator and must trigger DKG. Queuing DKG command...");
            self.commands.push_front(Command::Dkg);
        }
        Ok(())
    }

    /// Process the event
    pub fn process_event(
        &mut self,
        stacks_client: &StacksClient,
        event: Option<&SignerEvent>,
        res: Sender<Vec<OperationResult>>,
        current_reward_cycle: u64,
    ) -> Result<(), ClientError> {
        debug!("{self}: Processing event: {event:?}");
        match event {
            Some(SignerEvent::BlockValidationResponse(block_validate_response)) => {
                debug!("{self}: Received a block proposal result from the stacks node...");
                self.handle_block_validate_response(
                    stacks_client,
                    block_validate_response,
                    res,
                    current_reward_cycle,
                )
            }
            Some(SignerEvent::SignerMessages(signer_set, messages)) => {
                if *signer_set != self.stackerdb.get_signer_set() {
                    debug!("{self}: Received a signer message for a reward cycle that does not belong to this signer. Ignoring...");
                    return Ok(());
                }
                debug!(
                    "{self}: Received {} messages from the other signers...",
                    messages.len()
                );
                self.handle_signer_messages(stacks_client, res, messages, current_reward_cycle);
            }
            Some(SignerEvent::MinerMessages(blocks, messages, miner_key)) => {
                if let Some(miner_key) = miner_key {
                    let miner_key = PublicKey::try_from(miner_key.to_bytes_compressed().as_slice())
                        .expect("FATAL: could not convert from StacksPublicKey to PublicKey");
                    self.miner_key = Some(miner_key);
                };
                if current_reward_cycle != self.reward_cycle {
                    // There is not point in processing blocks if we are not the current reward cycle (we can never actually contribute to signing these blocks)
                    debug!("{self}: Received a proposed block, but this signer's reward cycle is not the current one ({current_reward_cycle}). Ignoring...");
                    return Ok(());
                }
                debug!(
                    "{self}: Received {} block proposals and {} messages from the miner",
                    blocks.len(),
                    messages.len();
                    "miner_key" => ?miner_key,
                );
                self.handle_signer_messages(stacks_client, res, messages, current_reward_cycle);
                self.handle_proposed_blocks(stacks_client, blocks);
            }
            Some(SignerEvent::StatusCheck) => {
                debug!("{self}: Received a status check event.")
            }
            Some(SignerEvent::NewBurnBlock(height)) => {
                debug!("{self}: Receved a new burn block event for block height {height}")
            }
            None => {
                // No event. Do nothing.
                debug!("{self}: No event received")
            }
        }
        Ok(())
    }
}<|MERGE_RESOLUTION|>--- conflicted
+++ resolved
@@ -1249,44 +1249,14 @@
         }
     }
 
-<<<<<<< HEAD
-    /// Update the DKG for the provided signer info, triggering it if required
-    pub fn update_dkg(&mut self, stacks_client: &StacksClient) -> Result<(), ClientError> {
-        let reward_cycle = self.reward_cycle;
-        let old_dkg = self.approved_aggregate_public_key;
-        self.approved_aggregate_public_key =
-            stacks_client.get_approved_aggregate_key(reward_cycle)?;
-        if self.approved_aggregate_public_key.is_some() {
-            // TODO: this will never work as is. We need to have stored our party shares on the side etc for this particular aggregate key.
-            // Need to update state to store the necessary info, check against it to see if we have participated in the winning round and
-            // then overwrite our value accordingly. Otherwise, we will be locked out of the round and should not participate.
-            self.coordinator
-                .set_aggregate_public_key(self.approved_aggregate_public_key);
-            if old_dkg != self.approved_aggregate_public_key {
-                debug!(
-                    "{self}: updated DKG value to {:?}.",
-                    self.approved_aggregate_public_key
-                );
-            }
-            return Ok(());
-        };
-        if self.state != State::Idle || self.signer_id != self.get_coordinator_dkg().0 {
-            // We are not the coordinator or we are in the middle of an operation. Do not attempt to queue DKG
-            return Ok(());
-=======
     /// Should DKG be queued to the current signer's command queue
-    pub fn should_queue_dkg(
-        &mut self,
-        stacks_client: &StacksClient,
-        current_reward_cycle: u64,
-    ) -> Result<bool, ClientError> {
+    pub fn should_queue_dkg(&mut self, stacks_client: &StacksClient) -> Result<bool, ClientError> {
         if self.state != State::Idle
-            || Some(self.signer_id) != self.get_coordinator(current_reward_cycle).0
+            || self.signer_id != self.get_coordinator_dkg().0
             || self.commands.front() == Some(&Command::Dkg)
         {
             // We are not the coordinator, we are in the middle of an operation, or we have already queued DKG. Do not attempt to queue DKG
             return Ok(false);
->>>>>>> 929a9b82
         }
         let signer_address = stacks_client.get_signer_address();
         if let Some(aggregate_key) = stacks_client.get_vote_for_aggregate_public_key(
@@ -1370,11 +1340,7 @@
     }
 
     /// Update the DKG for the provided signer info, triggering it if required
-    pub fn update_dkg(
-        &mut self,
-        stacks_client: &StacksClient,
-        current_reward_cycle: u64,
-    ) -> Result<(), ClientError> {
+    pub fn update_dkg(&mut self, stacks_client: &StacksClient) -> Result<(), ClientError> {
         let old_dkg = self.approved_aggregate_public_key;
         self.approved_aggregate_public_key =
             stacks_client.get_approved_aggregate_key(self.reward_cycle)?;
@@ -1392,7 +1358,7 @@
             }
             return Ok(());
         };
-        if self.should_queue_dkg(stacks_client, current_reward_cycle)? {
+        if self.should_queue_dkg(stacks_client)? {
             info!("{self} is the current coordinator and must trigger DKG. Queuing DKG command...");
             self.commands.push_front(Command::Dkg);
         }
