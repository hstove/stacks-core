--- conflicted
+++ resolved
@@ -130,14 +130,11 @@
     pub first_proposal_burn_block_timing: Duration,
     /// How much time to wait for a miner to propose a block following a sortition
     pub block_proposal_timeout: Duration,
-<<<<<<< HEAD
-    /// How much time to wait for a block proposal validation response before marking the block invalid
-    pub block_proposal_validation_timeout: Duration,
-=======
     /// Time to wait for the last block of a tenure to be globally accepted or rejected
     /// before considering a new miner's block at the same height as potentially valid.
     pub tenure_last_block_proposal_timeout: Duration,
->>>>>>> 9c5d8223
+    /// How much time to wait for a block proposal validation response before marking the block invalid
+    pub block_proposal_validation_timeout: Duration,
 }
 
 /// The parsed configuration for the signer
@@ -168,15 +165,12 @@
     pub block_proposal_timeout: Duration,
     /// An optional custom Chain ID
     pub chain_id: Option<u32>,
-<<<<<<< HEAD
+    /// Time to wait for the last block of a tenure to be globally accepted or rejected
+    /// before considering a new miner's block at the same height as potentially valid.
+    pub tenure_last_block_proposal_timeout: Duration,
     /// How long to wait for a response from a block proposal validation response from the node
     /// before marking that block as invalid and rejecting it
     pub block_proposal_validation_timeout: Duration,
-=======
-    /// Time to wait for the last block of a tenure to be globally accepted or rejected
-    /// before considering a new miner's block at the same height as potentially valid.
-    pub tenure_last_block_proposal_timeout: Duration,
->>>>>>> 9c5d8223
 }
 
 /// Internal struct for loading up the config file
@@ -199,27 +193,19 @@
     pub db_path: String,
     /// Metrics endpoint
     pub metrics_endpoint: Option<String>,
-<<<<<<< HEAD
     /// How much time (in secs) must pass between the first block proposal in a tenure and the next bitcoin block
     /// before a subsequent miner isn't allowed to reorg the tenure
-=======
-    /// How much time must pass in seconds between the first block proposal in a tenure and the next bitcoin block
-    ///  before a subsequent miner isn't allowed to reorg the tenure
->>>>>>> 9c5d8223
     pub first_proposal_burn_block_timing_secs: Option<u64>,
     /// How much time (in millisecs) to wait for a miner to propose a block following a sortition
     pub block_proposal_timeout_ms: Option<u64>,
     /// An optional custom Chain ID
     pub chain_id: Option<u32>,
-<<<<<<< HEAD
+    /// Time in seconds to wait for the last block of a tenure to be globally accepted or rejected
+    /// before considering a new miner's block at the same height as potentially valid.
+    pub tenure_last_block_proposal_timeout_secs: Option<u64>,
     /// How long to wait (in millisecs) for a response from a block proposal validation response from the node
     /// before marking that block as invalid and rejecting it
     pub block_proposal_validation_timeout_ms: Option<u64>,
-=======
-    /// Time in seconds to wait for the last block of a tenure to be globally accepted or rejected
-    /// before considering a new miner's block at the same height as potentially valid.
-    pub tenure_last_block_proposal_timeout_secs: Option<u64>,
->>>>>>> 9c5d8223
 }
 
 impl RawConfigFile {
@@ -299,20 +285,24 @@
                 .unwrap_or(BLOCK_PROPOSAL_TIMEOUT_MS),
         );
 
-<<<<<<< HEAD
+        let tenure_last_block_proposal_timeout = Duration::from_secs(
+            raw_data
+                .tenure_last_block_proposal_timeout_secs
+                .unwrap_or(DEFAULT_TENURE_LAST_BLOCK_PROPOSAL_TIMEOUT_SECS),
+        );
+
+        let tenure_last_block_proposal_timeout = Duration::from_secs(
+            raw_data
+                .tenure_last_block_proposal_timeout_secs
+                .unwrap_or(DEFAULT_TENURE_LAST_BLOCK_PROPOSAL_TIMEOUT_SECS),
+        );
+
         let block_proposal_validation_timeout = Duration::from_millis(
             raw_data
                 .block_proposal_validation_timeout_ms
                 .unwrap_or(BLOCK_PROPOSAL_VALIDATION_TIMEOUT_MS),
         );
-=======
-        let tenure_last_block_proposal_timeout = Duration::from_secs(
-            raw_data
-                .tenure_last_block_proposal_timeout_secs
-                .unwrap_or(DEFAULT_TENURE_LAST_BLOCK_PROPOSAL_TIMEOUT_SECS),
-        );
-
->>>>>>> 9c5d8223
+
         Ok(Self {
             node_host: raw_data.node_host,
             endpoint,
@@ -326,11 +316,8 @@
             first_proposal_burn_block_timing,
             block_proposal_timeout,
             chain_id: raw_data.chain_id,
-<<<<<<< HEAD
+            tenure_last_block_proposal_timeout,
             block_proposal_validation_timeout,
-=======
-            tenure_last_block_proposal_timeout,
->>>>>>> 9c5d8223
         })
     }
 }
