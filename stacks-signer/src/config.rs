// Copyright (C) 2013-2020 Blockstack PBC, a public benefit corporation
// Copyright (C) 2020-2024 Stacks Open Internet Foundation
//
// This program is free software: you can redistribute it and/or modify
// it under the terms of the GNU General Public License as published by
// the Free Software Foundation, either version 3 of the License, or
// (at your option) any later version.
//
// This program is distributed in the hope that it will be useful,
// but WITHOUT ANY WARRANTY; without even the implied warranty of
// MERCHANTABILITY or FITNESS FOR A PARTICULAR PURPOSE.  See the
// GNU General Public License for more details.
//
// You should have received a copy of the GNU General Public License
// along with this program.  If not, see <http://www.gnu.org/licenses/>.

use std::fmt::{Debug, Display};
use std::fs;
use std::net::{SocketAddr, ToSocketAddrs};
use std::path::PathBuf;
use std::time::Duration;

use blockstack_lib::chainstate::stacks::TransactionVersion;
use blockstack_lib::net::connection::DEFAULT_BLOCK_PROPOSAL_MAX_AGE_SECS;
use clarity::util::hash::to_hex;
use libsigner::SignerEntries;
use serde::Deserialize;
use stacks_common::address::{
    C32_ADDRESS_VERSION_MAINNET_SINGLESIG, C32_ADDRESS_VERSION_TESTNET_SINGLESIG,
};
use stacks_common::consts::{CHAIN_ID_MAINNET, CHAIN_ID_TESTNET};
use stacks_common::types::chainstate::{StacksAddress, StacksPrivateKey, StacksPublicKey};
use stacks_common::util::hash::Hash160;

use crate::client::SignerSlotID;

const EVENT_TIMEOUT_MS: u64 = 5000;
const BLOCK_PROPOSAL_TIMEOUT_MS: u64 = 600_000;
const BLOCK_PROPOSAL_VALIDATION_TIMEOUT_MS: u64 = 120_000;
const DEFAULT_FIRST_PROPOSAL_BURN_BLOCK_TIMING_SECS: u64 = 60;
const DEFAULT_TENURE_LAST_BLOCK_PROPOSAL_TIMEOUT_SECS: u64 = 30;
<<<<<<< HEAD
const TENURE_IDLE_TIMEOUT_SECS: u64 = 300;
const DEFAULT_DRY_RUN: bool = false;
=======
const TENURE_IDLE_TIMEOUT_SECS: u64 = 120;
>>>>>>> 619c2fe4

#[derive(thiserror::Error, Debug)]
/// An error occurred parsing the provided configuration
pub enum ConfigError {
    /// Error occurred reading config file
    #[error("{0}")]
    InvalidConfig(String),
    /// An error occurred parsing the TOML data
    #[error("{0}")]
    ParseError(String),
    /// A field was malformed
    #[error("identifier={0}, value={1}")]
    BadField(String, String),
    /// An unsupported address version
    #[error("Failed to convert private key to address: unsupported address version.")]
    UnsupportedAddressVersion,
}

#[derive(serde::Deserialize, Debug, Clone, PartialEq, Eq)]
#[serde(rename_all = "lowercase")]
/// The Stacks network to use.
pub enum Network {
    /// The mainnet network
    Mainnet,
    /// The testnet network
    Testnet,
    /// The mocknet network
    Mocknet,
}

impl std::fmt::Display for Network {
    fn fmt(&self, f: &mut std::fmt::Formatter<'_>) -> std::fmt::Result {
        match self {
            Self::Mainnet => write!(f, "mainnet"),
            Self::Testnet => write!(f, "testnet"),
            Self::Mocknet => write!(f, "mocknet"),
        }
    }
}

impl Network {
    /// Convert a Network enum variant to a corresponding address version
    pub const fn to_address_version(&self) -> u8 {
        match self {
            Self::Mainnet => C32_ADDRESS_VERSION_MAINNET_SINGLESIG,
            Self::Testnet | Self::Mocknet => C32_ADDRESS_VERSION_TESTNET_SINGLESIG,
        }
    }

    /// Convert a Network enum variant to a Transaction Version
    pub const fn to_transaction_version(&self) -> TransactionVersion {
        match self {
            Self::Mainnet => TransactionVersion::Mainnet,
            Self::Testnet | Self::Mocknet => TransactionVersion::Testnet,
        }
    }

    /// Check if the network is Mainnet or not
    pub const fn is_mainnet(&self) -> bool {
        match self {
            Self::Mainnet => true,
            Self::Testnet | Self::Mocknet => false,
        }
    }
}

/// Signer config mode (whether dry-run or real)
#[derive(Debug, Clone)]
pub enum SignerConfigMode {
    /// Dry run operation: signer is not actually registered, the signer
    ///  will not submit stackerdb messages, etc.
    DryRun,
    /// Normal signer operation: if registered, the signer will submit
    /// stackerdb messages, etc.
    Normal {
        /// The signer ID assigned to this signer (may be different from signer_slot_id)
        signer_id: u32,
        /// The signer stackerdb slot id (may be different from signer_id)
        signer_slot_id: SignerSlotID,
    },
}

impl std::fmt::Display for SignerConfigMode {
    fn fmt(&self, f: &mut std::fmt::Formatter<'_>) -> std::fmt::Result {
        match self {
            SignerConfigMode::DryRun => write!(f, "Dry-Run signer"),
            SignerConfigMode::Normal { signer_id, .. } => write!(f, "signer #{signer_id}"),
        }
    }
}

/// The Configuration info needed for an individual signer per reward cycle
#[derive(Debug, Clone)]
pub struct SignerConfig {
    /// The reward cycle of the configuration
    pub reward_cycle: u64,
    /// The registered signers for this reward cycle
    pub signer_entries: SignerEntries,
    /// The signer slot ids of all signers registered for this reward cycle
    pub signer_slot_ids: Vec<SignerSlotID>,
    /// The private key for this signer
    pub stacks_private_key: StacksPrivateKey,
    /// The node host for this signer
    pub node_host: String,
    /// Whether this signer is running on mainnet or not
    pub mainnet: bool,
    /// The path to the signer's database file
    pub db_path: PathBuf,
    /// How much time must pass between the first block proposal in a tenure and the next bitcoin block
    ///  before a subsequent miner isn't allowed to reorg the tenure
    pub first_proposal_burn_block_timing: Duration,
    /// How much time to wait for a miner to propose a block following a sortition
    pub block_proposal_timeout: Duration,
    /// Time to wait for the last block of a tenure to be globally accepted or rejected
    /// before considering a new miner's block at the same height as potentially valid.
    pub tenure_last_block_proposal_timeout: Duration,
    /// How much time to wait for a block proposal validation response before marking the block invalid
    pub block_proposal_validation_timeout: Duration,
    /// How much idle time must pass before allowing a tenure extend
    pub tenure_idle_timeout: Duration,
    /// The maximum age of a block proposal in seconds that will be processed by the signer
    pub block_proposal_max_age_secs: u64,
    /// The running mode for the signer (dry-run or normal)
    pub signer_mode: SignerConfigMode,
}

/// The parsed configuration for the signer
#[derive(Clone)]
pub struct GlobalConfig {
    /// endpoint to the stacks node
    pub node_host: String,
    /// endpoint to the event receiver
    pub endpoint: SocketAddr,
    /// The signer's Stacks private key
    pub stacks_private_key: StacksPrivateKey,
    /// The signer's Stacks address
    pub stacks_address: StacksAddress,
    /// The network to use. One of "mainnet" or "testnet".
    pub network: Network,
    /// The time to wait for a response from the stacker-db instance
    pub event_timeout: Duration,
    /// the authorization password for the block proposal endpoint
    pub auth_password: String,
    /// The path to the signer's database file
    pub db_path: PathBuf,
    /// Metrics endpoint
    pub metrics_endpoint: Option<SocketAddr>,
    /// How much time between the first block proposal in a tenure and the next bitcoin block
    ///  must pass before a subsequent miner isn't allowed to reorg the tenure
    pub first_proposal_burn_block_timing: Duration,
    /// How much time to wait for a miner to propose a block following a sortition
    pub block_proposal_timeout: Duration,
    /// An optional custom Chain ID
    pub chain_id: Option<u32>,
    /// Time to wait for the last block of a tenure to be globally accepted or rejected
    /// before considering a new miner's block at the same height as potentially valid.
    pub tenure_last_block_proposal_timeout: Duration,
    /// How long to wait for a response from a block proposal validation response from the node
    /// before marking that block as invalid and rejecting it
    pub block_proposal_validation_timeout: Duration,
    /// How much idle time must pass before allowing a tenure extend
    pub tenure_idle_timeout: Duration,
    /// The maximum age of a block proposal that will be processed by the signer
    pub block_proposal_max_age_secs: u64,
    /// Is this signer binary going to be running in dry-run mode?
    pub dry_run: bool,
}

/// Internal struct for loading up the config file
#[derive(Deserialize, Debug)]
struct RawConfigFile {
    /// endpoint to stacks node
    pub node_host: String,
    /// endpoint to event receiver
    pub endpoint: String,
    /// The hex representation of the signer's Stacks private key used for communicating
    /// with the Stacks Node, including writing to the Stacker DB instance.
    pub stacks_private_key: String,
    /// The network to use. One of "mainnet" or "testnet".
    pub network: Network,
    /// The time to wait (in millisecs) for a response from the stacker-db instance
    pub event_timeout_ms: Option<u64>,
    /// The authorization password for the block proposal endpoint
    pub auth_password: String,
    /// The path to the signer's database file or :memory: for an in-memory database
    pub db_path: String,
    /// Metrics endpoint
    pub metrics_endpoint: Option<String>,
    /// How much time (in secs) must pass between the first block proposal in a tenure and the next bitcoin block
    /// before a subsequent miner isn't allowed to reorg the tenure
    pub first_proposal_burn_block_timing_secs: Option<u64>,
    /// How much time (in millisecs) to wait for a miner to propose a block following a sortition
    pub block_proposal_timeout_ms: Option<u64>,
    /// An optional custom Chain ID
    pub chain_id: Option<u32>,
    /// Time in seconds to wait for the last block of a tenure to be globally accepted or rejected
    /// before considering a new miner's block at the same height as potentially valid.
    pub tenure_last_block_proposal_timeout_secs: Option<u64>,
    /// How long to wait (in millisecs) for a response from a block proposal validation response from the node
    /// before marking that block as invalid and rejecting it
    pub block_proposal_validation_timeout_ms: Option<u64>,
    /// How much idle time (in seconds) must pass before a tenure extend is allowed
    pub tenure_idle_timeout_secs: Option<u64>,
    /// The maximum age of a block proposal (in secs) that will be processed by the signer.
    pub block_proposal_max_age_secs: Option<u64>,
    /// Is this signer binary going to be running in dry-run mode?
    pub dry_run: Option<bool>,
}

impl RawConfigFile {
    /// load the config from a string
    pub fn load_from_str(data: &str) -> Result<Self, ConfigError> {
        let config: Self =
            toml::from_str(data).map_err(|e| ConfigError::ParseError(format!("{e:?}")))?;
        Ok(config)
    }
    /// load the config from a file and parse it
    #[allow(dead_code)]
    pub fn load_from_file(path: &str) -> Result<Self, ConfigError> {
        Self::try_from(&PathBuf::from(path))
    }
}

impl TryFrom<&PathBuf> for RawConfigFile {
    type Error = ConfigError;

    fn try_from(path: &PathBuf) -> Result<Self, Self::Error> {
        Self::load_from_str(&fs::read_to_string(path).map_err(|e| {
            ConfigError::InvalidConfig(format!("failed to read config file: {e:?}"))
        })?)
    }
}

impl TryFrom<RawConfigFile> for GlobalConfig {
    type Error = ConfigError;

    /// Attempt to decode the raw config file's primitive types into our types.
    /// NOTE: network access is required for this to work
    fn try_from(raw_data: RawConfigFile) -> Result<Self, Self::Error> {
        url::Url::parse(&format!("http://{}", raw_data.node_host)).map_err(|_| {
            ConfigError::BadField("node_host".to_string(), raw_data.node_host.clone())
        })?;

        let endpoint = raw_data
            .endpoint
            .to_socket_addrs()
            .map_err(|_| ConfigError::BadField("endpoint".to_string(), raw_data.endpoint.clone()))?
            .next()
            .ok_or_else(|| {
                ConfigError::BadField("endpoint".to_string(), raw_data.endpoint.clone())
            })?;

        let stacks_private_key = StacksPrivateKey::from_hex(&raw_data.stacks_private_key)
            .map_err(|e| ConfigError::BadField("stacks_private_key".to_string(), e.into()))?;
        let stacks_public_key = StacksPublicKey::from_private(&stacks_private_key);
        let signer_hash = Hash160::from_data(stacks_public_key.to_bytes_compressed().as_slice());
        let stacks_address =
            StacksAddress::p2pkh_from_hash(raw_data.network.is_mainnet(), signer_hash);
        let event_timeout =
            Duration::from_millis(raw_data.event_timeout_ms.unwrap_or(EVENT_TIMEOUT_MS));
        let first_proposal_burn_block_timing = Duration::from_secs(
            raw_data
                .first_proposal_burn_block_timing_secs
                .unwrap_or(DEFAULT_FIRST_PROPOSAL_BURN_BLOCK_TIMING_SECS),
        );
        let db_path = raw_data.db_path.into();

        let metrics_endpoint = match raw_data.metrics_endpoint {
            Some(endpoint) => Some(
                endpoint
                    .to_socket_addrs()
                    .map_err(|_| ConfigError::BadField("endpoint".to_string(), endpoint.clone()))?
                    .next()
                    .ok_or_else(|| {
                        ConfigError::BadField("endpoint".to_string(), endpoint.clone())
                    })?,
            ),
            None => None,
        };

        let block_proposal_timeout = Duration::from_millis(
            raw_data
                .block_proposal_timeout_ms
                .unwrap_or(BLOCK_PROPOSAL_TIMEOUT_MS),
        );

        let tenure_last_block_proposal_timeout = Duration::from_secs(
            raw_data
                .tenure_last_block_proposal_timeout_secs
                .unwrap_or(DEFAULT_TENURE_LAST_BLOCK_PROPOSAL_TIMEOUT_SECS),
        );

        let block_proposal_validation_timeout = Duration::from_millis(
            raw_data
                .block_proposal_validation_timeout_ms
                .unwrap_or(BLOCK_PROPOSAL_VALIDATION_TIMEOUT_MS),
        );

        let tenure_idle_timeout = Duration::from_secs(
            raw_data
                .tenure_idle_timeout_secs
                .unwrap_or(TENURE_IDLE_TIMEOUT_SECS),
        );

        let block_proposal_max_age_secs = raw_data
            .block_proposal_max_age_secs
            .unwrap_or(DEFAULT_BLOCK_PROPOSAL_MAX_AGE_SECS);

        let dry_run = raw_data.dry_run.unwrap_or(DEFAULT_DRY_RUN);

        Ok(Self {
            node_host: raw_data.node_host,
            endpoint,
            stacks_private_key,
            stacks_address,
            network: raw_data.network,
            event_timeout,
            auth_password: raw_data.auth_password,
            db_path,
            metrics_endpoint,
            first_proposal_burn_block_timing,
            block_proposal_timeout,
            chain_id: raw_data.chain_id,
            tenure_last_block_proposal_timeout,
            block_proposal_validation_timeout,
            tenure_idle_timeout,
            block_proposal_max_age_secs,
            dry_run,
        })
    }
}

impl TryFrom<&PathBuf> for GlobalConfig {
    type Error = ConfigError;
    fn try_from(path: &PathBuf) -> Result<Self, ConfigError> {
        let config_file = RawConfigFile::try_from(path)?;
        Self::try_from(config_file)
    }
}

impl GlobalConfig {
    /// load the config from a string and parse it
    pub fn load_from_str(data: &str) -> Result<Self, ConfigError> {
        RawConfigFile::load_from_str(data)?.try_into()
    }

    /// load the config from a file and parse it
    pub fn load_from_file(path: &str) -> Result<Self, ConfigError> {
        Self::try_from(&PathBuf::from(path))
    }

    /// Return a string with non-sensitive configuration
    /// information for logging purposes
    pub fn config_to_log_string(&self) -> String {
        let metrics_endpoint = match &self.metrics_endpoint {
            Some(endpoint) => endpoint.to_string(),
            None => "None".to_string(),
        };
        let chain_id = format!("{:x}", self.to_chain_id());
        format!(
            r#"
Stacks node host: {node_host}
Signer endpoint: {endpoint}
Stacks address: {stacks_address}
Public key: {public_key}
Network: {network}
Chain ID: 0x{chain_id}
Database path: {db_path}
Metrics endpoint: {metrics_endpoint}
"#,
            node_host = self.node_host,
            endpoint = self.endpoint,
            stacks_address = self.stacks_address,
            public_key = to_hex(
                &StacksPublicKey::from_private(&self.stacks_private_key).to_bytes_compressed()
            ),
            network = self.network,
            db_path = self.db_path.to_str().unwrap_or_default(),
            metrics_endpoint = metrics_endpoint,
        )
    }

    /// Get the chain ID for the network
    pub fn to_chain_id(&self) -> u32 {
        self.chain_id.unwrap_or(match self.network {
            Network::Mainnet => CHAIN_ID_MAINNET,
            Network::Testnet | Network::Mocknet => CHAIN_ID_TESTNET,
        })
    }
}

impl Display for GlobalConfig {
    fn fmt(&self, f: &mut std::fmt::Formatter<'_>) -> std::fmt::Result {
        write!(f, "{}", self.config_to_log_string())
    }
}

impl Debug for GlobalConfig {
    fn fmt(&self, f: &mut std::fmt::Formatter<'_>) -> std::fmt::Result {
        write!(f, "{}", self.config_to_log_string())
    }
}

/// Helper function for building a signer config for each provided signer private key
#[allow(clippy::too_many_arguments)]
pub fn build_signer_config_tomls(
    stacks_private_keys: &[StacksPrivateKey],
    node_host: &str,
    timeout: Option<Duration>,
    network: &Network,
    password: &str,
    run_stamp: u16,
    mut port_start: usize,
    max_tx_fee_ustx: Option<u64>,
    tx_fee_ustx: Option<u64>,
    mut metrics_port_start: Option<usize>,
    chain_id: Option<u32>,
) -> Vec<String> {
    let mut signer_config_tomls = vec![];

    for stacks_private_key in stacks_private_keys {
        let endpoint = format!("localhost:{}", port_start);
        port_start += 1;

        let stacks_public_key = StacksPublicKey::from_private(stacks_private_key).to_hex();
        let db_dir = format!(
            "/tmp/stacks-node-tests/integrations-signers/{run_stamp}/signer_{stacks_public_key}"
        );
        let db_path = format!("{db_dir}/signerdb.sqlite");
        fs::create_dir_all(&db_dir).unwrap();

        let stacks_private_key = stacks_private_key.to_hex();
        let mut signer_config_toml = format!(
            r#"
stacks_private_key = "{stacks_private_key}"
node_host = "{node_host}"
endpoint = "{endpoint}"
network = "{network}"
auth_password = "{password}"
db_path = "{db_path}"
"#
        );

        if let Some(timeout) = timeout {
            let event_timeout_ms = timeout.as_millis();
            signer_config_toml = format!(
                r#"
{signer_config_toml}
event_timeout = {event_timeout_ms}
"#
            )
        }

        if let Some(max_tx_fee_ustx) = max_tx_fee_ustx {
            signer_config_toml = format!(
                r#"
{signer_config_toml}
max_tx_fee_ustx = {max_tx_fee_ustx}
"#
            )
        }

        if let Some(tx_fee_ustx) = tx_fee_ustx {
            signer_config_toml = format!(
                r#"
{signer_config_toml}
tx_fee_ustx = {tx_fee_ustx}
"#
            )
        }

        if let Some(metrics_port) = metrics_port_start {
            let metrics_endpoint = format!("localhost:{}", metrics_port);
            signer_config_toml = format!(
                r#"
{signer_config_toml}
metrics_endpoint = "{metrics_endpoint}"
"#
            );
            metrics_port_start = Some(metrics_port + 1);
        }

        if let Some(chain_id) = chain_id {
            signer_config_toml = format!(
                r#"
{signer_config_toml}
chain_id = {chain_id}
"#
            )
        }

        signer_config_tomls.push(signer_config_toml);
    }

    signer_config_tomls
}

#[cfg(test)]
mod tests {
    use super::*;

    #[test]
    fn build_signer_config_tomls_should_produce_deserializable_strings() {
        let pk = StacksPrivateKey::from_hex(
            "eb05c83546fdd2c79f10f5ad5434a90dd28f7e3acb7c092157aa1bc3656b012c01",
        )
        .unwrap();

        let node_host = "localhost";
        let network = Network::Testnet;
        let password = "melon";

        let config_tomls = build_signer_config_tomls(
            &[pk],
            node_host,
            None,
            &network,
            password,
            rand::random(),
            3000,
            None,
            None,
            Some(4000),
            None,
        );

        let config =
            RawConfigFile::load_from_str(&config_tomls[0]).expect("Failed to parse config file");

        assert_eq!(config.auth_password, "melon");
        assert_eq!(config.metrics_endpoint, Some("localhost:4000".to_string()));
        let global_config = GlobalConfig::try_from(config).unwrap();
        assert_eq!(global_config.to_chain_id(), CHAIN_ID_TESTNET);
    }

    #[test]
    fn test_config_to_string() {
        let config = GlobalConfig::load_from_file("./src/tests/conf/signer-0.toml").unwrap();
        let config_str = config.config_to_log_string();

        let expected_str_v4 = r#"
Stacks node host: 127.0.0.1:20443
Signer endpoint: 127.0.0.1:30000
Stacks address: ST3FPN8KBZ3YPBP0ZJGAAHTVFMQDTJCR5QPS7VTNJ
Public key: 03bc489f27da3701d9f9e577c88de5567cf4023111b7577042d55cde4d823a3505
Network: testnet
Chain ID: 0x80000000
Database path: :memory:
Metrics endpoint: 0.0.0.0:9090
Chain ID: 2147483648
"#;

        let expected_str_v6 = r#"
Stacks node host: 127.0.0.1:20443
Signer endpoint: [::1]:30000
Stacks address: ST3FPN8KBZ3YPBP0ZJGAAHTVFMQDTJCR5QPS7VTNJ
Public key: 03bc489f27da3701d9f9e577c88de5567cf4023111b7577042d55cde4d823a3505
Network: testnet
Chain ID: 0x80000000
Database path: :memory:
Metrics endpoint: 0.0.0.0:9090
"#;

        assert!(
            config_str == expected_str_v4 || config_str == expected_str_v6,
            "Config string does not match expected output. Actual:\n{}",
            config_str
        );
    }

    #[test]
    // Test the same private key twice, with and without a compression flag.
    // Ensure that the address is the same in both cases.
    fn test_stacks_addr_from_priv_key() {
        // 64 bytes, no compression flag
        let sk_hex = "2de4e77aab89c0c2570bb8bb90824f5cf2a5204a975905fee450ff9dad0fcf28";

        let expected_addr = "SP1286C62P3TAWVQV2VM2CEGTRBQZSZ6MHMS9RW05";

        let config_toml = format!(
            r#"
stacks_private_key = "{sk_hex}"
node_host = "localhost"
endpoint = "localhost:30000"
network = "mainnet"
auth_password = "abcd"
db_path = ":memory:"
            "#
        );
        let config = GlobalConfig::load_from_str(&config_toml).unwrap();
        assert_eq!(config.stacks_address.to_string(), expected_addr);

        // 65 bytes (with compression flag)
        let sk_hex = "2de4e77aab89c0c2570bb8bb90824f5cf2a5204a975905fee450ff9dad0fcf2801";

        let config_toml = format!(
            r#"
stacks_private_key = "{sk_hex}"
node_host = "localhost"
endpoint = "localhost:30000"
network = "mainnet"
auth_password = "abcd"
db_path = ":memory:"
            "#
        );
        let config = GlobalConfig::load_from_str(&config_toml).unwrap();
        assert_eq!(config.stacks_address.to_string(), expected_addr);
        assert_eq!(config.to_chain_id(), CHAIN_ID_MAINNET);
    }

    #[test]
    fn test_custom_chain_id() {
        let pk = StacksPrivateKey::from_hex(
            "eb05c83546fdd2c79f10f5ad5434a90dd28f7e3acb7c092157aa1bc3656b012c01",
        )
        .unwrap();

        let node_host = "localhost";
        let network = Network::Testnet;
        let password = "melon";
        let config_tomls = build_signer_config_tomls(
            &[pk],
            node_host,
            None,
            &network,
            password,
            rand::random(),
            3000,
            None,
            None,
            Some(4000),
            Some(0x80000100),
        );

        let config =
            RawConfigFile::load_from_str(&config_tomls[0]).expect("Failed to parse config file");
        assert_eq!(config.chain_id, Some(0x80000100));
        let global_config = GlobalConfig::try_from(config).unwrap();
        assert_eq!(global_config.to_chain_id(), 0x80000100);
    }
}<|MERGE_RESOLUTION|>--- conflicted
+++ resolved
@@ -39,12 +39,8 @@
 const BLOCK_PROPOSAL_VALIDATION_TIMEOUT_MS: u64 = 120_000;
 const DEFAULT_FIRST_PROPOSAL_BURN_BLOCK_TIMING_SECS: u64 = 60;
 const DEFAULT_TENURE_LAST_BLOCK_PROPOSAL_TIMEOUT_SECS: u64 = 30;
-<<<<<<< HEAD
-const TENURE_IDLE_TIMEOUT_SECS: u64 = 300;
 const DEFAULT_DRY_RUN: bool = false;
-=======
 const TENURE_IDLE_TIMEOUT_SECS: u64 = 120;
->>>>>>> 619c2fe4
 
 #[derive(thiserror::Error, Debug)]
 /// An error occurred parsing the provided configuration
