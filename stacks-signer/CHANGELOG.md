# Changelog

All notable changes to this project will be documented in this file.

The format is based on [Keep a Changelog](https://keepachangelog.com/en/1.0.0/),
and this project adheres to the versioning scheme outlined in the [README.md](README.md).

## [Unreleased]

## Added

- Introduced the `block_proposal_max_age_secs` configuration option for signers, enabling them to automatically ignore block proposals that exceed the specified age in seconds.

## Changed
<<<<<<< HEAD
- Signers now listen to new block events from the stacks node to determine whether a block has been successfully appended to the chain tip
=======
- Improvements to the stale signer cleanup logic: deletes the prior signer if it has no remaining unprocessed blocks in its database
>>>>>>> b3b71177

## [3.1.0.0.1.0]

### Added

### Changed

- Added tenure extend timestamp to signer block responses
- Added tenure_idle_timeout_secs configuration option for determining when a time-based tenure extend will be accepted

## [3.1.0.0.0.0]

### Added

- **SIP-029 consensus rules, activating in epoch 3.1 at block 875,000** (see [SIP-029](https://github.com/will-corcoran/sips/blob/feat/sip-029-halving-alignment/sips/sip-029/sip-029-halving-alignment.md) for details)

### Changed

## [3.0.0.0.4.0]

### Added

### Changed

- Use the same burn view loader in both block validation and block processing

## [3.0.0.0.3.0]

### Added

### Changed

- Allow a miner to extend their tenure immediately if the winner of the next tenure has committed to the wrong parent tenure (#5361)

## [3.0.0.0.2.0]

### Added
-  Adds `tenure_last_block_proposal_timeout_secs` option to account for delayed global block acceptance. default to 30s

### Changed

## [3.0.0.0.1.0]

### Added

### Changed

- Change block rejection message to generic block response

## [3.0.0.0.0.1]

### Added

### Changed
- Update block proposal timeout default to 10 minutes (#5391)
- Updated documentation link in output (#5363)

## [3.0.0.0.0.0]

### Added

- Improved StackerDB message structures
- Improved mock signing during epoch 2.5
- Include the `stacks-signer` binary version in startup logging and StackerDB messages
- Added a `monitor-signers` CLI command for better visibility into other signers on the network
- Support custom Chain ID in signer configuration
- Refresh the signer's sortition view when it sees a block proposal for a new tenure
- Fixed a race condition where a signer would try to update before StackerDB configuration was set

### Changed

- Migrate to new Stacks Node RPC endpoint `/v3/tenures/fork_info/:start/:stop`
- Improved chainstate storage for handling of forks and other state
- Updated prometheus metric labels to reduce high cardinality

## [2.5.0.0.5.3]

### Added

### Changed

- Update node endpoints to match stacks-core release 2.5.0.0.7
  - `/v2/block_proposal` -> `/v3/block_proposal`
  - `/v2/stacker_set` -> `/v3/stacker_set`

## [2.5.0.0.5.2]

### Added

### Changed

- Reuse BlockResponse slot for MockSignature message type (#5103)

## [2.5.0.0.5.2-rc1]

### Added

- Signer set handoff integration test (#5037)
- Add mock signing (#5020)
- Add versioning info set at build-time (#5016)

### Changed

- Fix out of sync `RPCPeerInfo` with stacks-node (#5033, #5014, #4999)
- Logging Improvements (#5025)
- Timeout empty sortition (#5003)
- Enum for version specific data (#4981)

## [2.5.0.0.5.1]

### Added

- Adds signerdb schema versioning (#4965)
- Added voting cli commands `generate-vote` and `verify-vote` (#4934)
- Add soritiion tracking cache (#4905)
- Push blocks to signer set and adds `/v3/blocks/upload` (#4902)

### Changed

- Fix an issue of poorly timed tenure and bitcoin blocks (#4956)
- Process pending blocks before ending tenure (#4952)
- Update rusqlite/sqlite versions (#4948)
- return last block sortition in `/v3/sortitions` (#4939)<|MERGE_RESOLUTION|>--- conflicted
+++ resolved
@@ -12,11 +12,8 @@
 - Introduced the `block_proposal_max_age_secs` configuration option for signers, enabling them to automatically ignore block proposals that exceed the specified age in seconds.
 
 ## Changed
-<<<<<<< HEAD
+- Improvements to the stale signer cleanup logic: deletes the prior signer if it has no remaining unprocessed blocks in its database
 - Signers now listen to new block events from the stacks node to determine whether a block has been successfully appended to the chain tip
-=======
-- Improvements to the stale signer cleanup logic: deletes the prior signer if it has no remaining unprocessed blocks in its database
->>>>>>> b3b71177
 
 ## [3.1.0.0.1.0]
 
