import os
import sys
import json
import unittest
import requests
import argparse
import binascii

from test import test_support
from binascii import hexlify
from utilitybelt import dev_urandom_entropy
import api
from requests.auth import _basic_auth_str as basic_auth

BASE_URL = 'http://localhost:5000'
API_VERSION = '1'

app = api.app.test_client()

from api.auth.registration import register_user
new_id = binascii.b2a_hex(os.urandom(16))
APP_ID, APP_SECRET = new_id, new_id
register_user(new_id + '@domain.com', app_id=APP_ID, app_secret=APP_SECRET,
              email_user=False)

# to use credentials from env variables instead
#APP_ID = os.environ['ONENAME_API_ID']
#APP_SECRET = os.environ['ONENAME_API_SECRET']
#register_user('m@ali.vc', app_id=APP_ID, app_secret=APP_SECRET,
#               email_user=False)


def random_username():
    username = hexlify(dev_urandom_entropy(16))
    return username


def build_url(pathname):
    return '/v' + API_VERSION + pathname


def test_get_request(cls, endpoint, headers={}, status_code=200):
    resp = app.get(endpoint, headers=headers)
    data = json.loads(resp.data)
    cls.assertTrue(isinstance(data, dict))
    if not resp.status_code == status_code:
        print data
    cls.assertTrue(resp.status_code == status_code)
    return data


def test_post_request(cls, endpoint, payload, headers={}, status_code=200):
    resp = app.post(endpoint, data=json.dumps(payload), headers=headers)
    data = json.loads(resp.data)
    print data
    cls.assertTrue(isinstance(data, dict))
    cls.assertTrue(resp.status_code == status_code)
    return data


def check_data(cls, data, required_keys=[], banned_keys=[]):
    for k in required_keys:
        cls.assertTrue(k in data)
        for subkey in required_keys[k]:
            cls.assertTrue(subkey in data[k])
    for k in banned_keys:
        if len(banned_keys[k]) is 0:
            cls.assertTrue(k not in data)
        else:
            cls.assertTrue(k in data)
            for subkey in banned_keys[k]:
                cls.assertTrue(subkey not in data[k])


class LookupUsersTest(unittest.TestCase):
    def setUp(self):
        self.headers = {'Authorization': basic_auth(APP_ID, APP_SECRET)}
        self.required_subkeys = ['profile', 'verifications']
        self.banned_subkeys = ['error']

    def tearDown(self):
        pass

    def build_url(self, usernames):
        return build_url('/users/' + ','.join(usernames))

    def required_keys(self, usernames):
        keys = {}
        for username in usernames:
            keys[username] = self.required_subkeys
        return keys

    def banned_keys(self, usernames):
        keys = {}
        for username in usernames:
            keys[username] = self.banned_subkeys
        return keys

    def test_unprotected_demo_user_lookup(self):
        usernames = ['fredwilson']
        data = test_get_request(self, self.build_url(usernames),
                                headers=self.headers, status_code=200)
        check_data(self, data, required_keys=self.required_keys(usernames),
                   banned_keys=self.banned_keys(usernames))

    """
    def test_user_lookup_without_auth(self):
        usernames = ['naval']
        data = test_get_request(self, self.build_url(usernames),
                                headers={}, status_code=401)
        check_data(self, data, required_keys={'error': ['message', 'type']},
                   banned_keys={'naval': []})
    """

    def test_user_lookup_with_auth(self):
        usernames = ['naval']
        data = test_get_request(self, self.build_url(usernames),
                                headers=self.headers, status_code=200)
        check_data(self, data, required_keys=self.required_keys(usernames),
                   banned_keys=self.banned_keys(usernames))

    def test_user_lookup_with_multiple_users(self):
        usernames = ['fredwilson', 'naval', 'albertwenger']
        data = test_get_request(self, self.build_url(usernames),
                                headers=self.headers, status_code=200)
        check_data(self, data, required_keys=self.required_keys(usernames),
                   banned_keys=self.banned_keys(usernames))


class UserbaseTest(unittest.TestCase):
    def setUp(self):
        self.headers = {'Authorization': basic_auth(APP_ID, APP_SECRET)}

    def tearDown(self):
        pass

    def test_userbase_lookup(self):
        required_keys = {
            'usernames': [],
            'profiles': []
        }
        data = test_get_request(self, build_url('/users'),
                                headers=self.headers, status_code=200)
        check_data(self, data, required_keys=required_keys)

    def test_recent_userbase_lookup(self):
        required_keys = {'usernames': []}
        data = test_get_request(self, build_url('/users?recent_blocks=100'),
                                headers=self.headers, status_code=200)
        check_data(self, data, required_keys=required_keys)


class UserbaseStatsTest(unittest.TestCase):
    def setUp(self):
        self.headers = {'Authorization': basic_auth(APP_ID, APP_SECRET)}

    def tearDown(self):
        pass

    def test_stats_lookup(self):
        required_keys = {
            'stats': ['registrations']
        }
        data = test_get_request(self, build_url('/stats/users'),
                                headers=self.headers, status_code=200)
        check_data(self, data, required_keys=required_keys)


class SearchTest(unittest.TestCase):
    def setUp(self):
        self.headers = {'Authorization': basic_auth(APP_ID, APP_SECRET)}
        self.required_keys = {'results': []}

    def tearDown(self):
        pass

    def test_simple_search_query(self):
        query = 'wenger'
        data = test_get_request(self, build_url('/search?query=' + query),
                                headers=self.headers)
        check_data(self, data, required_keys=self.required_keys)

    def test_twitter_search_query(self):
        query = 'twitter:albertwenger'
        data = test_get_request(self, build_url('/search?query=' + query),
                                headers=self.headers)
        check_data(self, data, required_keys=self.required_keys)

    def test_domain_search_query(self):
        query = 'domain:muneebali.com'
        data = test_get_request(self, build_url('/search?query=' + query),
                                headers=self.headers)
        check_data(self, data, required_keys=self.required_keys)


class LookupUnspentsTest(unittest.TestCase):
    def setUp(self):
        self.headers = {'Authorization': basic_auth(APP_ID, APP_SECRET)}
        self.required_keys = {'unspents': []}

    def tearDown(self):
        pass

    def build_url(self, address):
        return build_url('/addresses/' + address + '/unspents')

    def test_address_lookup(self):
        address = '19bXfGsGEXewR6TyAV3b89cSHBtFFewXt6'
        data = test_get_request(self, self.build_url(address),
                                headers=self.headers)
        check_data(self, data, required_keys=self.required_keys)


class LookupNamesOwnedTest(unittest.TestCase):
    def setUp(self):
        self.headers = {'Authorization': basic_auth(APP_ID, APP_SECRET)}
        self.required_keys = {'names': []}

    def tearDown(self):
        pass

    def build_url(self, address):
        return build_url('/addresses/' + address + '/names')

    def test_address_lookup(self):
        address = 'NBSffD6N6sABDxNooLZxL26jwGetiFHN6H'
        data = test_get_request(self, self.build_url(address),
                                headers=self.headers)
        check_data(self, data, required_keys=self.required_keys)


class RegisterUserTest(unittest.TestCase):
    def setUp(self):
        self.headers = {
            'Authorization': basic_auth(APP_ID, APP_SECRET),
            'Content-type': 'application/json'
        }
        self.required_keys = {'status': []}

    def tearDown(self):
        pass

    def test_user_registration(self):

        payload = dict(
            recipient_address='Mx73vJcnF4Xq7AawfePRKzYCoGivw87BmY',
            username=random_username(),
            profile={'name': {'formatted': 'John Doe'}}
        )

        data = test_post_request(self, build_url('/users'), payload,
                                 headers=self.headers)

        check_data(self, data, required_keys=self.required_keys)


class BroadcastTransactionTest(unittest.TestCase):
    def setUp(self):
        self.headers = {'Authorization': basic_auth(APP_ID, APP_SECRET)}
        self.required_keys = {'error': ['message', 'type']}
        self.banned_keys = {'transaction_hash': []}

    def tearDown(self):
        pass

    def test_bogus_transaction_broadcast(self):
        #bitcoind reject this, needs updating
        signed_hex = '00710000015e98119922f0b'
        payload = {'signed_hex': signed_hex}
        data = test_post_request(self, build_url('/transactions'), payload,
                                 headers=self.headers, status_code=400)
        check_data(self, data, required_keys=self.required_keys,
                   banned_keys=self.banned_keys)


class DKIMPubkeyTest(unittest.TestCase):
    def setUp(self):
        self.headers = {'Authorization': basic_auth(APP_ID, APP_SECRET)}
        self.required_keys = {'public_key': [], 'key_type': []}

    def tearDown(self):
        pass

    def build_url(self, domain):
        return build_url('/domains/' + domain + '/dkim')

    def test_address_lookup(self):
        domain = 'onename.com'
        data = test_get_request(self, self.build_url(domain),
                                headers=self.headers)
        check_data(self, data, required_keys=self.required_keys)


class EmailSaveTest(unittest.TestCase):
    def setUp(self):
        self.required_keys = {'status': []}

    def tearDown(self):
        pass

    def get_email_token(self):

        data = test_get_request(self, build_url('/emails'))
        return data['token']

    def test_address_lookup(self):
        email = 'test@onename.com'
        token = self.get_email_token()
        data = test_get_request(self, build_url('/emails'))
        check_data(self, data, required_keys=self.required_keys)


def test_main():
    test_support.run_unittest(
        LookupUsersTest,
        #UserbaseTest,
        #UserbaseStatsTest,
<<<<<<< HEAD
        SearchUsersTest,
=======
        SearchTest,
>>>>>>> 0e8d1c41
        LookupUnspentsTest,
        #LookupNamesOwnedTest,
        RegisterUserTest,
        #BroadcastTransactionTest,
        DKIMPubkeyTest,
        EmailSaveTest,
    )


if __name__ == '__main__':
    test_main()<|MERGE_RESOLUTION|>--- conflicted
+++ resolved
@@ -315,11 +315,7 @@
         LookupUsersTest,
         #UserbaseTest,
         #UserbaseStatsTest,
-<<<<<<< HEAD
-        SearchUsersTest,
-=======
         SearchTest,
->>>>>>> 0e8d1c41
         LookupUnspentsTest,
         #LookupNamesOwnedTest,
         RegisterUserTest,
