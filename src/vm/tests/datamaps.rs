--- conflicted
+++ resolved
@@ -692,7 +692,6 @@
     }
 }
 
-<<<<<<< HEAD
 fn make_tuple(entries: Vec<(ClarityName, Value)>) -> Value {
     Value::Tuple(TupleData::from_data(entries).unwrap())
 }
@@ -700,10 +699,11 @@
 #[test]
 fn test_combines_tuples() {
     let ok = [
-        "(set { a: 1, b: 2, c: 3 } { a: 5 })",
-        "(set { a: { x: 0, y: 1 }, b: 2, c: 3 } { a: { x: 5 } })",
-        "(set { a: (some { x: 0, y: 1 }), b: 2, c: 3 } { a: none })",
-        "(set { a: 1, b: 2, c: 3 } { a: 4, b: 5, c: 6 })",
+        "(merge { a: 1, b: 2, c: 3 } { a: 5 })",
+        "(merge { a: { x: 0, y: 1 }, b: 2, c: 3 } { a: { x: 5 } })",
+        "(merge { a: (some { x: 0, y: 1 }), b: 2, c: 3 } { a: none })",
+        "(merge { a: 1, b: 2, c: 3 } { a: 4, b: 5, c: 6 })",
+        "(merge { a: 1, b: 2, c: 3 } { c: 4, d: 5, e: 6 })",
     ];
 
     let expected = [
@@ -717,7 +717,6 @@
                 "a".into(),
                 make_tuple(vec![
                     ("x".into(), Value::Int(5)),
-                    ("y".into(), Value::Int(1)),
                 ]),
             ),
             ("b".into(), Value::Int(2)),
@@ -733,12 +732,20 @@
             ("b".into(), Value::Int(5)),
             ("c".into(), Value::Int(6)),
         ]),
+        make_tuple(vec![
+            ("a".into(), Value::Int(1)),
+            ("b".into(), Value::Int(2)),
+            ("c".into(), Value::Int(4)),
+            ("d".into(), Value::Int(5)),
+            ("e".into(), Value::Int(6)),
+        ]),
     ];
 
     for (test, expected) in ok.iter().zip(expected.iter()) {
         assert_eq!(expected.clone(), execute(test).unwrap().unwrap());
     }
-=======
+}
+
 #[test]
 fn test_non_tuple_map_get_set() {
     let test1 = "(define-map entries uint (string-ascii 5))
@@ -818,5 +825,4 @@
     test_get.push_str("(list (kv-get 1))");
     let expected = Value::list_from(vec![Value::Int(0)]);
     assert_executes(expected, &test_get);
->>>>>>> 2b239341
 }