// Copyright (C) 2013-2020 Blockstack PBC, a public benefit corporation
// Copyright (C) 2020 Stacks Open Internet Foundation
//
// This program is free software: you can redistribute it and/or modify
// it under the terms of the GNU General Public License as published by
// the Free Software Foundation, either version 3 of the License, or
// (at your option) any later version.
//
// This program is distributed in the hope that it will be useful,
// but WITHOUT ANY WARRANTY; without even the implied warranty of
// MERCHANTABILITY or FITNESS FOR A PARTICULAR PURPOSE.  See the
// GNU General Public License for more details.
//
// You should have received a copy of the GNU General Public License
// along with this program.  If not, see <http://www.gnu.org/licenses/>.

use crate::types::chainstate::BlockHeaderHash;
use crate::types::chainstate::StacksBlockId;
use crate::types::proof::ClarityMarfTrieId;
use chainstate::stacks::index::storage::TrieFileStorage;
use clarity_vm::clarity::ClarityInstance;
#[cfg(test)]
use rstest::rstest;
#[cfg(test)]
use rstest_reuse::{self, *};
use util::hash::hex_bytes;
use vm::ast::errors::ParseErrors;
use vm::contexts::{Environment, GlobalContext, OwnedEnvironment};
use vm::contracts::Contract;
use vm::costs::ExecutionCost;
use vm::database::ClarityDatabase;
use vm::errors::{CheckErrors, Error, RuntimeErrorType};
use vm::execute as vm_execute;
use vm::representations::SymbolicExpression;
use vm::tests::{
    execute, symbols_from_values, with_marfed_environment, with_memory_environment,
    TEST_BURN_STATE_DB, TEST_HEADER_DB,
};
use vm::types::{
    OptionalData, PrincipalData, QualifiedContractIdentifier, ResponseData, StandardPrincipalData,
    TypeSignature, Value,
};
use vm::{ast, ClarityVersion};

use crate::clarity_vm::database::marf::MarfedKV;
use crate::clarity_vm::database::MemoryBackingStore;

#[template]
#[rstest]
#[case(ClarityVersion::Clarity1)]
#[case(ClarityVersion::Clarity2)]
fn test_clarity_versions_vm(#[case] version: ClarityVersion) {}

const FACTORIAL_CONTRACT: &str = "(define-map factorials { id: int } { current: int, index: int })
         (define-private (init-factorial (id int) (factorial int))
           (print (map-insert factorials (tuple (id id)) (tuple (current 1) (index factorial)))))
         (define-public (compute (id int))
           (let ((entry (unwrap! (map-get? factorials (tuple (id id)))
                                 (err false))))
                    (let ((current (get current entry))
                          (index   (get index entry)))
                         (if (<= index 1)
                             (ok true)
                             (begin
                               (map-set factorials (tuple (id id))
                                                      (tuple (current (* current index))
                                                             (index (- index 1))))
                               (ok false))))))
        (begin (init-factorial 1337 3)
               (init-factorial 8008 5))";

const SIMPLE_TOKENS: &str = "(define-map tokens { account: principal } { balance: uint })
         (define-read-only (my-get-token-balance (account principal))
            (default-to u0 (get balance (map-get? tokens (tuple (account account))))))
         (define-read-only (explode (account principal))
             (map-delete tokens (tuple (account account))))
         (define-private (token-credit! (account principal) (amount uint))
            (if (<= amount u0)
                (err \"must be positive\")
                (let ((current-amount (my-get-token-balance account)))
                  (begin
                    (map-set tokens (tuple (account account))
                                       (tuple (balance (+ amount current-amount))))
                    (ok 0)))))
         (define-public (token-transfer (to principal) (amount uint))
          (let ((balance (my-get-token-balance tx-sender)))
             (if (or (> amount balance) (<= amount u0))
                 (err \"not enough balance\")
                 (begin
                   (map-set tokens (tuple (account tx-sender))
                                      (tuple (balance (- balance amount))))
                   (token-credit! to amount)))))
         (define-public (faucet)
           (let ((original-sender tx-sender))
             (as-contract (print (token-transfer (print original-sender) u1)))))                     
         (define-public (mint-after (block-to-release uint))
           (if (>= block-height block-to-release)
               (faucet)
               (err \"must be in the future\")))
         (begin (token-credit! 'SZ2J6ZY48GV1EZ5V2V5RB9MP66SW86PYKKQ9H6DPR u10000)
                (token-credit! 'SM2J6ZY48GV1EZ5V2V5RB9MP66SW86PYKKQVX8X0G u200)
                (token-credit! .tokens u4))";

fn get_principal() -> Value {
    StandardPrincipalData::transient().into()
}

fn get_principal_as_principal_data() -> PrincipalData {
    StandardPrincipalData::transient().into()
}

#[test]
fn test_get_block_info_eval() {
    let contracts = [
        "(define-private (test-func) (get-block-info? time u1))",
        "(define-private (test-func) (get-block-info? time block-height))",
        "(define-private (test-func) (get-block-info? time u100000))",
        "(define-private (test-func) (get-block-info? time (- 1)))",
        "(define-private (test-func) (get-block-info? time true))",
        "(define-private (test-func) (get-block-info? header-hash u1))",
        "(define-private (test-func) (get-block-info? burnchain-header-hash u1))",
        "(define-private (test-func) (get-block-info? vrf-seed u1))",
    ];

    let expected = [
        Ok(Value::none()),
        Ok(Value::none()),
        Ok(Value::none()),
        Err(CheckErrors::TypeValueError(TypeSignature::UIntType, Value::Int(-1)).into()),
        Err(CheckErrors::TypeValueError(TypeSignature::UIntType, Value::Bool(true)).into()),
        Ok(Value::none()),
        Ok(Value::none()),
        Ok(Value::none()),
    ];
    /*    let expected = [
        Ok(Value::UInt(0)),
        Ok(Value::none()),
        Ok(Value::none()),
        Err(CheckErrors::TypeValueError(TypeSignature::UIntType, Value::Int(-1)).into()),
        Err(CheckErrors::TypeValueError(TypeSignature::UIntType, Value::Bool(true)).into()),
        Ok(Value::some(
            Value::buff_from(hex_bytes("0200000000000000000000000000000000000000000000000000000000000001").unwrap()).unwrap())),
        Ok(Value::some(
            Value::buff_from(hex_bytes("0300000000000000000000000000000000000000000000000000000000000001").unwrap()).unwrap())),
        Ok(Value::some(
            Value::buff_from(hex_bytes("0100000000000000000000000000000000000000000000000000000000000001").unwrap()).unwrap())),
    ]; */

    for i in 0..contracts.len() {
        let mut marf = MemoryBackingStore::new();
        let mut owned_env = OwnedEnvironment::new(marf.as_clarity_db());
        let contract_identifier = QualifiedContractIdentifier::local("test-contract").unwrap();
        owned_env
            .initialize_contract(contract_identifier.clone(), contracts[i], None)
            .unwrap();

        let mut env = owned_env.get_exec_environment(None, None);

        let eval_result = env.eval_read_only(&contract_identifier, "(test-func)");
        match expected[i] {
            // any (some UINT) is okay for checking get-block-info? time
            Ok(Value::UInt(0)) => {
                assert!(
                    if let Ok(Value::Optional(OptionalData { data: Some(x) })) = eval_result {
                        if let Value::UInt(_) = *x {
                            true
                        } else {
                            false
                        }
                    } else {
                        false
                    }
                );
            }
            _ => assert_eq!(expected[i], eval_result),
        }
    }
}

fn is_committed(v: &Value) -> bool {
    match v {
        Value::Response(ref data) => data.committed,
        _ => false,
    }
}

fn is_err_code(v: &Value, e: i128) -> bool {
    match v {
        Value::Response(ref data) => !data.committed && *data.data == Value::Int(e),
        _ => false,
    }
}

fn test_block_headers(n: u8) -> StacksBlockId {
    StacksBlockId([n as u8; 32])
}

<<<<<<< HEAD
#[apply(test_clarity_versions_vm)]
fn test_simple_token_system(#[case] version: ClarityVersion) {
    let mut clarity =
        ClarityInstance::new(false, MarfedKV::temporary(), ExecutionCost::max_value());
=======
#[test]
fn test_simple_token_system() {
    let mut clarity = ClarityInstance::new(false, MarfedKV::temporary());
>>>>>>> ac6575c4
    let p1 = PrincipalData::from(
        PrincipalData::parse_standard_principal("SZ2J6ZY48GV1EZ5V2V5RB9MP66SW86PYKKQ9H6DPR")
            .unwrap(),
    );
    let p2 = PrincipalData::from(
        PrincipalData::parse_standard_principal("SM2J6ZY48GV1EZ5V2V5RB9MP66SW86PYKKQVX8X0G")
            .unwrap(),
    );
    let contract_identifier = QualifiedContractIdentifier::local("tokens").unwrap();

    {
        let mut block = clarity.begin_test_genesis_block(
            &StacksBlockId::sentinel(),
            &test_block_headers(0),
            &TEST_HEADER_DB,
            &TEST_BURN_STATE_DB,
        );

        let tokens_contract = SIMPLE_TOKENS;

        let contract_ast =
            ast::build_ast(&contract_identifier, tokens_contract, &mut (), version).unwrap();

        block.as_transaction(|tx| {
            tx.initialize_smart_contract(
                &contract_identifier,
                &contract_ast,
                tokens_contract,
                None,
                |_, _| false,
            )
            .unwrap()
        });

        assert!(!is_committed(
            &block
                .as_transaction(|tx| tx.run_contract_call(
                    &p2,
                    None,
                    &contract_identifier,
                    "token-transfer",
                    &[p1.clone().into(), Value::UInt(210)],
                    |_, _| false
                ))
                .unwrap()
                .0
        ));
        assert!(is_committed(
            &block
                .as_transaction(|tx| tx.run_contract_call(
                    &p1,
                    None,
                    &contract_identifier,
                    "token-transfer",
                    &[p2.clone().into(), Value::UInt(9000)],
                    |_, _| false
                ))
                .unwrap()
                .0
        ));

        assert!(!is_committed(
            &block
                .as_transaction(|tx| tx.run_contract_call(
                    &p1,
                    None,
                    &contract_identifier,
                    "token-transfer",
                    &[p2.clone().into(), Value::UInt(1001)],
                    |_, _| false
                ))
                .unwrap()
                .0
        ));
        assert!(is_committed(
            & // send to self!
            block.as_transaction(|tx| tx.run_contract_call(&p1,
                                                           None, &contract_identifier, "token-transfer",
                                                           &[p1.clone().into(), Value::UInt(1000)], |_, _| false)).unwrap().0
        ));

        assert_eq!(
            block
                .as_transaction(|tx| tx.eval_read_only(
                    &contract_identifier,
                    "(my-get-token-balance 'SZ2J6ZY48GV1EZ5V2V5RB9MP66SW86PYKKQ9H6DPR)"
                ))
                .unwrap(),
            Value::UInt(1000)
        );
        assert_eq!(
            block
                .as_transaction(|tx| tx.eval_read_only(
                    &contract_identifier,
                    "(my-get-token-balance 'SM2J6ZY48GV1EZ5V2V5RB9MP66SW86PYKKQVX8X0G)"
                ))
                .unwrap(),
            Value::UInt(9200)
        );

        assert!(is_committed(
            &block
                .as_transaction(|tx| tx.run_contract_call(
                    &p1,
                    None,
                    &contract_identifier,
                    "faucet",
                    &[],
                    |_, _| false
                ))
                .unwrap()
                .0
        ));

        assert!(is_committed(
            &block
                .as_transaction(|tx| tx.run_contract_call(
                    &p1,
                    None,
                    &contract_identifier,
                    "faucet",
                    &[],
                    |_, _| false
                ))
                .unwrap()
                .0
        ));

        assert!(is_committed(
            &block
                .as_transaction(|tx| tx.run_contract_call(
                    &p1,
                    None,
                    &contract_identifier,
                    "faucet",
                    &[],
                    |_, _| false
                ))
                .unwrap()
                .0
        ));

        assert_eq!(
            block
                .as_transaction(|tx| tx.eval_read_only(
                    &contract_identifier,
                    "(my-get-token-balance 'SZ2J6ZY48GV1EZ5V2V5RB9MP66SW86PYKKQ9H6DPR)"
                ))
                .unwrap(),
            Value::UInt(1003)
        );

        assert!(!is_committed(
            &block
                .as_transaction(|tx| tx.run_contract_call(
                    &p1,
                    None,
                    &contract_identifier,
                    "mint-after",
                    &[Value::UInt(25)],
                    |_, _| false
                ))
                .unwrap()
                .0
        ));
        block.commit_block();
    }

    for i in 0..25 {
        {
            let block = clarity.begin_block(
                &test_block_headers(i),
                &test_block_headers(i + 1),
                &TEST_HEADER_DB,
                &TEST_BURN_STATE_DB,
            );
            block.commit_block();
        }
    }

    {
        let mut block = clarity.begin_block(
            &test_block_headers(25),
            &test_block_headers(26),
            &TEST_HEADER_DB,
            &TEST_BURN_STATE_DB,
        );
        assert!(is_committed(
            &block
                .as_transaction(|tx| tx.run_contract_call(
                    &p1,
                    None,
                    &contract_identifier,
                    "mint-after",
                    &[Value::UInt(25)],
                    |_, _| false
                ))
                .unwrap()
                .0
        ));

        assert!(!is_committed(
            &block
                .as_transaction(|tx| tx.run_contract_call(
                    &p1,
                    None,
                    &contract_identifier,
                    "faucet",
                    &[],
                    |_, _| false
                ))
                .unwrap()
                .0
        ));

        assert_eq!(
            block
                .as_transaction(|tx| tx.eval_read_only(
                    &contract_identifier,
                    "(my-get-token-balance 'SZ2J6ZY48GV1EZ5V2V5RB9MP66SW86PYKKQ9H6DPR)"
                ))
                .unwrap(),
            Value::UInt(1004)
        );
        assert_eq!(
            block
                .as_transaction(|tx| tx.run_contract_call(
                    &p1,
                    None,
                    &contract_identifier,
                    "my-get-token-balance",
                    &[p1.clone().into()],
                    |_, _| false
                ))
                .unwrap()
                .0,
            Value::UInt(1004)
        );
    }
}

fn test_contract_caller(owned_env: &mut OwnedEnvironment) {
    let contract_a = "(define-read-only (get-caller)
           (list contract-caller tx-sender))";
    let contract_b = "(define-read-only (get-caller)
           (list contract-caller tx-sender))
         (define-read-only (as-contract-get-caller)
           (as-contract (get-caller)))
         (define-read-only (cc-get-caller)
           (contract-call? .contract-a get-caller))
         (define-read-only (as-contract-cc-get-caller)
           (as-contract (contract-call? .contract-a get-caller)))";

    let p1 = execute("'SZ2J6ZY48GV1EZ5V2V5RB9MP66SW86PYKKQ9H6DPR");

    {
        let mut env = owned_env.get_exec_environment(None, None);
        env.initialize_contract(
            QualifiedContractIdentifier::local("contract-a").unwrap(),
            contract_a,
        )
        .unwrap();
        env.initialize_contract(
            QualifiedContractIdentifier::local("contract-b").unwrap(),
            contract_b,
        )
        .unwrap();
    }

    {
        let c_b = Value::from(PrincipalData::Contract(
            QualifiedContractIdentifier::local("contract-b").unwrap(),
        ));
        let mut env = owned_env.get_exec_environment(Some(p1.clone().expect_principal()), None);
        assert_eq!(
            env.execute_contract(
                &QualifiedContractIdentifier::local("contract-a").unwrap(),
                "get-caller",
                &vec![],
                false
            )
            .unwrap(),
            Value::list_from(vec![p1.clone(), p1.clone()]).unwrap()
        );
        assert_eq!(
            env.execute_contract(
                &QualifiedContractIdentifier::local("contract-b").unwrap(),
                "as-contract-get-caller",
                &vec![],
                false
            )
            .unwrap(),
            Value::list_from(vec![c_b.clone(), c_b.clone()]).unwrap()
        );
        assert_eq!(
            env.execute_contract(
                &QualifiedContractIdentifier::local("contract-b").unwrap(),
                "cc-get-caller",
                &vec![],
                false
            )
            .unwrap(),
            Value::list_from(vec![c_b.clone(), p1.clone()]).unwrap()
        );
        assert_eq!(
            env.execute_contract(
                &QualifiedContractIdentifier::local("contract-b").unwrap(),
                "as-contract-cc-get-caller",
                &vec![],
                false
            )
            .unwrap(),
            Value::list_from(vec![c_b.clone(), c_b.clone()]).unwrap()
        );
    }
}

fn tx_sponsor_contract_asserts(env: &mut Environment, sponsor: Option<PrincipalData>) {
    let sponsor = match sponsor {
        None => Value::none(),
        Some(p) => Value::some(Value::Principal(p)).unwrap(),
    };
    assert_eq!(
        env.execute_contract(
            &QualifiedContractIdentifier::local("contract-a").unwrap(),
            "get-sponsor",
            &vec![],
            false
        )
        .unwrap(),
        Value::list_from(vec![sponsor.clone()]).unwrap()
    );
    assert_eq!(
        env.execute_contract(
            &QualifiedContractIdentifier::local("contract-b").unwrap(),
            "as-contract-get-sponsor",
            &vec![],
            false
        )
        .unwrap(),
        Value::list_from(vec![sponsor.clone()]).unwrap()
    );
    assert_eq!(
        env.execute_contract(
            &QualifiedContractIdentifier::local("contract-b").unwrap(),
            "cc-get-sponsor",
            &vec![],
            false
        )
        .unwrap(),
        Value::list_from(vec![sponsor.clone()]).unwrap()
    );
    assert_eq!(
        env.execute_contract(
            &QualifiedContractIdentifier::local("contract-b").unwrap(),
            "as-contract-cc-get-sponsor",
            &vec![],
            false
        )
        .unwrap(),
        Value::list_from(vec![sponsor.clone()]).unwrap()
    );
}

fn test_tx_sponsor(owned_env: &mut OwnedEnvironment) {
    let contract_a = "(define-read-only (get-sponsor)
           (list tx-sponsor?))
           (asserts! (is-eq tx-sponsor? (some 'SM2J6ZY48GV1EZ5V2V5RB9MP66SW86PYKKQVX8X0G)) (err 1))";
    let contract_b = "(define-read-only (get-sponsor)
           (list tx-sponsor?))
         (define-read-only (as-contract-get-sponsor)
           (as-contract (get-sponsor)))
         (define-read-only (cc-get-sponsor)
           (contract-call? .contract-a get-sponsor))
         (define-read-only (as-contract-cc-get-sponsor)
           (as-contract (contract-call? .contract-a get-sponsor)))";

    let p1 = execute("'SZ2J6ZY48GV1EZ5V2V5RB9MP66SW86PYKKQ9H6DPR").expect_principal();
    let p2 = execute("'SM2J6ZY48GV1EZ5V2V5RB9MP66SW86PYKKQVX8X0G");
    let sponsor = if let Value::Principal(p) = p2 {
        Some(p)
    } else {
        panic!("p2 is not a principal value");
    };

    {
        let mut env = owned_env.get_exec_environment(Some(p1.clone()), sponsor.clone());
        env.initialize_contract(
            QualifiedContractIdentifier::local("contract-a").unwrap(),
            contract_a,
        )
        .unwrap();
        env.initialize_contract(
            QualifiedContractIdentifier::local("contract-b").unwrap(),
            contract_b,
        )
        .unwrap();
    }

    // Sponsor is equal to some(principal) in this code block.
    {
        let mut env = owned_env.get_exec_environment(Some(p1.clone()), sponsor.clone());
        tx_sponsor_contract_asserts(&mut env, sponsor.clone());
    }

    // Sponsor is none in this code block.
    {
        let sponsor = None;
        let mut env = owned_env.get_exec_environment(Some(p1.clone()), sponsor.clone());
        tx_sponsor_contract_asserts(&mut env, sponsor.clone());
    }
}

fn test_fully_qualified_contract_call(owned_env: &mut OwnedEnvironment) {
    let contract_a = "(define-read-only (get-caller)
           (list contract-caller tx-sender))";
    let contract_b = "(define-read-only (get-caller)
           (list contract-caller tx-sender))
         (define-read-only (as-contract-get-caller)
           (as-contract (get-caller)))
         (define-read-only (cc-get-caller)
           (contract-call? 'S1G2081040G2081040G2081040G208105NK8PE5.contract-a get-caller))
         (define-read-only (as-contract-cc-get-caller)
           (as-contract (contract-call? .contract-a get-caller)))";

    let p1 = execute("'SZ2J6ZY48GV1EZ5V2V5RB9MP66SW86PYKKQ9H6DPR");

    {
        let mut env = owned_env.get_exec_environment(None, None);
        env.initialize_contract(
            QualifiedContractIdentifier::local("contract-a").unwrap(),
            contract_a,
        )
        .unwrap();
        env.initialize_contract(
            QualifiedContractIdentifier::local("contract-b").unwrap(),
            contract_b,
        )
        .unwrap();
    }

    {
        let c_b = Value::from(PrincipalData::Contract(
            QualifiedContractIdentifier::local("contract-b").unwrap(),
        ));
        let mut env = owned_env.get_exec_environment(Some(p1.clone().expect_principal()), None);
        assert_eq!(
            env.execute_contract(
                &QualifiedContractIdentifier::local("contract-a").unwrap(),
                "get-caller",
                &vec![],
                false
            )
            .unwrap(),
            Value::list_from(vec![p1.clone(), p1.clone()]).unwrap()
        );
        assert_eq!(
            env.execute_contract(
                &QualifiedContractIdentifier::local("contract-b").unwrap(),
                "as-contract-get-caller",
                &vec![],
                false
            )
            .unwrap(),
            Value::list_from(vec![c_b.clone(), c_b.clone()]).unwrap()
        );
        assert_eq!(
            env.execute_contract(
                &QualifiedContractIdentifier::local("contract-b").unwrap(),
                "cc-get-caller",
                &vec![],
                false
            )
            .unwrap(),
            Value::list_from(vec![c_b.clone(), p1.clone()]).unwrap()
        );
        assert_eq!(
            env.execute_contract(
                &QualifiedContractIdentifier::local("contract-b").unwrap(),
                "as-contract-cc-get-caller",
                &vec![],
                false
            )
            .unwrap(),
            Value::list_from(vec![c_b.clone(), c_b.clone()]).unwrap()
        );
    }
}

fn test_simple_naming_system(owned_env: &mut OwnedEnvironment) {
    let tokens_contract = SIMPLE_TOKENS;

    let names_contract = "(define-constant burn-address 'SP000000000000000000002Q6VF78)
         (define-private (price-function (name int))
           (if (< name 100000) u1000 u100))

         (define-map name-map
           { name: int } { owner: principal })
         (define-map preorder-map
           { name-hash: (buff 20) }
           { buyer: principal, paid: uint })

         (define-public (preorder
                        (name-hash (buff 20))
                        (name-price uint))
           (let ((xfer-result (contract-call? .tokens token-transfer
                                  burn-address name-price)))
            (if (is-ok xfer-result)
               (if
                 (map-insert preorder-map
                   (tuple (name-hash name-hash))
                   (tuple (paid name-price)
                          (buyer tx-sender)))
                 (ok 0) (err 2))
               (if (is-eq (unwrap-err! xfer-result (err (- 1)))
                        \"not enough balance\")
                   (err 1) (err 3)))))

         (define-public (register 
                        (recipient-principal principal)
                        (name int)
                        (salt int))
           (let ((preorder-entry
                   ;; preorder entry must exist!
                   (unwrap! (map-get? preorder-map
                                  (tuple (name-hash (hash160 (xor name salt))))) (err 5)))
                 (name-entry
                   (map-get? name-map (tuple (name name)))))
             (if (and
                  (is-none name-entry)
                  ;; preorder must have paid enough
                  (<= (price-function name)
                      (get paid preorder-entry))
                  ;; preorder must have been the current principal
                  (is-eq tx-sender
                       (get buyer preorder-entry)))
                  (if (and
                    (map-insert name-map
                      (tuple (name name))
                      (tuple (owner recipient-principal)))
                    (map-delete preorder-map
                      (tuple (name-hash (hash160 (xor name salt))))))
                    (ok 0)
                    (err 3))
                  (err 4))))";

    let p1 = execute("'SZ2J6ZY48GV1EZ5V2V5RB9MP66SW86PYKKQ9H6DPR");
    let p2 = execute("'SM2J6ZY48GV1EZ5V2V5RB9MP66SW86PYKKQVX8X0G");

    let name_hash_expensive_0 = execute("(hash160 1)");
    let name_hash_expensive_1 = execute("(hash160 2)");
    let name_hash_cheap_0 = execute("(hash160 100001)");

    {
        let mut env = owned_env.get_exec_environment(None, None);

        let contract_identifier = QualifiedContractIdentifier::local("tokens").unwrap();
        env.initialize_contract(contract_identifier, tokens_contract)
            .unwrap();

        let contract_identifier = QualifiedContractIdentifier::local("names").unwrap();
        env.initialize_contract(contract_identifier, names_contract)
            .unwrap();
    }

    {
        let mut env = owned_env.get_exec_environment(Some(p2.clone().expect_principal()), None);

        assert!(is_err_code(
            &env.execute_contract(
                &QualifiedContractIdentifier::local("names").unwrap(),
                "preorder",
                &symbols_from_values(vec![name_hash_expensive_0.clone(), Value::UInt(1000)]),
                false
            )
            .unwrap(),
            1
        ));
    }

    {
        let mut env = owned_env.get_exec_environment(Some(p1.clone().expect_principal()), None);
        assert!(is_committed(
            &env.execute_contract(
                &QualifiedContractIdentifier::local("names").unwrap(),
                "preorder",
                &symbols_from_values(vec![name_hash_expensive_0.clone(), Value::UInt(1000)]),
                false
            )
            .unwrap()
        ));
        assert!(is_err_code(
            &env.execute_contract(
                &QualifiedContractIdentifier::local("names").unwrap(),
                "preorder",
                &symbols_from_values(vec![name_hash_expensive_0.clone(), Value::UInt(1000)]),
                false
            )
            .unwrap(),
            2
        ));
    }

    {
        // shouldn't be able to register a name you didn't preorder!
        let mut env = owned_env.get_exec_environment(Some(p2.clone().expect_principal()), None);
        assert!(is_err_code(
            &env.execute_contract(
                &QualifiedContractIdentifier::local("names").unwrap(),
                "register",
                &symbols_from_values(vec![p2.clone(), Value::Int(1), Value::Int(0)]),
                false
            )
            .unwrap(),
            4
        ));
    }

    {
        // should work!
        let mut env = owned_env.get_exec_environment(Some(p1.clone().expect_principal()), None);
        assert!(is_committed(
            &env.execute_contract(
                &QualifiedContractIdentifier::local("names").unwrap(),
                "register",
                &symbols_from_values(vec![p2.clone(), Value::Int(1), Value::Int(0)]),
                false
            )
            .unwrap()
        ));
    }

    {
        // try to underpay!
        let mut env = owned_env.get_exec_environment(Some(p2.clone().expect_principal()), None);
        assert!(is_committed(
            &env.execute_contract(
                &QualifiedContractIdentifier::local("names").unwrap(),
                "preorder",
                &symbols_from_values(vec![name_hash_expensive_1.clone(), Value::UInt(100)]),
                false
            )
            .unwrap()
        ));
        assert!(is_err_code(
            &env.execute_contract(
                &QualifiedContractIdentifier::local("names").unwrap(),
                "register",
                &symbols_from_values(vec![p2.clone(), Value::Int(2), Value::Int(0)]),
                false
            )
            .unwrap(),
            4
        ));

        // register a cheap name!
        assert!(is_committed(
            &env.execute_contract(
                &QualifiedContractIdentifier::local("names").unwrap(),
                "preorder",
                &symbols_from_values(vec![name_hash_cheap_0.clone(), Value::UInt(100)]),
                false
            )
            .unwrap()
        ));
        assert!(is_committed(
            &env.execute_contract(
                &QualifiedContractIdentifier::local("names").unwrap(),
                "register",
                &symbols_from_values(vec![p2.clone(), Value::Int(100001), Value::Int(0)]),
                false
            )
            .unwrap()
        ));

        // preorder must exist!
        assert!(is_err_code(
            &env.execute_contract(
                &QualifiedContractIdentifier::local("names").unwrap(),
                "register",
                &symbols_from_values(vec![p2.clone(), Value::Int(100001), Value::Int(0)]),
                false
            )
            .unwrap(),
            5
        ));
    }
}

fn test_simple_contract_call(owned_env: &mut OwnedEnvironment) {
    let contract_1 = FACTORIAL_CONTRACT;
    let contract_2 = "(define-public (proxy-compute)
            (contract-call? .factorial-contract compute 8008))
        ";

    let mut env = owned_env.get_exec_environment(Some(get_principal().expect_principal()), None);

    let contract_identifier = QualifiedContractIdentifier::local("factorial-contract").unwrap();
    env.initialize_contract(contract_identifier, contract_1)
        .unwrap();

    let contract_identifier = QualifiedContractIdentifier::local("proxy-compute").unwrap();
    env.initialize_contract(contract_identifier, contract_2)
        .unwrap();

    let args = symbols_from_values(vec![]);

    let expected = [
        Value::Int(5),
        Value::Int(20),
        Value::Int(60),
        Value::Int(120),
        Value::Int(120),
        Value::Int(120),
    ];
    for expected_result in &expected {
        env.execute_contract(
            &QualifiedContractIdentifier::local("proxy-compute").unwrap(),
            "proxy-compute",
            &args,
            false,
        )
        .unwrap();
        assert_eq!(
            env.eval_read_only(
                &QualifiedContractIdentifier::local("factorial-contract").unwrap(),
                "(get current (unwrap! (map-get? factorials {id: 8008}) false))"
            )
            .unwrap(),
            *expected_result
        );
    }
}

fn test_aborts(owned_env: &mut OwnedEnvironment) {
    let contract_1 = "
(define-map data { id: int } { value: int })

;; this will return false if id != value,
;;   which _aborts_ any data that is modified during
;;   the routine.
(define-public (modify-data
                 (id int)
                 (value int))
   (begin
     (map-set data (tuple (id id))
                      (tuple (value value)))
     (if (is-eq id value)
         (ok 1)
         (err 1))))


(define-private (get-data (id int))
  (default-to 0
    (get value 
     (map-get? data (tuple (id id))))))
";

    let contract_2 = "
(define-public (fail-in-other)
  (begin
    (contract-call? .contract-1 modify-data 100 101)
    (ok 1)))

(define-public (fail-in-self)
  (begin
    (contract-call? .contract-1 modify-data 105 105)
    (err 1)))
";
    let mut env = owned_env.get_exec_environment(None, None);

    let contract_identifier = QualifiedContractIdentifier::local("contract-1").unwrap();
    env.initialize_contract(contract_identifier, contract_1)
        .unwrap();

    let contract_identifier = QualifiedContractIdentifier::local("contract-2").unwrap();
    env.initialize_contract(contract_identifier, contract_2)
        .unwrap();

    env.sender = Some(get_principal_as_principal_data());

    assert_eq!(
        env.execute_contract(
            &QualifiedContractIdentifier::local("contract-1").unwrap(),
            "modify-data",
            &symbols_from_values(vec![Value::Int(10), Value::Int(10)]),
            false
        )
        .unwrap(),
        Value::Response(ResponseData {
            committed: true,
            data: Box::new(Value::Int(1))
        })
    );

    assert_eq!(
        env.execute_contract(
            &QualifiedContractIdentifier::local("contract-1").unwrap(),
            "modify-data",
            &symbols_from_values(vec![Value::Int(20), Value::Int(10)]),
            false
        )
        .unwrap(),
        Value::Response(ResponseData {
            committed: false,
            data: Box::new(Value::Int(1))
        })
    );

    assert_eq!(
        env.eval_read_only(
            &QualifiedContractIdentifier::local("contract-1").unwrap(),
            "(get-data 20)"
        )
        .unwrap(),
        Value::Int(0)
    );

    assert_eq!(
        env.eval_read_only(
            &QualifiedContractIdentifier::local("contract-1").unwrap(),
            "(get-data 10)"
        )
        .unwrap(),
        Value::Int(10)
    );

    assert_eq!(
        env.execute_contract(
            &QualifiedContractIdentifier::local("contract-2").unwrap(),
            "fail-in-other",
            &symbols_from_values(vec![]),
            false
        )
        .unwrap(),
        Value::Response(ResponseData {
            committed: true,
            data: Box::new(Value::Int(1))
        })
    );

    assert_eq!(
        env.execute_contract(
            &QualifiedContractIdentifier::local("contract-2").unwrap(),
            "fail-in-self",
            &symbols_from_values(vec![]),
            false
        )
        .unwrap(),
        Value::Response(ResponseData {
            committed: false,
            data: Box::new(Value::Int(1))
        })
    );

    assert_eq!(
        env.eval_read_only(
            &QualifiedContractIdentifier::local("contract-1").unwrap(),
            "(get-data 105)"
        )
        .unwrap(),
        Value::Int(0)
    );

    assert_eq!(
        env.eval_read_only(
            &QualifiedContractIdentifier::local("contract-1").unwrap(),
            "(get-data 100)"
        )
        .unwrap(),
        Value::Int(0)
    );
}

fn test_factorial_contract(owned_env: &mut OwnedEnvironment) {
    let mut env = owned_env.get_exec_environment(None, None);

    let contract_identifier = QualifiedContractIdentifier::local("factorial").unwrap();
    env.initialize_contract(contract_identifier, FACTORIAL_CONTRACT)
        .unwrap();

    let tx_name = "compute";
    let arguments_to_test = [
        symbols_from_values(vec![Value::Int(1337)]),
        symbols_from_values(vec![Value::Int(1337)]),
        symbols_from_values(vec![Value::Int(1337)]),
        symbols_from_values(vec![Value::Int(1337)]),
        symbols_from_values(vec![Value::Int(1337)]),
        symbols_from_values(vec![Value::Int(8008)]),
        symbols_from_values(vec![Value::Int(8008)]),
        symbols_from_values(vec![Value::Int(8008)]),
        symbols_from_values(vec![Value::Int(8008)]),
        symbols_from_values(vec![Value::Int(8008)]),
        symbols_from_values(vec![Value::Int(8008)]),
    ];

    let expected = vec![
        Value::Int(3),
        Value::Int(6),
        Value::Int(6),
        Value::Int(6),
        Value::Int(6),
        Value::Int(5),
        Value::Int(20),
        Value::Int(60),
        Value::Int(120),
        Value::Int(120),
        Value::Int(120),
    ];

    env.sender = Some(get_principal_as_principal_data());

    for (arguments, expectation) in arguments_to_test.iter().zip(expected.iter()) {
        env.execute_contract(
            &QualifiedContractIdentifier::local("factorial").unwrap(),
            &tx_name,
            arguments,
            false,
        )
        .unwrap();

        assert_eq!(
            *expectation,
            env.eval_read_only(
                &QualifiedContractIdentifier::local("factorial").unwrap(),
                &format!(
                    "(unwrap! (get current (map-get? factorials (tuple (id {})))) false)",
                    arguments[0]
                )
            )
            .unwrap()
        );
    }

    let err_result = env
        .execute_contract(
            &QualifiedContractIdentifier::local("factorial").unwrap(),
            "init-factorial",
            &symbols_from_values(vec![Value::Int(9000), Value::Int(15)]),
            false,
        )
        .unwrap_err();
    match err_result {
        Error::Unchecked(CheckErrors::NoSuchPublicFunction(_, _)) => {}
        _ => {
            println!("{:?}", err_result);
            panic!("Attempt to call init-factorial should fail!")
        }
    }

    let err_result = env
        .execute_contract(
            &QualifiedContractIdentifier::local("factorial").unwrap(),
            "compute",
            &symbols_from_values(vec![Value::Bool(true)]),
            false,
        )
        .unwrap_err();
    match err_result {
        Error::Unchecked(CheckErrors::TypeValueError(_, _)) => {}
        _ => {
            println!("{:?}", err_result);
            assert!(false, "Attempt to call compute with void type should fail!")
        }
    }
}

#[test]
fn test_at_unknown_block() {
    fn test(owned_env: &mut OwnedEnvironment) {
        let contract = "(define-data-var foo int 3)
                        (at-block 0x0202020202020202020202020202020202020202020202020202020202020202
                          (+ 1 2))";
        let err = owned_env
            .initialize_contract(
                QualifiedContractIdentifier::local("contract").unwrap(),
                &contract,
                None,
            )
            .unwrap_err();
        eprintln!("{}", err);
        match err {
            Error::Runtime(x, _) => assert_eq!(
                x,
                RuntimeErrorType::UnknownBlockHeaderHash(BlockHeaderHash::from(
                    vec![2 as u8; 32].as_slice()
                ))
            ),
            _ => panic!("Unexpected error"),
        }
    }

    with_marfed_environment(test, true);
}

#[test]
fn test_as_max_len() {
    fn test(owned_env: &mut OwnedEnvironment) {
        let contract = "(define-data-var token-ids (list 10 uint) (list))
                        (var-set token-ids 
                           (unwrap! (as-max-len? (append (var-get token-ids) u1) u10) (err 10)))";

        owned_env
            .initialize_contract(
                QualifiedContractIdentifier::local("contract").unwrap(),
                &contract,
                None,
            )
            .unwrap();
    }

    with_marfed_environment(test, true);
}

#[test]
fn test_ast_stack_depth() {
    let program = "(+ (+ (+ (+ (+ (+ (+ (+ (+ (+ (+ (+ (+ (+ (+ (+ (+ (+ (+ (+ (+ (+ (+ (+ (+ (+ (+ (+ (+ (+ (+ (+ 
                       (+ (+ (+ (+ (+ (+ (+ (+ (+ (+ (+ (+ (+ (+ (+ (+ (+ (+ (+ (+ (+ (+ (+ (+ (+ (+ (+ (+ (+ (+ (+ (+ 
                       (+ (+ (+ (+ (+ (+ (+ (+ (+ (+ (+ (+ (+ (+ (+ (+ (+ (+ (+ (+ (+ (+ (+ (+ (+ (+ (+ (+ (+ (+ (+ (+ 
                       (+ (+ (+ (+ (+ (+ (+ (+ (+ (+ (+ (+ (+ (+ (+ (+ (+ (+ (+ (+ (+ (+ (+ (+ (+ (+ (+ (+ (+ (+ (+ (+ 
                       (+ (+ (+ (+ (+ (+ (+ (+ (+ (+ (+ (+ (+ (+ (+ (+ (+ (+ (+ (+ (+ (+ (+ (+ (+ (+ (+ (+ (+ (+ (+ (+ 
                       1 1) 1) 1) 1) 1) 1) 1) 1) 1) 1) 1) 1) 1) 1) 1) 1) 1) 1) 1) 1) 1) 1) 1) 1) 1) 1) 1) 1) 1) 1) 1) 1)
                         1) 1) 1) 1) 1) 1) 1) 1) 1) 1) 1) 1) 1) 1) 1) 1) 1) 1) 1) 1) 1) 1) 1) 1) 1) 1) 1) 1) 1) 1) 1) 1)
                         1) 1) 1) 1) 1) 1) 1) 1) 1) 1) 1) 1) 1) 1) 1) 1) 1) 1) 1) 1) 1) 1) 1) 1) 1) 1) 1) 1) 1) 1) 1) 1)
                         1) 1) 1) 1) 1) 1) 1) 1) 1) 1) 1) 1) 1) 1) 1) 1) 1) 1) 1) 1) 1) 1) 1) 1) 1) 1) 1) 1) 1) 1) 1) 1)
                         1) 1) 1) 1) 1) 1) 1) 1) 1) 1) 1) 1) 1) 1) 1) 1) 1) 1) 1) 1) 1) 1) 1) 1) 1) 1) 1) 1) 1) 1) 1) 1)

                      ";
    assert_eq!(
        vm_execute(program).unwrap_err(),
        RuntimeErrorType::ASTError(ParseErrors::ExpressionStackDepthTooDeep.into()).into()
    );
}

#[test]
fn test_arg_stack_depth() {
    let program = "(define-private (foo)
                        (+ (+ (+ (+ (+ (+ (+ (+ (+ (+ (+ (+ (+ (+ (+ (+ (+ (+ (+ (+ (+ (+ (+ (+ (+ (+ (+ (+ (+ (+ (+ (+
                        (+ (+ (+ (+ (+ (+ (+ (+ (+ (+ (+ (+ (+ (+ (+ (+ (+ (+ (+ (+ (+ (+ (+ (+ (+ (+ (+ (+ (+ (+ (+ (+
                       bar 1) 1) 1) 1) 1) 1) 1) 1) 1) 1) 1) 1) 1) 1) 1) 1) 1) 1) 1) 1) 1) 1) 1) 1) 1) 1) 1) 1) 1) 1) 1) 1)
                         1) 1) 1) 1) 1) 1) 1) 1) 1) 1) 1) 1) 1) 1) 1) 1) 1) 1) 1) 1) 1) 1) 1) 1) 1) 1) 1) 1) 1) 1) 1) 1))
                       (define-private (bar)
                        (+ (+ (+ (+ (+ (+ (+ (+ (+ (+ (+ (+ (+ (+ (+ (+ (+ (+ (+ (+ (+ (+ (+ (+ (+ (+ (+ (+ (+ (+ (+ (+
                        (+ (+ (+ (+ (+ (+ (+ (+ (+ (+ (+ (+ (+ (+ (+ (+ (+ (+ (+ (+ (+ (+ (+ (+ (+ (+ (+ (+ (+ (+ (+ (+
                       1 1) 1) 1) 1) 1) 1) 1) 1) 1) 1) 1) 1) 1) 1) 1) 1) 1) 1) 1) 1) 1) 1) 1) 1) 1) 1) 1) 1) 1) 1) 1) 1)
                         1) 1) 1) 1) 1) 1) 1) 1) 1) 1) 1) 1) 1) 1) 1) 1) 1) 1) 1) 1) 1) 1) 1) 1) 1) 1) 1) 1) 1) 1) 1) 1))
                       (foo)
                      ";
    assert_eq!(
        vm_execute(program).unwrap_err(),
        RuntimeErrorType::MaxStackDepthReached.into()
    );
}

#[test]
fn test_cc_stack_depth() {
    let contract_one = "(define-public (foo) 
                        (ok (+ (+ (+ (+ (+ (+ (+ (+ (+ (+ (+ (+ (+ (+ (+ (+ (+ (+ (+ (+ (+ (+ (+ (+ (+ (+ (+ (+ (+ (+ (+ (+ 
                        (+ (+ (+ (+ (+ (+ (+ (+ (+ (+ (+ (+ (+ (+ (+ (+ (+ (+ (+ (+ (+ (+ (+ (+ (+ (+ (+ (+ (+ (+ (+ (+ 
                       1 1) 1) 1) 1) 1) 1) 1) 1) 1) 1) 1) 1) 1) 1) 1) 1) 1) 1) 1) 1) 1) 1) 1) 1) 1) 1) 1) 1) 1) 1) 1) 1)
                         1) 1) 1) 1) 1) 1) 1) 1) 1) 1) 1) 1) 1) 1) 1) 1) 1) 1) 1) 1) 1) 1) 1) 1) 1) 1) 1) 1) 1) 1) 1) 1)))";
    let contract_two =
                      "(define-private (bar) 
                        (+ (+ (+ (+ (+ (+ (+ (+ (+ (+ (+ (+ (+ (+ (+ (+ (+ (+ (+ (+ (+ (+ (+ (+ (+ (+ (+ (+ (+ (+ (+ (+ 
                        (+ (+ (+ (+ (+ (+ (+ (+ (+ (+ (+ (+ (+ (+ (+ (+ (+ (+ (+ (+ (+ (+ (+ (+ (+ (+ (+ (+ (+ (+ (+ (+ 
                        (unwrap-panic (contract-call? .c-foo foo ) )
                         1) 1) 1) 1) 1) 1) 1) 1) 1) 1) 1) 1) 1) 1) 1) 1) 1) 1) 1) 1) 1) 1) 1) 1) 1) 1) 1) 1) 1) 1) 1) 1)
                         1) 1) 1) 1) 1) 1) 1) 1) 1) 1) 1) 1) 1) 1) 1) 1) 1) 1) 1) 1) 1) 1) 1) 1) 1) 1) 1) 1) 1) 1) 1) 1))
                       (bar)
                      ";

    with_marfed_environment(
        |owned_env| {
            let mut env = owned_env.get_exec_environment(None, None);

            let contract_identifier = QualifiedContractIdentifier::local("c-foo").unwrap();
            env.initialize_contract(contract_identifier, contract_one)
                .unwrap();

            let contract_identifier = QualifiedContractIdentifier::local("c-bar").unwrap();
            assert_eq!(
                env.initialize_contract(contract_identifier, contract_two)
                    .unwrap_err(),
                RuntimeErrorType::MaxStackDepthReached.into()
            );
        },
        false,
    );
}

#[test]
fn test_cc_trait_stack_depth() {
    let contract_one = "(define-public (foo)
                        (ok (+ (+ (+ (+ (+ (+ (+ (+ (+ (+ (+ (+ (+ (+ (+ (+ (+ (+ (+ (+ (+ (+ (+ (+ (+ (+ (+ (+ (+ (+ (+ (+
                        (+ (+ (+ (+ (+ (+ (+ (+ (+ (+ (+ (+ (+ (+ (+ (+ (+ (+ (+ (+ (+ (+ (+ (+ (+ (+ (+ (+ (+ (+ (+ (+
                       1 1) 1) 1) 1) 1) 1) 1) 1) 1) 1) 1) 1) 1) 1) 1) 1) 1) 1) 1) 1) 1) 1) 1) 1) 1) 1) 1) 1) 1) 1) 1) 1)
                         1) 1) 1) 1) 1) 1) 1) 1) 1) 1) 1) 1) 1) 1) 1) 1) 1) 1) 1) 1) 1) 1) 1) 1) 1) 1) 1) 1) 1) 1) 1) 1)))";
    let contract_two =
                      "(define-trait trait-1 (
                        (foo () (response int int))))
                       (define-private (bar (F <trait-1>))
                        (+ (+ (+ (+ (+ (+ (+ (+ (+ (+ (+ (+ (+ (+ (+ (+ (+ (+ (+ (+ (+ (+ (+ (+ (+ (+ (+ (+ (+ (+ (+ (+
                        (+ (+ (+ (+ (+ (+ (+ (+ (+ (+ (+ (+ (+ (+ (+ (+ (+ (+ (+ (+ (+ (+ (+ (+ (+ (+ (+ (+ (+ (+ (+ (+
                        (unwrap-panic (contract-call? F foo))
                         1) 1) 1) 1) 1) 1) 1) 1) 1) 1) 1) 1) 1) 1) 1) 1) 1) 1) 1) 1) 1) 1) 1) 1) 1) 1) 1) 1) 1) 1) 1) 1)
                         1) 1) 1) 1) 1) 1) 1) 1) 1) 1) 1) 1) 1) 1) 1) 1) 1) 1) 1) 1) 1) 1) 1) 1) 1) 1) 1) 1) 1) 1) 1) 1))
                       (bar .c-foo)
                      ";

    with_marfed_environment(
        |owned_env| {
            let mut env = owned_env.get_exec_environment(None, None);

            let contract_identifier = QualifiedContractIdentifier::local("c-foo").unwrap();
            env.initialize_contract(contract_identifier, contract_one)
                .unwrap();

            let contract_identifier = QualifiedContractIdentifier::local("c-bar").unwrap();
            assert_eq!(
                env.initialize_contract(contract_identifier, contract_two)
                    .unwrap_err(),
                RuntimeErrorType::MaxStackDepthReached.into()
            );
        },
        false,
    );
}

#[test]
fn test_all() {
    let to_test = [
        test_factorial_contract,
        test_aborts,
        test_contract_caller,
        test_tx_sponsor,
        test_fully_qualified_contract_call,
        test_simple_naming_system,
        test_simple_contract_call,
    ];
    for test in to_test.iter() {
        eprintln!("..");
        with_memory_environment(test, false);
        with_marfed_environment(test, false);
    }
}<|MERGE_RESOLUTION|>--- conflicted
+++ resolved
@@ -195,16 +195,9 @@
     StacksBlockId([n as u8; 32])
 }
 
-<<<<<<< HEAD
 #[apply(test_clarity_versions_vm)]
 fn test_simple_token_system(#[case] version: ClarityVersion) {
-    let mut clarity =
-        ClarityInstance::new(false, MarfedKV::temporary(), ExecutionCost::max_value());
-=======
-#[test]
-fn test_simple_token_system() {
     let mut clarity = ClarityInstance::new(false, MarfedKV::temporary());
->>>>>>> ac6575c4
     let p1 = PrincipalData::from(
         PrincipalData::parse_standard_principal("SZ2J6ZY48GV1EZ5V2V5RB9MP66SW86PYKKQ9H6DPR")
             .unwrap(),
