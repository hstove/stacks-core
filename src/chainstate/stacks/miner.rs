--- conflicted
+++ resolved
@@ -4334,11 +4334,7 @@
                 };
 
                 let parent_header_hash = parent_tip.anchored_header.block_hash();
-<<<<<<< HEAD
-                let parent_tip_chh = parent_tip.consensus_hash.clone();
-=======
                 let parent_tip_ch = parent_tip.consensus_hash.clone();
->>>>>>> f9d2b430
                 let coinbase_tx = make_coinbase(miner, tenure_id);
 
                 let mut mempool = MemPoolDB::open(false, 0x80000000, &chainstate_path).unwrap();
@@ -4354,11 +4350,7 @@
                     let contract_tx = make_user_contract_publish(&privks[tenure_id], 0, 10000, &format!("hello-world-{}", tenure_id), &contract);
                     let mut contract_tx_bytes = vec![];
                     contract_tx.consensus_serialize(&mut contract_tx_bytes).unwrap();
-<<<<<<< HEAD
-                    mempool.submit_raw(&parent_tip_chh, &parent_header_hash, contract_tx_bytes).unwrap();
-=======
                     mempool.submit_raw(&parent_tip_ch, &parent_header_hash, contract_tx_bytes).unwrap();
->>>>>>> f9d2b430
 
                     eprintln!("first tx submitted");
                     // eprintln!("\n\ntransaction:\n{:#?}\n\n", &contract_tx);
@@ -4369,11 +4361,7 @@
                     let contract_tx = make_user_contract_publish(&privks[tenure_id], 1, 10000, &format!("hello-world-{}-2", tenure_id), &contract);
                     let mut contract_tx_bytes = vec![];
                     contract_tx.consensus_serialize(&mut contract_tx_bytes).unwrap();
-<<<<<<< HEAD
-                    mempool.submit_raw(&parent_tip_chh, &parent_header_hash, contract_tx_bytes).unwrap();
-=======
                     mempool.submit_raw(&parent_tip_ch, &parent_header_hash, contract_tx_bytes).unwrap();
->>>>>>> f9d2b430
 
                     eprintln!("second tx submitted");
                     // eprintln!("\n\ntransaction:\n{:#?}\n\n", &contract_tx);
@@ -4392,11 +4380,7 @@
                     let contract_tx = make_user_contract_publish(&privks[tenure_id], 0, 10000, &format!("hello-world-{}", tenure_id), &contract);
                     let mut contract_tx_bytes = vec![];
                     contract_tx.consensus_serialize(&mut contract_tx_bytes).unwrap();
-<<<<<<< HEAD
-                    mempool.submit_raw(&parent_tip_chh, &parent_header_hash, contract_tx_bytes).unwrap();
-=======
                     mempool.submit_raw(&parent_tip_ch, &parent_header_hash, contract_tx_bytes).unwrap();
->>>>>>> f9d2b430
 
                     eprintln!("third tx submitted");
                     // eprintln!("\n\ntransaction:\n{:#?}\n\n", &contract_tx);
@@ -4407,11 +4391,7 @@
                     let contract_tx = make_user_contract_publish(&privks[tenure_id], 1, 10000, &format!("hello-world-{}-2", tenure_id), &contract);
                     let mut contract_tx_bytes = vec![];
                     contract_tx.consensus_serialize(&mut contract_tx_bytes).unwrap();
-<<<<<<< HEAD
-                    mempool.submit_raw(&parent_tip_chh, &parent_header_hash, contract_tx_bytes).unwrap();
-=======
                     mempool.submit_raw(&parent_tip_ch, &parent_header_hash, contract_tx_bytes).unwrap();
->>>>>>> f9d2b430
 
                     eprintln!("fourth tx submitted");
                     // eprintln!("\n\ntransaction:\n{:#?}\n\n", &contract_tx);
