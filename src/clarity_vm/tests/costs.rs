// Copyright (C) 2013-2020 Blockstack PBC, a public benefit corporation
// Copyright (C) 2020 Stacks Open Internet Foundation
//
// This program is free software: you can redistribute it and/or modify
// it under the terms of the GNU General Public License as published by
// the Free Software Foundation, either version 3 of the License, or
// (at your option) any later version.
//
// This program is distributed in the hope that it will be useful,
// but WITHOUT ANY WARRANTY; without even the implied warranty of
// MERCHANTABILITY or FITNESS FOR A PARTICULAR PURPOSE.  See the
// GNU General Public License for more details.
//
// You should have received a copy of the GNU General Public License
// along with this program.  If not, see <http://www.gnu.org/licenses/>.

use crate::chainstate::stacks::index::storage::TrieFileStorage;
use crate::chainstate::stacks::index::ClarityMarfTrieId;
use crate::clarity_vm::clarity::ClarityInstance;
use crate::core::FIRST_BURNCHAIN_CONSENSUS_HASH;
use crate::core::FIRST_STACKS_BLOCK_HASH;
use crate::types::chainstate::BlockHeaderHash;
use crate::types::chainstate::StacksBlockId;
use crate::types::StacksEpochId;
use crate::util_lib::boot::boot_code_id;
use clarity::vm::ast::ASTRules;
use clarity::vm::clarity::TransactionConnection;
use clarity::vm::contexts::Environment;
use clarity::vm::contexts::{AssetMap, AssetMapEntry, GlobalContext, OwnedEnvironment};
use clarity::vm::contracts::Contract;
use clarity::vm::costs::cost_functions::ClarityCostFunction;
use clarity::vm::costs::{ClarityCostFunctionReference, ExecutionCost, LimitedCostTracker};
use clarity::vm::database::ClarityDatabase;
use clarity::vm::errors::{CheckErrors, Error, RuntimeErrorType};
use clarity::vm::events::StacksTransactionEvent;
use clarity::vm::functions::NativeFunctions;
use clarity::vm::representations::SymbolicExpression;
use clarity::vm::test_util::{
    execute, execute_on_network, symbols_from_values, TEST_BURN_STATE_DB, TEST_BURN_STATE_DB_21,
    TEST_HEADER_DB,
};
use clarity::vm::types::{
    AssetIdentifier, OptionalData, PrincipalData, QualifiedContractIdentifier, ResponseData, Value,
};
use clarity::vm::ClarityVersion;
use stacks_common::util::hash::hex_bytes;

use std::collections::HashMap;

use crate::clarity_vm::database::marf::MarfedKV;
use clarity::vm::database::MemoryBackingStore;
use clarity::vm::tests::test_only_mainnet_to_chain_id;

lazy_static! {
    static ref COST_VOTING_MAINNET_CONTRACT: QualifiedContractIdentifier =
        boot_code_id("cost-voting", true);
    static ref COST_VOTING_TESTNET_CONTRACT: QualifiedContractIdentifier =
        boot_code_id("cost-voting", false);
}

pub fn get_simple_test(function: &NativeFunctions) -> &'static str {
    use clarity::vm::functions::NativeFunctions::*;
    match function {
        Add => "(+ 1 1)",
        ToUInt => "(to-uint 1)",
        ToInt => "(to-int u1)",
        Subtract => "(- 1 1)",
        Multiply => "(* 1 1)",
        Divide => "(/ 1 1)",
        CmpGeq => "(>= 2 1)",
        CmpLeq => "(<= 2 1)",
        CmpLess => "(< 2 1)",
        CmpGreater => "(> 2 1)",
        Modulo => "(mod 2 1)",
        Power => "(pow 2 3)",
        Sqrti => "(sqrti 81)",
        Log2 => "(log2 8)",
        BitwiseXOR => "(xor 1 2)",
        And => "(and true false)",
        Or => "(or true false)",
        Not => "(not true)",
        Equals => "(is-eq 1 2)",
        If => "(if true (+ 1 2) 2)",
        Let => "(let ((x 1)) x)",
        FetchVar => "(var-get var-foo)",
        SetVar => "(var-set var-foo 1)",
        Map => "(map not list-foo)",
        Filter => "(filter not list-foo)",
        BuffToIntLe => "(buff-to-int-le 0x00000000000000000000000000000001)",
        BuffToUIntLe => "(buff-to-uint-le 0x00000000000000000000000000000001)",
        BuffToIntBe => "(buff-to-int-be 0x00000000000000000000000000000001)",
        BuffToUIntBe => "(buff-to-uint-be 0x00000000000000000000000000000001)",
        IsStandard => "(is-standard 'STB44HYPYAT2BB2QE513NSP81HTMYWBJP02HPGK6)",
        PrincipalDestruct => "(principal-destruct 'STB44HYPYAT2BB2QE513NSP81HTMYWBJP02HPGK6)",
        PrincipalConstruct => "(principal-construct 0x1a 0x164247d6f2b425ac5771423ae6c80c754f7172b0)",
        StringToInt => r#"(string-to-int "-1")"#,
        StringToUInt => r#"(string-to-uint "1")"#,
        IntToAscii => r#"(int-to-ascii 1)"#,
        IntToUtf8 => r#"(int-to-utf8 1)"#,
        Fold => "(fold + list-bar 0)",
        Append => "(append list-bar 1)",
        Concat => "(concat list-bar list-bar)",
        AsMaxLen => "(as-max-len? list-bar u3)",
        Len => "(len list-bar)",
        ElementAt => "(element-at list-bar u2)",
        IndexOf => "(index-of list-bar 1)",
        ListCons => "(list 1 2 3 4)",
        FetchEntry => "(map-get? map-foo {a: 1})",
        SetEntry => "(map-set map-foo {a: 1} {b: 2})",
        InsertEntry => "(map-insert map-foo {a: 2} {b: 2})",
        DeleteEntry => "(map-delete map-foo {a: 1})",
        TupleCons => "(tuple (a 1))",
        TupleGet => "(get a tuple-foo)",
        TupleMerge => "(merge {a: 1, b: 2} {b: 1})",
        Begin => "(begin 1)",
        Hash160 => "(hash160 1)",
        Sha256 => "(sha256 1)",
        Sha512 => "(sha512 1)",
        Sha512Trunc256 => "(sha512/256 1)",
        Keccak256 => "(keccak256 1)",
        Secp256k1Recover => "(secp256k1-recover? 0xde5b9eb9e7c5592930eb2e30a01369c36586d872082ed8181ee83d2a0ec20f04 0x8738487ebe69b93d8e51583be8eee50bb4213fc49c767d329632730cc193b873554428fc936ca3569afc15f1c9365f6591d6251a89fee9c9ac661116824d3a1301)",
        Secp256k1Verify => "(secp256k1-verify 0xde5b9eb9e7c5592930eb2e30a01369c36586d872082ed8181ee83d2a0ec20f04 0x8738487ebe69b93d8e51583be8eee50bb4213fc49c767d329632730cc193b873554428fc936ca3569afc15f1c9365f6591d6251a89fee9c9ac661116824d3a1301 0x03adb8de4bfb65db2cfd6120d55c6526ae9c52e675db7e47308636534ba7786110)",
        Print => "(print 1)",
        ContractCall => "(contract-call? .contract-other foo-exec 1)",
        ContractOf => "(contract-of contract)",
        PrincipalOf => "(principal-of? 0x03adb8de4bfb65db2cfd6120d55c6526ae9c52e675db7e47308636534ba7786110)",
        AsContract => "(as-contract 1)",
        GetBlockInfo => "(get-block-info? time u1)",
        GetBurnBlockInfo => "(get-block-info? time u1)", // TODO: use get-burn-block-info here once API is settled enough to change the mocked burn state DB in this file
        ConsOkay => "(ok 1)",
        ConsError => "(err 1)",
        ConsSome => "(some 1)",
        DefaultTo => "(default-to 1 none)",
        Asserts => "(asserts! true (err 1))",
        UnwrapRet => "(unwrap! (ok 1) (err 1))",
        UnwrapErrRet => "(unwrap-err! (err 1) (ok 1))",
        Unwrap => "(unwrap-panic (ok 1))",
        UnwrapErr => "(unwrap-err-panic (err 1))",
        Match => "(match (some 1) x (+ x 1) 1)",
        TryRet => "(try! (if true (ok 1) (err 1)))",
        IsOkay => "(is-ok (ok 1))",
        IsNone => "(is-none none)",
        IsErr => "(is-err (err 1))",
        IsSome => "(is-some (some 1))",
        MintAsset => "(ft-mint? ft-foo u1 'SZ2J6ZY48GV1EZ5V2V5RB9MP66SW86PYKKQ9H6DPR)",
        MintToken => "(nft-mint? nft-foo 1 'SZ2J6ZY48GV1EZ5V2V5RB9MP66SW86PYKKQ9H6DPR)",
        GetTokenBalance => "(ft-get-balance ft-foo 'SZ2J6ZY48GV1EZ5V2V5RB9MP66SW86PYKKQ9H6DPR)",
        GetAssetOwner => "(nft-get-owner? nft-foo 1)",
        TransferToken => "(ft-transfer? ft-foo u1 'SZ2J6ZY48GV1EZ5V2V5RB9MP66SW86PYKKQ9H6DPR 'SZ2J6ZY48GV1EZ5V2V5RB9MP66SW86PYKKQ9H6DPR)",
        TransferAsset => "(nft-transfer? nft-foo 1 'SZ2J6ZY48GV1EZ5V2V5RB9MP66SW86PYKKQ9H6DPR 'SZ2J6ZY48GV1EZ5V2V5RB9MP66SW86PYKKQ9H6DPR)",
        BurnToken => "(ft-burn? ft-foo u1 'SZ2J6ZY48GV1EZ5V2V5RB9MP66SW86PYKKQ9H6DPR)",
        BurnAsset => "(nft-burn? nft-foo 1 'SZ2J6ZY48GV1EZ5V2V5RB9MP66SW86PYKKQ9H6DPR)",
        GetTokenSupply => "(ft-get-supply ft-foo)",
        AtBlock => "(at-block 0x55c9861be5cff984a20ce6d99d4aa65941412889bdc665094136429b84f8c2ee 1)",   // first stacksblockid
        GetStxBalance => "(stx-get-balance 'SZ2J6ZY48GV1EZ5V2V5RB9MP66SW86PYKKQ9H6DPR)",
        StxTransfer => r#"(stx-transfer? u1 'SZ2J6ZY48GV1EZ5V2V5RB9MP66SW86PYKKQ9H6DPR 'SZ2J6ZY48GV1EZ5V2V5RB9MP66SW86PYKKQ9H6DPR)"#,
        StxTransferMemo => r#"(stx-transfer-memo? u1 'SZ2J6ZY48GV1EZ5V2V5RB9MP66SW86PYKKQ9H6DPR 'SZ2J6ZY48GV1EZ5V2V5RB9MP66SW86PYKKQ9H6DPR 0x89995432)"#,
        StxBurn => "(stx-burn? u1 'SZ2J6ZY48GV1EZ5V2V5RB9MP66SW86PYKKQ9H6DPR)",
        StxGetAccount => "(stx-account 'SZ2J6ZY48GV1EZ5V2V5RB9MP66SW86PYKKQ9H6DPR)",
        Slice => "(slice str-foo u1 u1)",
        ToConsensusBuff => "(to-consensus-buff u1)",
        FromConsensusBuff => "(from-consensus-buff bool 0x03)",
        ReplaceAt => "(replace-at list-bar u0 5)",
    }
}

fn execute_transaction(
    env: &mut OwnedEnvironment,
    issuer: PrincipalData,
    contract_identifier: &QualifiedContractIdentifier,
    tx: &str,
    args: &[SymbolicExpression],
) -> Result<(Value, AssetMap, Vec<StacksTransactionEvent>), Error> {
    env.execute_transaction(issuer, None, contract_identifier.clone(), tx, args)
}

fn with_owned_env<F, R>(epoch: StacksEpochId, use_mainnet: bool, to_do: F) -> R
where
    F: Fn(OwnedEnvironment) -> R,
{
    let marf_kv = MarfedKV::temporary();
    let chain_id = test_only_mainnet_to_chain_id(use_mainnet);
    let mut clarity_instance = ClarityInstance::new(use_mainnet, chain_id, marf_kv);

    let first_block = StacksBlockId::new(&FIRST_BURNCHAIN_CONSENSUS_HASH, &FIRST_STACKS_BLOCK_HASH);
    clarity_instance
        .begin_test_genesis_block(
            &StacksBlockId::sentinel(),
            &first_block,
            &TEST_HEADER_DB,
            &TEST_BURN_STATE_DB,
        )
        .commit_block();

    let mut tip = first_block.clone();

    if epoch >= StacksEpochId::Epoch2_05 {
        let next_block = StacksBlockId([1 as u8; 32]);
        let mut clarity_conn =
            clarity_instance.begin_block(&tip, &next_block, &TEST_HEADER_DB, &TEST_BURN_STATE_DB);
        clarity_conn.initialize_epoch_2_05().unwrap();
        clarity_conn.commit_block();
        tip = next_block.clone();
    }

    if epoch >= StacksEpochId::Epoch21 {
        let next_block = StacksBlockId([2 as u8; 32]);
        let mut clarity_conn =
            clarity_instance.begin_block(&tip, &next_block, &TEST_HEADER_DB, &TEST_BURN_STATE_DB);
        clarity_conn.initialize_epoch_2_1().unwrap();
        clarity_conn.commit_block();
        tip = next_block.clone();
    }

    let mut marf_kv = clarity_instance.destroy();

    let mut store = marf_kv.begin(&tip, &StacksBlockId([3 as u8; 32]));

    to_do(OwnedEnvironment::new_max_limit(
        store.as_clarity_db(&TEST_HEADER_DB, &TEST_BURN_STATE_DB),
        epoch,
        use_mainnet,
    ))
}

fn exec_cost(contract: &str, use_mainnet: bool, epoch: StacksEpochId) -> ExecutionCost {
    let p1 = execute("'SZ2J6ZY48GV1EZ5V2V5RB9MP66SW86PYKKQ9H6DPR");
    let p1_principal = match p1 {
        Value::Principal(PrincipalData::Standard(ref data)) => data.clone(),
        _ => panic!(),
    };
    let contract_id = QualifiedContractIdentifier::new(p1_principal.clone(), "self".into());

    with_owned_env(epoch, use_mainnet, |mut owned_env| {
        owned_env
<<<<<<< HEAD
            .initialize_contract(contract_id.clone(), contract, None)
=======
            .initialize_contract(contract_id.clone(), contract, ASTRules::PrecheckSize)
>>>>>>> 9d897256
            .unwrap();

        let cost_before = owned_env.get_cost_total();

        eprintln!("{}", &contract);
        execute_transaction(
            &mut owned_env,
            p1_principal.clone().into(),
            &contract_id,
            "execute",
            &[],
        )
        .unwrap();

        let (_db, tracker) = owned_env.destruct().unwrap();
        let mut cost_after = tracker.get_total();
        cost_after.sub(&cost_before).unwrap();
        cost_after
    })
}

/// Assert that the relative difference between `cost_small` and `cost_large`
///  grows in v205
fn check_cost_growth_200_v_205(
    cost_small_200: u64,
    cost_large_200: u64,
    cost_small_205: u64,
    cost_large_205: u64,
) {
    let growth_200 = (cost_large_200 - cost_small_200) as f64 / cost_small_200 as f64;
    let growth_205 = (cost_large_205 - cost_small_205) as f64 / cost_small_205 as f64;

    assert!(
        growth_205 > growth_200,
        "The difference between larger and smaller exec runtimes should grow in epoch 2.05"
    );
}

/*
hash160
sha256
sha512
sha512trunc256
keccak256
 */

fn test_input_size_epoch_200_205(
    large_input: &str,
    large_baseline: &str,
    small_input: &str,
    small_baseline: &str,
    use_mainnet: bool,
) {
    let large_epoch_200 = exec_cost(large_input, use_mainnet, StacksEpochId::Epoch20).runtime
        - exec_cost(large_baseline, use_mainnet, StacksEpochId::Epoch20).runtime;
    let large_epoch_205 = exec_cost(large_input, use_mainnet, StacksEpochId::Epoch2_05).runtime
        - exec_cost(large_baseline, use_mainnet, StacksEpochId::Epoch2_05).runtime;
    let small_epoch_200 = exec_cost(small_input, use_mainnet, StacksEpochId::Epoch20).runtime
        - exec_cost(small_baseline, use_mainnet, StacksEpochId::Epoch20).runtime;
    let small_epoch_205 = exec_cost(small_input, use_mainnet, StacksEpochId::Epoch2_05).runtime
        - exec_cost(small_baseline, use_mainnet, StacksEpochId::Epoch2_05).runtime;

    assert_eq!(
        large_epoch_200, small_epoch_200,
        "In epoch 2.00, both inputs should have the same runtime"
    );
    assert!(
        large_epoch_205 > small_epoch_205,
        "In epoch 2.05, runtime with a larger input should be greater"
    );
}

fn test_hash_fn_input_sizes_200_205(hash_function: &str, mainnet: bool) {
    let large_input = format!(
        "(define-public (execute) (begin ({} 0x1234567890) (ok 1)))",
        hash_function
    );
    let small_input = format!(
        "(define-public (execute) (begin ({} 0x1234) (ok 1)))",
        hash_function
    );
    let large_base = "(define-public (execute) (begin 0x1234567890 (ok 1)))";
    let small_base = "(define-public (execute) (begin 0x1234 (ok 1)))";

    test_input_size_epoch_200_205(&large_input, large_base, &small_input, small_base, mainnet);
}

fn epoch205_hash_fns_input_size(use_mainnet: bool) {
    test_hash_fn_input_sizes_200_205("hash160", use_mainnet);
    test_hash_fn_input_sizes_200_205("sha256", use_mainnet);
    test_hash_fn_input_sizes_200_205("sha512", use_mainnet);
    test_hash_fn_input_sizes_200_205("sha512/256", use_mainnet);
    test_hash_fn_input_sizes_200_205("keccak256", use_mainnet);
}

#[test]
fn epoch205_hash_fns_input_size_mainnet() {
    epoch205_hash_fns_input_size(true)
}

#[test]
fn epoch205_hash_fns_input_size_testnet() {
    epoch205_hash_fns_input_size(false)
}

fn epoch205_tuple_merge_input_size(use_mainnet: bool) {
    let tuple_merge_uint = "(define-public (execute)
                                   (begin (merge { a: 1 } { a: 1 }) (ok 1)))";
    let tuple_uint = "(define-public (execute)
                                   (begin { a: 1 } { a: 1 } (ok 1)))";
    let tuple_merge_bool = "(define-public (execute)
                                   (begin (merge { a: true } { a: true }) (ok 1)))";
    let tuple_bool = "(define-public (execute)
                                   (begin { a: true } { a: true } (ok 1)))";

    test_input_size_epoch_200_205(
        tuple_merge_uint,
        tuple_uint,
        tuple_merge_bool,
        tuple_bool,
        use_mainnet,
    );
}

#[test]
fn epoch205_tuple_merge_input_size_mainnet() {
    epoch205_tuple_merge_input_size(true)
}

#[test]
fn epoch205_tuple_merge_input_size_testnet() {
    epoch205_tuple_merge_input_size(false)
}

fn epoch205_index_of_input_size(use_mainnet: bool) {
    let index_of_list_6 = "(define-public (execute)
                              (begin (index-of (list u1 u1 u1 u1 u1 u1) u2) (ok 1)))";
    let list_6 = "(define-public (execute)
                              (begin (list u1 u1 u1 u1 u1 u1) (ok 1)))";

    let index_of_list_2 = "(define-public (execute)
                              (begin (index-of (list u1 u1) u2) (ok 1)))";
    let list_2 = "(define-public (execute)
                              (begin (list u1 u1) (ok 1)))";

    test_input_size_epoch_200_205(
        index_of_list_6,
        list_6,
        index_of_list_2,
        list_2,
        use_mainnet,
    );
}

#[test]
fn epoch205_index_of_input_size_mainnet() {
    epoch205_index_of_input_size(true)
}

#[test]
fn epoch205_index_of_input_size_testnet() {
    epoch205_index_of_input_size(false)
}

fn epoch205_eq_input_size(use_mainnet: bool) {
    let eq_with_uints = "(define-public (execute)
                          (begin (is-eq u1 u1 u1 u1 u1 u1) (ok 1)))";
    let uints_no_eq = "(define-public (execute)
                          (begin u1 u1 u1 u1 u1 u1 (ok 1)))";
    let eq_with_bools = "(define-public (execute)
                          (begin (is-eq true true true true true true) (ok 1)))";
    let bools_no_eq = "(define-public (execute)
                          (begin true true true true true true (ok 1)))";

    test_input_size_epoch_200_205(
        eq_with_uints,
        uints_no_eq,
        eq_with_bools,
        bools_no_eq,
        use_mainnet,
    );
}

#[test]
fn epoch205_eq_input_size_mainnet() {
    epoch205_eq_input_size(true)
}

#[test]
fn epoch205_eq_input_size_testnet() {
    epoch205_eq_input_size(false)
}

// Test the `concat` changes in epoch 2.05. Using a dynamic input to the cost function will make the difference in runtime
// cost larger when larger objects are fed into `concat` from the datastore.
// Capture the cost of just the concat operation by measuring the cost of contracts that do everything but concat, and
//  ones that do the same and concat.
fn epoch205_concat(use_mainnet: bool) {
    let small_exec_without_concat = "(define-data-var db (list 500 int) (list 1 2 3 4 5))
        (define-public (execute)
               (begin (var-get db) (var-get db) (ok 1)))";
    let small_exec_with_concat = "(define-data-var db (list 500 int) (list 1 2 3 4 5))
        (define-public (execute)
               (begin (concat (var-get db) (var-get db)) (ok 1)))";
    let large_exec_without_concat = "(define-data-var db (list 500 int) (list 1 2 3 4 5 6 7 8 9 10 11 12 13 14 15 16 17 18 19 20))
        (define-public (execute)
               (begin (var-get db) (var-get db) (ok 1)))";
    let large_exec_with_concat = "(define-data-var db (list 500 int) (list 1 2 3 4 5 6 7 8 9 10 11 12 13 14 15 16 17 18 19 20))
        (define-public (execute)
               (begin (concat (var-get db) (var-get db)) (ok 1)))";

    let small_cost_epoch_200 =
        exec_cost(small_exec_with_concat, use_mainnet, StacksEpochId::Epoch20).runtime
            - exec_cost(
                small_exec_without_concat,
                use_mainnet,
                StacksEpochId::Epoch20,
            )
            .runtime;
    let small_cost_epoch_205 = exec_cost(
        small_exec_with_concat,
        use_mainnet,
        StacksEpochId::Epoch2_05,
    )
    .runtime
        - exec_cost(
            small_exec_without_concat,
            use_mainnet,
            StacksEpochId::Epoch2_05,
        )
        .runtime;
    let large_cost_epoch_200 =
        exec_cost(large_exec_with_concat, use_mainnet, StacksEpochId::Epoch20).runtime
            - exec_cost(
                large_exec_without_concat,
                use_mainnet,
                StacksEpochId::Epoch20,
            )
            .runtime;
    let large_cost_epoch_205 = exec_cost(
        large_exec_with_concat,
        use_mainnet,
        StacksEpochId::Epoch2_05,
    )
    .runtime
        - exec_cost(
            large_exec_without_concat,
            use_mainnet,
            StacksEpochId::Epoch2_05,
        )
        .runtime;

    check_cost_growth_200_v_205(
        small_cost_epoch_200,
        large_cost_epoch_200,
        small_cost_epoch_205,
        large_cost_epoch_205,
    );
}

#[test]
fn epoch205_concat_mainnet() {
    epoch205_concat(true)
}

#[test]
fn epoch205_concat_testnet() {
    epoch205_concat(false)
}

// Test the `var-get` changes in epoch 2.05. Using a dynamic input to the cost function will make the difference in runtime
// cost larger when larger objects are fetched from the datastore.
fn epoch205_var_get(use_mainnet: bool) {
    let smaller_exec = "(define-data-var db (list 500 int) (list 1 2 3 4 5))
      (define-public (execute)
        (begin (var-get db)
               (ok 1)))";
    let larger_exec = "(define-data-var db (list 500 int) (list 1 2 3 4 5 6 7 8 9 10 11 12 13 14 15 16 17 18 19 20))
      (define-public (execute)
        (begin (var-get db)
               (ok 1)))";
    let smaller_cost_epoch_200 = exec_cost(smaller_exec, use_mainnet, StacksEpochId::Epoch20);
    let smaller_cost_epoch_205 = exec_cost(smaller_exec, use_mainnet, StacksEpochId::Epoch2_05);
    let larger_cost_epoch_200 = exec_cost(larger_exec, use_mainnet, StacksEpochId::Epoch20);
    let larger_cost_epoch_205 = exec_cost(larger_exec, use_mainnet, StacksEpochId::Epoch2_05);

    check_cost_growth_200_v_205(
        smaller_cost_epoch_200.runtime,
        larger_cost_epoch_200.runtime,
        smaller_cost_epoch_205.runtime,
        larger_cost_epoch_205.runtime,
    );
}

#[test]
fn epoch205_var_get_mainnet() {
    epoch205_var_get(true)
}

#[test]
fn epoch205_var_get_testnet() {
    epoch205_var_get(false)
}

// Test the `var-set` changes in epoch 2.05. Using a dynamic input to the cost function will make the difference in runtime
// cost larger when larger objects are stored to the datastore.
fn epoch205_var_set(use_mainnet: bool) {
    let smaller_exec = "(define-data-var db (list 500 int) (list 1))
      (define-public (execute)
        (begin (var-set db (list 1 2 3 4 5))
               (ok 1)))";
    let larger_exec = "(define-data-var db (list 500 int) (list 1))
      (define-public (execute)
        (begin (var-set db (list 1 2 3 4 5 6 7 8 9 10 11 12 13 14 15 16 17 18 19 20))
               (ok 1)))";
    let smaller_cost_epoch_200 = exec_cost(smaller_exec, use_mainnet, StacksEpochId::Epoch20);
    let smaller_cost_epoch_205 = exec_cost(smaller_exec, use_mainnet, StacksEpochId::Epoch2_05);
    let larger_cost_epoch_200 = exec_cost(larger_exec, use_mainnet, StacksEpochId::Epoch20);
    let larger_cost_epoch_205 = exec_cost(larger_exec, use_mainnet, StacksEpochId::Epoch2_05);

    check_cost_growth_200_v_205(
        smaller_cost_epoch_200.runtime,
        larger_cost_epoch_200.runtime,
        smaller_cost_epoch_205.runtime,
        larger_cost_epoch_205.runtime,
    );
}

#[test]
fn epoch205_var_set_mainnet() {
    epoch205_var_set(true)
}

#[test]
fn epoch205_var_set_testnet() {
    epoch205_var_set(false)
}

// Test the `map-get` changes in epoch 2.05. Using a dynamic input to the cost function will make the difference in runtime
// cost larger when larger objects are fetched from the datastore.
fn epoch205_map_get(use_mainnet: bool) {
    let smaller_exec = "(define-map db int (list 500 int))
      (map-set db 0 (list 1 2 3 4 5))
      (define-public (execute)
        (begin (map-get? db 0)
               (ok 1)))";
    let larger_exec = "(define-map db int (list 500 int))
      (map-set db 0 (list 1 2 3 4 5 6 7 8 9 10 11 12 13 14 15 16 17 18 19 20))
      (define-public (execute)
        (begin (map-get? db 0)
               (ok 1)))";
    let smaller_cost_epoch_200 = exec_cost(smaller_exec, use_mainnet, StacksEpochId::Epoch20);
    let smaller_cost_epoch_205 = exec_cost(smaller_exec, use_mainnet, StacksEpochId::Epoch2_05);
    let larger_cost_epoch_200 = exec_cost(larger_exec, use_mainnet, StacksEpochId::Epoch20);
    let larger_cost_epoch_205 = exec_cost(larger_exec, use_mainnet, StacksEpochId::Epoch2_05);

    check_cost_growth_200_v_205(
        smaller_cost_epoch_200.runtime,
        larger_cost_epoch_200.runtime,
        smaller_cost_epoch_205.runtime,
        larger_cost_epoch_205.runtime,
    );
}

#[test]
fn epoch205_map_get_mainnet() {
    epoch205_map_get(true)
}

#[test]
fn epoch205_map_get_testnet() {
    epoch205_map_get(false)
}

// Test the `map-set` changes in epoch 2.05. Using a dynamic input to the cost function will make the difference in runtime
// cost larger when larger objects are stored to the datastore.
fn epoch205_map_set(use_mainnet: bool) {
    let smaller_exec = "(define-map db int (list 500 int))
      (define-public (execute)
        (begin (map-set db 0 (list 1 2 3 4 5))
               (ok 1)))";
    let larger_exec = "(define-map db int (list 500 int))
      (define-public (execute)
        (begin (map-set db 0 (list 1 2 3 4 5 6 7 8 9 10 11 12 13 14 15 16 17 18 19 20))
               (ok 1)))";
    let smaller_cost_epoch_200 = exec_cost(smaller_exec, use_mainnet, StacksEpochId::Epoch20);
    let smaller_cost_epoch_205 = exec_cost(smaller_exec, use_mainnet, StacksEpochId::Epoch2_05);
    let larger_cost_epoch_200 = exec_cost(larger_exec, use_mainnet, StacksEpochId::Epoch20);
    let larger_cost_epoch_205 = exec_cost(larger_exec, use_mainnet, StacksEpochId::Epoch2_05);

    check_cost_growth_200_v_205(
        smaller_cost_epoch_200.runtime,
        larger_cost_epoch_200.runtime,
        smaller_cost_epoch_205.runtime,
        larger_cost_epoch_205.runtime,
    );
}

#[test]
fn epoch205_map_set_mainnet() {
    epoch205_map_set(true)
}

#[test]
fn epoch205_map_set_testnet() {
    epoch205_map_set(false)
}

// Test the `map-insert` changes in epoch 2.05. Using a dynamic input to the cost function will make the difference in runtime
// cost larger when larger objects are stored to the datastore.
fn epoch205_map_insert(use_mainnet: bool) {
    let smaller_exec = "(define-map db int (list 500 int))
      (define-public (execute)
        (begin (map-insert db 0 (list 1 2 3 4 5))
               (ok 1)))";
    let larger_exec = "(define-map db int (list 500 int))
      (define-public (execute)
        (begin (map-insert db 0 (list 1 2 3 4 5 6 7 8 9 10 11 12 13 14 15 16 17 18 19 20))
               (ok 1)))";
    let smaller_cost_epoch_200 = exec_cost(smaller_exec, use_mainnet, StacksEpochId::Epoch20);
    let smaller_cost_epoch_205 = exec_cost(smaller_exec, use_mainnet, StacksEpochId::Epoch2_05);
    let larger_cost_epoch_200 = exec_cost(larger_exec, use_mainnet, StacksEpochId::Epoch20);
    let larger_cost_epoch_205 = exec_cost(larger_exec, use_mainnet, StacksEpochId::Epoch2_05);

    check_cost_growth_200_v_205(
        smaller_cost_epoch_200.runtime,
        larger_cost_epoch_200.runtime,
        smaller_cost_epoch_205.runtime,
        larger_cost_epoch_205.runtime,
    );
}

#[test]
fn epoch205_map_insert_mainnet() {
    epoch205_map_insert(true)
}

#[test]
fn epoch205_map_insert_testnet() {
    epoch205_map_insert(false)
}

// Test the `map-delete` changes in epoch 2.05. Using a dynamic input to the cost function will make the difference in runtime
// cost larger when larger objects are used as keys to the datastore.
fn epoch205_map_delete(use_mainnet: bool) {
    let smaller_exec = "(define-map db (list 500 int) int)
      (map-set db (list 1 2 3 4 5) 0)
      (define-public (execute)
        (begin (map-delete db (list 1 2 3 4 5))
               (ok 1)))";
    let larger_exec = "(define-map db (list 500 int) int)
      (map-set db (list 1 2 3 4 5 6 7 8 9 10 11 12 13 14 15 16 17 18 19 20) 0)
      (define-public (execute)
        (begin (map-delete db (list 1 2 3 4 5 6 7 8 9 10 11 12 13 14 15 16 17 18 19 20))
               (ok 1)))";

    let smaller_cost_epoch_200 = exec_cost(smaller_exec, use_mainnet, StacksEpochId::Epoch20);
    let smaller_cost_epoch_205 = exec_cost(smaller_exec, use_mainnet, StacksEpochId::Epoch2_05);
    let larger_cost_epoch_200 = exec_cost(larger_exec, use_mainnet, StacksEpochId::Epoch20);
    let larger_cost_epoch_205 = exec_cost(larger_exec, use_mainnet, StacksEpochId::Epoch2_05);

    check_cost_growth_200_v_205(
        smaller_cost_epoch_200.runtime,
        larger_cost_epoch_200.runtime,
        smaller_cost_epoch_205.runtime,
        larger_cost_epoch_205.runtime,
    );
}

#[test]
fn epoch205_map_delete_mainnet() {
    epoch205_map_delete(true)
}

#[test]
fn epoch205_map_delete_testnet() {
    epoch205_map_delete(false)
}

// Test the nft changes in epoch 2.05. Using a dynamic input to the cost function will make the difference in runtime
// cost larger when larger objects are stored to the datastore.
fn epoch205_nfts(use_mainnet: bool) {
    // test nft-mint
    let smaller_exec = "(define-non-fungible-token db (list 500 int))
      (define-public (execute)
        (begin (nft-mint? db (list 1 2 3 4 5) tx-sender)
               (ok 1)))";
    let larger_exec = "(define-non-fungible-token db (list 500 int))
      (define-public (execute)
        (begin (nft-mint? db (list 1 2 3 4 5 6 7 8 9 10 11 12 13 14 15 16 17 18 19 20) tx-sender)
               (ok 1)))";
    let smaller_cost_epoch_200 = exec_cost(smaller_exec, use_mainnet, StacksEpochId::Epoch20);
    let smaller_cost_epoch_205 = exec_cost(smaller_exec, use_mainnet, StacksEpochId::Epoch2_05);
    let larger_cost_epoch_200 = exec_cost(larger_exec, use_mainnet, StacksEpochId::Epoch20);
    let larger_cost_epoch_205 = exec_cost(larger_exec, use_mainnet, StacksEpochId::Epoch2_05);

    check_cost_growth_200_v_205(
        smaller_cost_epoch_200.runtime,
        larger_cost_epoch_200.runtime,
        smaller_cost_epoch_205.runtime,
        larger_cost_epoch_205.runtime,
    );

    // test nft-transfer
    //  these transfers fail, but the cost tabulation is still the same
    let smaller_exec = "(define-non-fungible-token db (list 500 int))
      (define-public (execute)
        (begin (nft-transfer? db (list 1 2 3 4 5)
                             tx-sender 'SZ2J6ZY48GV1EZ5V2V5RB9MP66SW86PYKKQ9H6DPR)
               (ok 1)))";
    let larger_exec = "(define-non-fungible-token db (list 500 int))
      (define-public (execute)
        (begin (nft-transfer? db (list 1 2 3 4 5 6 7 8 9 10 11 12 13 14 15 16 17 18 19 20)
                             tx-sender 'SZ2J6ZY48GV1EZ5V2V5RB9MP66SW86PYKKQ9H6DPR)
               (ok 1)))";
    let smaller_cost_epoch_200 = exec_cost(smaller_exec, use_mainnet, StacksEpochId::Epoch20);
    let smaller_cost_epoch_205 = exec_cost(smaller_exec, use_mainnet, StacksEpochId::Epoch2_05);
    let larger_cost_epoch_200 = exec_cost(larger_exec, use_mainnet, StacksEpochId::Epoch20);
    let larger_cost_epoch_205 = exec_cost(larger_exec, use_mainnet, StacksEpochId::Epoch2_05);

    check_cost_growth_200_v_205(
        smaller_cost_epoch_200.runtime,
        larger_cost_epoch_200.runtime,
        smaller_cost_epoch_205.runtime,
        larger_cost_epoch_205.runtime,
    );

    // test nft-burn
    //  these burns fail, but the cost tabulation is still the same
    let smaller_exec = "(define-non-fungible-token db (list 500 int))
      (define-public (execute)
        (begin (nft-burn? db (list 1 2 3 4 5)
                             'SZ2J6ZY48GV1EZ5V2V5RB9MP66SW86PYKKQ9H6DPR)
               (ok 1)))";
    let larger_exec = "(define-non-fungible-token db (list 500 int))
      (define-public (execute)
        (begin (nft-burn? db (list 1 2 3 4 5 6 7 8 9 10 11 12 13 14 15 16 17 18 19 20)
                             'SZ2J6ZY48GV1EZ5V2V5RB9MP66SW86PYKKQ9H6DPR)
               (ok 1)))";
    let smaller_cost_epoch_200 = exec_cost(smaller_exec, use_mainnet, StacksEpochId::Epoch20);
    let smaller_cost_epoch_205 = exec_cost(smaller_exec, use_mainnet, StacksEpochId::Epoch2_05);
    let larger_cost_epoch_200 = exec_cost(larger_exec, use_mainnet, StacksEpochId::Epoch20);
    let larger_cost_epoch_205 = exec_cost(larger_exec, use_mainnet, StacksEpochId::Epoch2_05);

    check_cost_growth_200_v_205(
        smaller_cost_epoch_200.runtime,
        larger_cost_epoch_200.runtime,
        smaller_cost_epoch_205.runtime,
        larger_cost_epoch_205.runtime,
    );

    // test nft-get-owner?
    //  these calls fail, but the cost tabulation is still the same
    let smaller_exec = "(define-non-fungible-token db (list 500 int))
      (define-public (execute)
        (begin (nft-get-owner? db (list 1 2 3 4 5))
               (ok 1)))";
    let larger_exec = "(define-non-fungible-token db (list 500 int))
      (define-public (execute)
        (begin (nft-get-owner? db (list 1 2 3 4 5 6 7 8 9 10 11 12 13 14 15 16 17 18 19 20))
               (ok 1)))";
    let smaller_cost_epoch_200 = exec_cost(smaller_exec, use_mainnet, StacksEpochId::Epoch20);
    let smaller_cost_epoch_205 = exec_cost(smaller_exec, use_mainnet, StacksEpochId::Epoch2_05);
    let larger_cost_epoch_200 = exec_cost(larger_exec, use_mainnet, StacksEpochId::Epoch20);
    let larger_cost_epoch_205 = exec_cost(larger_exec, use_mainnet, StacksEpochId::Epoch2_05);

    check_cost_growth_200_v_205(
        smaller_cost_epoch_200.runtime,
        larger_cost_epoch_200.runtime,
        smaller_cost_epoch_205.runtime,
        larger_cost_epoch_205.runtime,
    );
}

#[test]
fn epoch205_nfts_mainnet() {
    epoch205_nfts(true)
}

#[test]
fn epoch205_nfts_testnet() {
    epoch205_nfts(false)
}

fn test_tracked_costs(
    prog: &str,
    use_mainnet: bool,
    epoch: StacksEpochId,
    version: ClarityVersion,
) -> ExecutionCost {
    let contract_trait = "(define-trait trait-1 (
                            (foo-exec (int) (response int int))
                          ))";
    let contract_other = "(impl-trait .contract-trait.trait-1)
                          (define-map map-foo { a: int } { b: int })
                          (define-public (foo-exec (a int)) (ok 1))";

    let contract_self = format!(
        "(define-map map-foo {{ a: int }} {{ b: int }})
        (define-non-fungible-token nft-foo int)
        (define-fungible-token ft-foo)
        (define-data-var var-foo int 0)
        (define-constant tuple-foo (tuple (a 1)))
        (define-constant list-foo (list true))
        (define-constant list-bar (list 1))
        (define-constant str-foo \"foobar\")
        (use-trait trait-1 .contract-trait.trait-1)
        (define-public (execute (contract <trait-1>)) (ok {}))",
        prog
    );

    let p1 = execute("'SZ2J6ZY48GV1EZ5V2V5RB9MP66SW86PYKKQ9H6DPR");
    let p2 = execute("'SM2J6ZY48GV1EZ5V2V5RB9MP66SW86PYKKQVX8X0G");

    let p1_principal = match p1 {
        Value::Principal(PrincipalData::Standard(ref data)) => data.clone(),
        _ => panic!(),
    };
    let p2_principal = match p2 {
        Value::Principal(ref data) => data.clone(),
        _ => panic!(),
    };

    let self_contract_id = QualifiedContractIdentifier::new(p1_principal.clone(), "self".into());
    let other_contract_id =
        QualifiedContractIdentifier::new(p1_principal.clone(), "contract-other".into());
    let trait_contract_id =
        QualifiedContractIdentifier::new(p1_principal.clone(), "contract-trait".into());

    with_owned_env(epoch, use_mainnet, |mut owned_env| {
        owned_env
<<<<<<< HEAD
            .initialize_versioned_contract(trait_contract_id.clone(), version, contract_trait, None)
            .unwrap();
        owned_env
            .initialize_versioned_contract(other_contract_id.clone(), version, contract_other, None)
            .unwrap();
        owned_env
            .initialize_versioned_contract(self_contract_id.clone(), version, &contract_self, None)
=======
            .initialize_contract(
                trait_contract_id.clone(),
                contract_trait,
                ASTRules::PrecheckSize,
            )
            .unwrap();
        owned_env
            .initialize_contract(
                other_contract_id.clone(),
                contract_other,
                ASTRules::PrecheckSize,
            )
            .unwrap();
        owned_env
            .initialize_contract(
                self_contract_id.clone(),
                &contract_self,
                ASTRules::PrecheckSize,
            )
>>>>>>> 9d897256
            .unwrap();

        let target_contract = Value::from(PrincipalData::Contract(other_contract_id.clone()));

        eprintln!("{}", &contract_self);
        execute_transaction(
            &mut owned_env,
            p2_principal.clone(),
            &self_contract_id,
            "execute",
            &symbols_from_values(vec![target_contract]),
        )
        .unwrap();

        let (_db, tracker) = owned_env.destruct().unwrap();
        tracker.get_total()
    })
}

// test each individual cost function can be correctly invoked as
//  Clarity code executes in Epoch 2.00
fn epoch_20_test_all(use_mainnet: bool) {
    let baseline = test_tracked_costs(
        "1",
        use_mainnet,
        StacksEpochId::Epoch20,
        ClarityVersion::Clarity1,
    );

    for f in NativeFunctions::ALL.iter() {
        // Note: The 2.05 test assumes Clarity1.
        if f.get_version() == ClarityVersion::Clarity1 {
            let test = get_simple_test(f);
            let cost = test_tracked_costs(
                test,
                use_mainnet,
                StacksEpochId::Epoch20,
                ClarityVersion::Clarity1,
            );
            assert!(cost.exceeds(&baseline));
        }
    }
}

#[test]
fn epoch_20_test_all_mainnet() {
    epoch_20_test_all(true)
}

#[test]
fn epoch_20_test_all_testnet() {
    epoch_20_test_all(false)
}

// test each individual cost function can be correctly invoked as
//  Clarity code executes in Epoch 2.05
fn epoch_205_test_all(use_mainnet: bool) {
    let baseline = test_tracked_costs(
        "1",
        use_mainnet,
        StacksEpochId::Epoch2_05,
        ClarityVersion::Clarity1,
    );

    for f in NativeFunctions::ALL.iter() {
        // Note: The 2.05 test assumes Clarity1.
        if f.get_version() == ClarityVersion::Clarity1 {
            let test = get_simple_test(f);
            let cost = test_tracked_costs(
                test,
                use_mainnet,
                StacksEpochId::Epoch2_05,
                ClarityVersion::Clarity1,
            );
            assert!(cost.exceeds(&baseline));
        }
    }
}

#[test]
fn epoch_205_test_all_mainnet() {
    epoch_205_test_all(true)
}

#[test]
fn epoch_205_test_all_testnet() {
    epoch_205_test_all(false)
}

// test each individual cost function can be correctly invoked as
//  Clarity code executes in Epoch 2.1
fn epoch_21_test_all(use_mainnet: bool) {
    let baseline = test_tracked_costs(
        "1",
        use_mainnet,
        StacksEpochId::Epoch21,
        ClarityVersion::Clarity2,
    );

    for f in NativeFunctions::ALL.iter() {
        // Note: Include Clarity2 functions for Epoch21.
        let test = get_simple_test(f);
        let cost = test_tracked_costs(
            test,
            use_mainnet,
            StacksEpochId::Epoch21,
            ClarityVersion::Clarity2,
        );
        assert!(cost.exceeds(&baseline));
    }
}

#[test]
fn epoch_21_test_all_mainnet() {
    epoch_21_test_all(true)
}

#[test]
fn epoch_21_test_all_testnet() {
    epoch_21_test_all(false)
}

fn test_cost_contract_short_circuits(use_mainnet: bool, clarity_version: ClarityVersion) {
    let marf_kv = MarfedKV::temporary();
    let chain_id = test_only_mainnet_to_chain_id(use_mainnet);
    let mut clarity_instance = ClarityInstance::new(use_mainnet, chain_id, marf_kv);
    let burn_db = if clarity_version == ClarityVersion::Clarity2 {
        &TEST_BURN_STATE_DB_21
    } else {
        &TEST_BURN_STATE_DB
    };

    clarity_instance
        .begin_test_genesis_block(
            &StacksBlockId::sentinel(),
            &StacksBlockId::new(&FIRST_BURNCHAIN_CONSENSUS_HASH, &FIRST_STACKS_BLOCK_HASH),
            &TEST_HEADER_DB,
            burn_db,
        )
        .commit_block();

    let marf_kv = clarity_instance.destroy();

    let p1 = execute_on_network("'SZ2J6ZY48GV1EZ5V2V5RB9MP66SW86PYKKQ9H6DPR", use_mainnet);
    let p2 = execute_on_network("'SM2J6ZY48GV1EZ5V2V5RB9MP66SW86PYKKQVX8X0G", use_mainnet);

    let p1_principal = match p1 {
        Value::Principal(PrincipalData::Standard(ref data)) => data.clone(),
        _ => panic!(),
    };
    let p2_principal = match p2 {
        Value::Principal(ref data) => data.clone(),
        _ => panic!(),
    };

    let cost_definer =
        QualifiedContractIdentifier::new(p1_principal.clone(), "cost-definer".into());
    let intercepted = QualifiedContractIdentifier::new(p1_principal.clone(), "intercepted".into());
    let caller = QualifiedContractIdentifier::new(p1_principal.clone(), "caller".into());

    let mut marf_kv = {
        let mut clarity_inst = ClarityInstance::new(use_mainnet, chain_id, marf_kv);
        let mut block_conn = clarity_inst.begin_block(
            &StacksBlockId::new(&FIRST_BURNCHAIN_CONSENSUS_HASH, &FIRST_STACKS_BLOCK_HASH),
            &StacksBlockId([1 as u8; 32]),
            &TEST_HEADER_DB,
            burn_db,
        );

        let cost_definer_src = "
    (define-read-only (cost-definition (size uint))
       {
         runtime: u1, write_length: u1, write_count: u1, read_count: u1, read_length: u1
       })
    ";

        let intercepted_src = "
    (define-read-only (intercepted-function (a uint))
       (if (>= a u10)
           (+ (+ a a) (+ a a)
              (+ a a) (+ a a))
           u0))
    ";

        let caller_src = "
    (define-public (execute (a uint))
       (ok (contract-call? .intercepted intercepted-function a)))
    ";

        for (contract_name, contract_src) in [
            (&cost_definer, cost_definer_src),
            (&intercepted, intercepted_src),
            (&caller, caller_src),
        ]
        .iter()
        {
            block_conn.as_transaction(|tx| {
                let (ast, analysis) = tx
<<<<<<< HEAD
                    .analyze_smart_contract(contract_name, clarity_version, contract_src)
=======
                    .analyze_smart_contract(contract_name, contract_src, ASTRules::PrecheckSize)
                    .unwrap();
                tx.initialize_smart_contract(contract_name, &ast, contract_src, |_, _| false)
>>>>>>> 9d897256
                    .unwrap();
                tx.initialize_smart_contract(
                    contract_name,
                    clarity_version,
                    &ast,
                    contract_src,
                    None,
                    |_, _| false,
                )
                .unwrap();
                tx.save_analysis(contract_name, &analysis).unwrap();
            });
        }

        block_conn.commit_block();
        clarity_inst.destroy()
    };

    let without_interposing_5 = {
        let mut store = marf_kv.begin(&StacksBlockId([1 as u8; 32]), &StacksBlockId([2 as u8; 32]));
        let mut owned_env = OwnedEnvironment::new_max_limit(
            store.as_clarity_db(&TEST_HEADER_DB, burn_db),
            StacksEpochId::Epoch20,
            use_mainnet,
        );

        execute_transaction(
            &mut owned_env,
            p2_principal.clone(),
            &caller,
            "execute",
            &symbols_from_values(vec![Value::UInt(5)]),
        )
        .unwrap();

        let (_db, tracker) = owned_env.destruct().unwrap();

        store.test_commit();
        tracker.get_total()
    };

    let without_interposing_10 = {
        let mut store = marf_kv.begin(&StacksBlockId([2 as u8; 32]), &StacksBlockId([3 as u8; 32]));
        let mut owned_env = OwnedEnvironment::new_max_limit(
            store.as_clarity_db(&TEST_HEADER_DB, burn_db),
            StacksEpochId::Epoch20,
            use_mainnet,
        );

        execute_transaction(
            &mut owned_env,
            p2_principal.clone(),
            &caller,
            "execute",
            &symbols_from_values(vec![Value::UInt(10)]),
        )
        .unwrap();

        let (_db, tracker) = owned_env.destruct().unwrap();

        store.test_commit();
        tracker.get_total()
    };

    let voting_contract_to_use: &QualifiedContractIdentifier = if use_mainnet {
        &COST_VOTING_MAINNET_CONTRACT
    } else {
        &COST_VOTING_TESTNET_CONTRACT
    };

    {
        let mut store = marf_kv.begin(&StacksBlockId([3 as u8; 32]), &StacksBlockId([4 as u8; 32]));
        let mut db = store.as_clarity_db(&TEST_HEADER_DB, burn_db);
        db.begin();
        db.set_variable_unknown_descriptor(
            voting_contract_to_use,
            "confirmed-proposal-count",
            Value::UInt(1),
        )
        .unwrap();
        let value = format!(
            "{{  function-contract: '{},
                 function-name: {},
                 cost-function-contract: '{},
                 cost-function-name: {},
                 confirmed-height: u1 }}",
            intercepted, "\"intercepted-function\"", cost_definer, "\"cost-definition\""
        );
        db.set_entry_unknown_descriptor(
            voting_contract_to_use,
            "confirmed-proposals",
            execute_on_network("{ confirmed-id: u0 }", use_mainnet),
            execute_on_network(&value, use_mainnet),
        )
        .unwrap();
        db.commit();
        store.test_commit();
    }

    let with_interposing_5 = {
        let mut store = marf_kv.begin(&StacksBlockId([4 as u8; 32]), &StacksBlockId([5 as u8; 32]));

        let mut owned_env = OwnedEnvironment::new_max_limit(
            store.as_clarity_db(&TEST_HEADER_DB, burn_db),
            StacksEpochId::Epoch20,
            use_mainnet,
        );

        execute_transaction(
            &mut owned_env,
            p2_principal.clone(),
            &caller,
            "execute",
            &symbols_from_values(vec![Value::UInt(5)]),
        )
        .unwrap();

        let (_db, tracker) = owned_env.destruct().unwrap();

        store.test_commit();
        tracker.get_total()
    };

    let with_interposing_10 = {
        let mut store = marf_kv.begin(&StacksBlockId([5 as u8; 32]), &StacksBlockId([6 as u8; 32]));
        let mut owned_env = OwnedEnvironment::new_max_limit(
            store.as_clarity_db(&TEST_HEADER_DB, burn_db),
            StacksEpochId::Epoch20,
            use_mainnet,
        );

        execute_transaction(
            &mut owned_env,
            p2_principal.clone(),
            &caller,
            "execute",
            &symbols_from_values(vec![Value::UInt(10)]),
        )
        .unwrap();

        let (_db, tracker) = owned_env.destruct().unwrap();

        tracker.get_total()
    };

    assert!(without_interposing_5.exceeds(&with_interposing_5));
    assert!(without_interposing_10.exceeds(&with_interposing_10));

    assert_eq!(with_interposing_5, with_interposing_10);
    assert!(without_interposing_5 != without_interposing_10);
}

#[test]
fn test_cost_contract_short_circuits_mainnet() {
    test_cost_contract_short_circuits(true, ClarityVersion::Clarity1);
    test_cost_contract_short_circuits(true, ClarityVersion::Clarity2);
}

#[test]
fn test_cost_contract_short_circuits_testnet() {
    test_cost_contract_short_circuits(false, ClarityVersion::Clarity1);
    test_cost_contract_short_circuits(false, ClarityVersion::Clarity2);
}

fn test_cost_voting_integration(use_mainnet: bool, clarity_version: ClarityVersion) {
    let marf_kv = MarfedKV::temporary();
    let chain_id = test_only_mainnet_to_chain_id(use_mainnet);
    let mut clarity_instance = ClarityInstance::new(use_mainnet, chain_id, marf_kv);
    let burn_db = if clarity_version == ClarityVersion::Clarity2 {
        &TEST_BURN_STATE_DB_21
    } else {
        &TEST_BURN_STATE_DB
    };

    clarity_instance
        .begin_test_genesis_block(
            &StacksBlockId::sentinel(),
            &StacksBlockId::new(&FIRST_BURNCHAIN_CONSENSUS_HASH, &FIRST_STACKS_BLOCK_HASH),
            &TEST_HEADER_DB,
            burn_db,
        )
        .commit_block();

    let marf_kv = clarity_instance.destroy();

    let p1 = execute("'SZ2J6ZY48GV1EZ5V2V5RB9MP66SW86PYKKQ9H6DPR");
    let p2 = execute("'SM2J6ZY48GV1EZ5V2V5RB9MP66SW86PYKKQVX8X0G");

    let p1_principal = match p1 {
        Value::Principal(PrincipalData::Standard(ref data)) => data.clone(),
        _ => panic!(),
    };
    let p2_principal = match p2 {
        Value::Principal(ref data) => data.clone(),
        _ => panic!(),
    };

    let cost_definer =
        QualifiedContractIdentifier::new(p1_principal.clone(), "cost-definer".into());
    let bad_cost_definer =
        QualifiedContractIdentifier::new(p1_principal.clone(), "bad-cost-definer".into());
    let bad_cost_args_definer =
        QualifiedContractIdentifier::new(p1_principal.clone(), "bad-cost-args-definer".into());
    let intercepted = QualifiedContractIdentifier::new(p1_principal.clone(), "intercepted".into());
    let caller = QualifiedContractIdentifier::new(p1_principal.clone(), "caller".into());

    let mut marf_kv = {
        let mut clarity_inst = ClarityInstance::new(use_mainnet, chain_id, marf_kv);
        let mut block_conn = clarity_inst.begin_block(
            &StacksBlockId::new(&FIRST_BURNCHAIN_CONSENSUS_HASH, &FIRST_STACKS_BLOCK_HASH),
            &StacksBlockId([1 as u8; 32]),
            &TEST_HEADER_DB,
            burn_db,
        );

        let cost_definer_src = "
    (define-read-only (cost-definition (size uint))
       {
         runtime: u1, write_length: u1, write_count: u1, read_count: u1, read_length: u1
       })
    (define-read-only (cost-definition-le (size uint))
       {
         runtime: u0, write_length: u0, write_count: u0, read_count: u0, read_length: u0
       })
    (define-read-only (cost-definition-multi-arg (a uint) (b uint) (c uint))
       {
         runtime: u1, write_length: u0, write_count: u0, read_count: u0, read_length: u0
       })

    ";

        let bad_cost_definer_src = "
    (define-data-var my-var uint u10)
    (define-read-only (cost-definition (size uint))
       {
         runtime: (var-get my-var), write_length: u1, write_count: u1, read_count: u1, read_length: u1
       })
    ";

        let bad_cost_args_definer_src = "
    (define-read-only (cost-definition (a uint) (b uint))
       {
         runtime: u1, write_length: u1, write_count: u1, read_count: u1, read_length: u1
       })
    ";

        let intercepted_src = "
    (define-read-only (intercepted-function (a uint))
       (if (>= a u10)
           (+ (+ a a) (+ a a)
              (+ a a) (+ a a))
           u0))

    (define-read-only (intercepted-function2 (a uint) (b uint) (c uint))
       (- (+ a b) c))

    (define-public (non-read-only) (ok (+ 1 2 3)))
    ";

        let caller_src = "
    (define-public (execute (a uint))
       (ok (contract-call? .intercepted intercepted-function a)))
    (define-public (execute-2 (a uint))
       (ok (< a a)))
    ";

        for (contract_name, contract_src) in [
            (&cost_definer, cost_definer_src),
            (&intercepted, intercepted_src),
            (&caller, caller_src),
            (&bad_cost_definer, bad_cost_definer_src),
            (&bad_cost_args_definer, bad_cost_args_definer_src),
        ]
        .iter()
        {
            block_conn.as_transaction(|tx| {
                let (ast, analysis) = tx
<<<<<<< HEAD
                    .analyze_smart_contract(contract_name, clarity_version, contract_src)
=======
                    .analyze_smart_contract(contract_name, contract_src, ASTRules::PrecheckSize)
                    .unwrap();
                tx.initialize_smart_contract(contract_name, &ast, contract_src, |_, _| false)
>>>>>>> 9d897256
                    .unwrap();
                tx.initialize_smart_contract(
                    contract_name,
                    clarity_version,
                    &ast,
                    contract_src,
                    None,
                    |_, _| false,
                )
                .unwrap();
                tx.save_analysis(contract_name, &analysis).unwrap();
            });
        }

        block_conn.commit_block();
        clarity_inst.destroy()
    };

    let bad_cases = vec![
        // non existent "replacement target"
        (
            PrincipalData::from(QualifiedContractIdentifier::local("non-existent").unwrap()),
            "non-existent-func",
            PrincipalData::from(cost_definer.clone()),
            "cost-definition",
        ),
        // replacement target isn't a contract principal
        (
            p1_principal.clone().into(),
            "non-existent-func",
            cost_definer.clone().into(),
            "cost-definition",
        ),
        // cost defining contract isn't a contract principal
        (
            intercepted.clone().into(),
            "intercepted-function",
            p1_principal.clone().into(),
            "cost-definition",
        ),
        // replacement function doesn't exist
        (
            intercepted.clone().into(),
            "non-existent-func",
            cost_definer.clone().into(),
            "cost-definition",
        ),
        // replacement function isn't read-only
        (
            intercepted.clone().into(),
            "non-read-only",
            cost_definer.clone().into(),
            "cost-definition",
        ),
        // "boot cost" function doesn't exist
        (
            boot_code_id("costs", false).into(),
            "non-existent-func",
            cost_definer.clone().into(),
            "cost-definition",
        ),
        // cost defining contract doesn't exist
        (
            intercepted.clone().into(),
            "intercepted-function",
            QualifiedContractIdentifier::local("non-existent")
                .unwrap()
                .into(),
            "cost-definition",
        ),
        // cost defining function doesn't exist
        (
            intercepted.clone().into(),
            "intercepted-function",
            cost_definer.clone().into(),
            "cost-definition-2",
        ),
        // cost defining contract isn't arithmetic-only
        (
            intercepted.clone().into(),
            "intercepted-function",
            bad_cost_definer.clone().into(),
            "cost-definition",
        ),
        // cost defining contract has incorrect number of arguments
        (
            intercepted.clone().into(),
            "intercepted-function",
            bad_cost_args_definer.clone().into(),
            "cost-definition",
        ),
    ];

    let bad_proposals = bad_cases.len();

    {
        let mut store = marf_kv.begin(&StacksBlockId([1 as u8; 32]), &StacksBlockId([2 as u8; 32]));

        let mut db = store.as_clarity_db(&TEST_HEADER_DB, burn_db);
        db.begin();

        db.set_variable_unknown_descriptor(
            &COST_VOTING_TESTNET_CONTRACT,
            "confirmed-proposal-count",
            Value::UInt(bad_proposals as u128),
        )
        .unwrap();

        for (ix, (intercepted_ct, intercepted_f, cost_ct, cost_f)) in
            bad_cases.into_iter().enumerate()
        {
            let value = format!(
                "{{  function-contract: '{},
                     function-name: \"{}\",
                     cost-function-contract: '{},
                     cost-function-name: \"{}\",
                     confirmed-height: u1 }}",
                intercepted_ct, intercepted_f, cost_ct, cost_f
            );
            db.set_entry_unknown_descriptor(
                &COST_VOTING_TESTNET_CONTRACT,
                "confirmed-proposals",
                execute(&format!("{{ confirmed-id: u{} }}", ix)),
                execute(&value),
            )
            .unwrap();
        }
        db.commit();
        store.test_commit();
    }

    let le_cost_without_interception = {
        let mut store = marf_kv.begin(&StacksBlockId([2 as u8; 32]), &StacksBlockId([3 as u8; 32]));
        let mut owned_env = OwnedEnvironment::new_max_limit(
            store.as_clarity_db(&TEST_HEADER_DB, burn_db),
            StacksEpochId::Epoch20,
            use_mainnet,
        );

        execute_transaction(
            &mut owned_env,
            p2_principal.clone(),
            &caller,
            "execute-2",
            &symbols_from_values(vec![Value::UInt(5)]),
        )
        .unwrap();

        let (_db, tracker) = owned_env.destruct().unwrap();

        assert!(
            tracker.contract_call_circuits().is_empty(),
            "No contract call circuits should have been processed"
        );
        for (target, referenced_function) in tracker.cost_function_references().into_iter() {
            assert_eq!(
                &referenced_function.contract_id,
                &boot_code_id("costs", false),
                "All cost functions should still point to the boot costs"
            );
            assert_eq!(
                &referenced_function.function_name,
                target.get_name_str(),
                "All cost functions should still point to the boot costs"
            );
        }
        store.test_commit();

        tracker.get_total()
    };

    let good_cases = vec![
        (
            intercepted.clone(),
            "intercepted-function",
            cost_definer.clone(),
            "cost-definition",
        ),
        (
            boot_code_id("costs", false),
            "cost_le",
            cost_definer.clone(),
            "cost-definition-le",
        ),
        (
            intercepted.clone(),
            "intercepted-function2",
            cost_definer.clone(),
            "cost-definition-multi-arg",
        ),
    ];

    {
        let mut store = marf_kv.begin(&StacksBlockId([3 as u8; 32]), &StacksBlockId([4 as u8; 32]));

        let mut db = store.as_clarity_db(&TEST_HEADER_DB, burn_db);
        db.begin();

        let good_proposals = good_cases.len() as u128;
        db.set_variable_unknown_descriptor(
            &COST_VOTING_TESTNET_CONTRACT,
            "confirmed-proposal-count",
            Value::UInt(bad_proposals as u128 + good_proposals),
        )
        .unwrap();

        for (ix, (intercepted_ct, intercepted_f, cost_ct, cost_f)) in
            good_cases.into_iter().enumerate()
        {
            let value = format!(
                "{{ function-contract: '{},
                    function-name: \"{}\",
                    cost-function-contract: '{},
                    cost-function-name: \"{}\",
                    confirmed-height: u1 }}",
                intercepted_ct, intercepted_f, cost_ct, cost_f
            );
            db.set_entry_unknown_descriptor(
                &COST_VOTING_TESTNET_CONTRACT,
                "confirmed-proposals",
                execute(&format!("{{ confirmed-id: u{} }}", ix + bad_proposals)),
                execute(&value),
            )
            .unwrap();
        }
        db.commit();

        store.test_commit();
    }

    {
        let mut store = marf_kv.begin(&StacksBlockId([4 as u8; 32]), &StacksBlockId([5 as u8; 32]));
        let mut owned_env = OwnedEnvironment::new_max_limit(
            store.as_clarity_db(&TEST_HEADER_DB, burn_db),
            StacksEpochId::Epoch20,
            use_mainnet,
        );

        execute_transaction(
            &mut owned_env,
            p2_principal.clone(),
            &caller,
            "execute-2",
            &symbols_from_values(vec![Value::UInt(5)]),
        )
        .unwrap();

        let (_db, tracker) = owned_env.destruct().unwrap();

        // cost of `le` should be less now, because the proposal made it free
        assert!(le_cost_without_interception.exceeds(&tracker.get_total()));

        let circuits = tracker.contract_call_circuits();
        assert_eq!(circuits.len(), 2);

        let circuit1 = circuits.get(&(intercepted.clone(), "intercepted-function".into()));
        let circuit2 = circuits.get(&(intercepted.clone(), "intercepted-function2".into()));

        assert!(circuit1.is_some());
        assert!(circuit2.is_some());

        assert_eq!(circuit1.unwrap().contract_id, cost_definer);
        assert_eq!(circuit1.unwrap().function_name, "cost-definition");

        assert_eq!(circuit2.unwrap().contract_id, cost_definer);
        assert_eq!(circuit2.unwrap().function_name, "cost-definition-multi-arg");

        for (target, referenced_function) in tracker.cost_function_references().into_iter() {
            if target == &ClarityCostFunction::Le {
                assert_eq!(&referenced_function.contract_id, &cost_definer);
                assert_eq!(&referenced_function.function_name, "cost-definition-le");
            } else {
                assert_eq!(
                    &referenced_function.contract_id,
                    &boot_code_id("costs", false),
                    "Cost function should still point to the boot costs"
                );
                assert_eq!(
                    &referenced_function.function_name,
                    target.get_name_str(),
                    "Cost function should still point to the boot costs"
                );
            }
        }
        store.test_commit();
    };
}

// TODO: Reinstate this test. We couldn't get it working in time for pr/2940.
//#[test]
//fn test_cost_voting_integration_mainnet() {
//    test_cost_voting_integration(true)
//}

#[test]
fn test_cost_voting_integration_testnet() {
    test_cost_voting_integration(false, ClarityVersion::Clarity1);
    test_cost_voting_integration(false, ClarityVersion::Clarity2);
}<|MERGE_RESOLUTION|>--- conflicted
+++ resolved
@@ -233,11 +233,7 @@
 
     with_owned_env(epoch, use_mainnet, |mut owned_env| {
         owned_env
-<<<<<<< HEAD
-            .initialize_contract(contract_id.clone(), contract, None)
-=======
-            .initialize_contract(contract_id.clone(), contract, ASTRules::PrecheckSize)
->>>>>>> 9d897256
+            .initialize_contract(contract_id.clone(), contract, None, ASTRules::PrecheckSize)
             .unwrap();
 
         let cost_before = owned_env.get_cost_total();
@@ -869,35 +865,31 @@
 
     with_owned_env(epoch, use_mainnet, |mut owned_env| {
         owned_env
-<<<<<<< HEAD
-            .initialize_versioned_contract(trait_contract_id.clone(), version, contract_trait, None)
-            .unwrap();
-        owned_env
-            .initialize_versioned_contract(other_contract_id.clone(), version, contract_other, None)
-            .unwrap();
-        owned_env
-            .initialize_versioned_contract(self_contract_id.clone(), version, &contract_self, None)
-=======
-            .initialize_contract(
+            .initialize_versioned_contract(
                 trait_contract_id.clone(),
+                version,
                 contract_trait,
+                None,
                 ASTRules::PrecheckSize,
             )
             .unwrap();
         owned_env
-            .initialize_contract(
+            .initialize_versioned_contract(
                 other_contract_id.clone(),
+                version,
                 contract_other,
+                None,
                 ASTRules::PrecheckSize,
             )
             .unwrap();
         owned_env
-            .initialize_contract(
+            .initialize_versioned_contract(
                 self_contract_id.clone(),
+                version,
                 &contract_self,
+                None,
                 ASTRules::PrecheckSize,
             )
->>>>>>> 9d897256
             .unwrap();
 
         let target_contract = Value::from(PrincipalData::Contract(other_contract_id.clone()));
@@ -1096,13 +1088,7 @@
         {
             block_conn.as_transaction(|tx| {
                 let (ast, analysis) = tx
-<<<<<<< HEAD
-                    .analyze_smart_contract(contract_name, clarity_version, contract_src)
-=======
-                    .analyze_smart_contract(contract_name, contract_src, ASTRules::PrecheckSize)
-                    .unwrap();
-                tx.initialize_smart_contract(contract_name, &ast, contract_src, |_, _| false)
->>>>>>> 9d897256
+                    .analyze_smart_contract(contract_name, clarity_version, contract_src, ASTRules::PrecheckSize)
                     .unwrap();
                 tx.initialize_smart_contract(
                     contract_name,
@@ -1380,13 +1366,7 @@
         {
             block_conn.as_transaction(|tx| {
                 let (ast, analysis) = tx
-<<<<<<< HEAD
-                    .analyze_smart_contract(contract_name, clarity_version, contract_src)
-=======
-                    .analyze_smart_contract(contract_name, contract_src, ASTRules::PrecheckSize)
-                    .unwrap();
-                tx.initialize_smart_contract(contract_name, &ast, contract_src, |_, _| false)
->>>>>>> 9d897256
+                    .analyze_smart_contract(contract_name, clarity_version, contract_src, ASTRules::PrecheckSize)
                     .unwrap();
                 tx.initialize_smart_contract(
                     contract_name,
