# -*- coding: utf-8 -*-
"""
    Blockstack-client
    ~~~~~
    copyright: (c) 2014-2015 by Halfmoon Labs, Inc.
    copyright: (c) 2016 by Blockstack.org

    This file is part of Blockstack-client.

    Blockstack-client is free software: you can redistribute it and/or modify
    it under the terms of the GNU General Public License as published by
    the Free Software Foundation, either version 3 of the License, or
    (at your option) any later version.

    Blockstack-client is distributed in the hope that it will be useful,
    but WITHOUT ANY WARRANTY; without even the implied warranty of
    MERCHANTABILITY or FITNESS FOR A PARTICULAR PURPOSE.  See the
    GNU General Public License for more details.
    You should have received a copy of the GNU General Public License
    along with Blockstack-client. If not, see <http://www.gnu.org/licenses/>.
"""

import os
import threading
import functools

from ..constants import *
from ..keys import *
from ..proxy import *
from ..config import get_utxo_provider_client
from ..b40 import is_b40
from ..logger import get_logger
from ..utils import ScatterGather, ScatterGatherThread

from .blockchain import (
    get_balance, is_address_usable, get_utxos,
    can_receive_name, get_tx_fee_per_byte
)

from ..scripts import UTXOException, is_name_valid, is_namespace_valid

log = get_logger('safety')

def check_valid_name(fqu):
    """
    Verify that a name is valid.
    Return None on success
    Return an error string on error
    """

    rc = is_name_valid(fqu)
    if rc:
        return None

    # get a coherent reason why
    if '.' not in fqu:
        msg = (
            'The name specified is invalid. '
            'Names must end with a period followed by a valid TLD.'
        )

        return msg

    name = fqu.split('.')[0]

    if not name:
        msg = (
            'The name specified is invalid. '
            'Names must be at least one character long, not including the TLD.'
        )

        return msg

    if not is_b40(name):
        msg = (
            'The name specified is invalid. '
            'Names may only contain lowercase alphanumeric characters '
            'and underscores.'
        )

        return msg

    if len(fqu) > 37 or len(fqu) < 3:
        msg = (
            'The name specified is invalid.  '
            'Fully-qualified names must be between 3 and 37 characters long.'
        )

        return msg

    return 'The name is invalid'


def check_valid_namespace(nsid):
    """
    Verify that a namespace ID is valid.
    Return None on success
    Return an error string on error
    """

    rc = is_namespace_valid(nsid)
    if rc:
        return None

    # get a coherent reason why
    if '.' in nsid or '+' in nsid:
        msg = (
            'The namespace specified is invalid.  '
            'Namespace IDs cannot have "." or "+" in them.'
        )

        return msg

    if not is_b40(nsid):
        msg = (
            'The namespace specified is invalid.  '
            'Namespace IDs may only contain alphanumeric characters and underscores.'
        )

        return msg

    return 'The namespace ID is invalid'


<<<<<<< HEAD
def operation_sanity_checks(fqu_or_ns, operations, scatter_gather, payment_privkey_info, owner_privkey_info, required_checks=[],
                            min_confirmations=TX_MIN_CONFIRMATIONS, config_path=CONFIG_PATH,
=======
class ScatterGatherThread(threading.Thread):
    """
    Scatter/gatter thread worker
    Useful for doing long-running queries in parallel
    """
    def __init__(self, rpc_call):
        threading.Thread.__init__(self)
        self.rpc_call = rpc_call
        self.result = None
        self.has_result = False
        self.result_mux = threading.Lock()
        self.result_mux.acquire()


    def get_result(self):
        """
        Wait for data and get it
        """
        self.result_mux.acquire()
        res = self.result
        self.result_mux.release()
        return res


    def post_result(self, res):
        """
        Give back result and release
        """
        if self.has_result:
            return 

        self.has_result = True
        self.result = res
        self.result_mux.release()
        return


    @classmethod
    def do_work(cls, rpc_call):
        """
        Run the given RPC call and post the result
        """
        try:
            log.debug("Run task {}".format(rpc_call))
            res = rpc_call()
            log.debug("Task exit {}".format(rpc_call))
            return res

        except Exception as e:
            log.exception(e)
            log.debug("Task exit {}".format(rpc_call))
            return {'error': 'Task encountered a fatal exception:\n{}'.format(traceback.format_exc())}


    def run(self):
        res = ScatterGatherThread.do_work(self.rpc_call)
        self.post_result(res)


class ScatterGather(object):
    """
    Scatter/gather work pool
    Give it a few tasks, and it will run them
    in parallel
    """
    def __init__(self):
        self.tasks = {}
        self.ran = False
        self.results = {}

    def add_task(self, result_name, rpc_call):
        assert result_name not in self.tasks.keys(), "Duplicate task: {}".format(result_name)
        self.tasks[result_name] = rpc_call


    def get_result(self, result_name):
        assert self.ran
        assert result_name in self.results, "Missing task: {}".format(result_name)
        return self.results[result_name]


    def get_results(self):
        """
        Get the set of results
        """
        assert self.ran
        return self.results


    def run_tasks(self, single_thread=True):
        """
        Run all queued tasks, wait for them all to finish,
        and return the set of results
        """
        if not single_thread:
            threads = {}
            for task_name, task_call in self.tasks.items():
                log.debug("Start task '{}'".format(task_name))
                thr = ScatterGatherThread(task_call)
                thr.start()

                threads[task_name] = thr

            for task_name, thr in threads.items():
                log.debug("Join task '{}'".format(task_name))
                thr.join()
                res = thr.get_result()
                self.results[task_name] = res
               
        else:
            # for testing purposes
            for task_name, task_call in self.tasks.items():
                log.debug("Run task '{}'".format(task_name))
                res = ScatterGatherThread.do_work(task_call)
                self.results[task_name] = res

        self.ran = True
        return self.results


def operation_sanity_checks(fqu_or_ns, operations, scatter_gather, payment_privkey_info, owner_privkey_info, tx_fee_per_byte,
                            required_checks=[], min_confirmations=TX_MIN_CONFIRMATIONS, config_path=CONFIG_PATH,
>>>>>>> 6cdf12bd
                            transfer_address=None, owner_address=None, proxy=None):
    """
    Do a sanity check on carrying out a sequence of operations on a given name.
    Prime the given scatter/gather context with the set of necessary callbacks.

    Any update, transfer, renew, or revoke operation
    should pass these tests:
    * the payment address must have enough BTC for the transaction and dust fees
    * the owner address can't have any pending transactions
    * the payment address can't have any pending transactions

    If transferring:
    * the transfer address must be suitable for receiving the name

    If preordering or renewing:
    * the payment address must have enough BTC for the name cost

    If preordering:
    * the name must not be registered
    
    If not preordering:
    * name must be registered
    * name must be owned by the owner address

    Return {'status': True} on success
    Return {'error': ...} on error
    """

    config_dir = os.path.dirname(config_path)
    wallet_path = os.path.join(config_dir, WALLET_FILENAME)

    if proxy is None:
        proxy = get_default_proxy(config_path)

    if owner_address is None:
        assert owner_privkey_info
        owner_address = virtualchain.get_privkey_address(owner_privkey_info)

    payment_address = virtualchain.get_privkey_address(payment_privkey_info)
    if transfer_address:
        transfer_address = str(transfer_address)
    
    sg = scatter_gather

    def _is_name_available():
        """
        is name available? (scatter/gather worker)
        """
        if is_name_registered(fqu_or_ns, proxy=proxy):
            return {'error': '{} is already registered.'.format(fqu_or_ns)}
        else:
            return {'status': True}

    def _is_name_registered():
        """
        is name taken already? (scatter/gather worker)
        """
        if not is_name_registered(fqu_or_ns, proxy=proxy):
            return {'error': '{} is not registered.'.format(fqu_or_ns)}
        else:
            return {'status': True}

    def _can_receive_name(addr):
        """
        can owner address receive name? (scatter/gather worker)
        """
        if not can_receive_name(addr, proxy=proxy):
            msg = 'Address {} owns too many names already.'.format(addr)
            return {'error': msg}
        else:
            return {'status': True}

    def _is_address_usable(addr):
        """
        does the given address have unconfirmed transactions? (scatter/gather worker)
        """
        utxo_client = get_utxo_provider_client(config_path=config_path, min_confirmations=min_confirmations)
        if not is_address_usable(addr, utxo_client=utxo_client, config_path=config_path):
            msg = (
                'Address {} has insufficiently confirmed transactions. '
                'Wait and try later.'
            )
            msg = msg.format(addr)
            return {'error': msg}

        else:
            return {'status': True}

    def _is_name_owner(addr):
        """
        Is the given address the name owner?
        """
        res = get_names_owned_by_address(addr, proxy=proxy)
        if 'error' in res:
            log.error("Failed to get names owned by {}: {}".format(addr, res['error']))
            return {'error': res['error']}

        else:
            if fqu_or_ns not in res:
                log.error("Name {} not owned by {}".format(fqu_or_ns, addr))
                return {'error': 'Name {} not owned by {}'.format(fqu_or_ns, addr)}

            return {'status': True}

    def _is_namespace_available(ns):
        """
        Is the given namespace available for preorder/reveal?
        """
        if not is_namespace_revealed(ns, proxy=proxy):
            return {'status': True}
        else:
            return {'error': 'Namespace is already revealed'}

    def _is_namespace_still_revealed(fqu_or_ns):
        """
        Is the given namespace ready?
        Takes a fully-qualified name or a namespace ID
        """
        ns = fqu_or_ns
        if '.' in fqu_or_ns:
            ns = fqu_or_ns.split('.')[1]

        if not is_namespace_revealed(ns, proxy=proxy):
            return {'error': 'Namespace is not revealed'}

        if is_namespace_ready(ns, proxy=proxy):
            return {'error': 'Namespace is already launched'}

        return {'status': True}

    def _is_namespace_revealer(ns, reveal_addr):
        """
        Is the given reveal address the revealer for this namespace?
        The namespace must already exist
        """
        reveal_addr = virtualchain.address_reencode(reveal_addr)
        if not virtualchain.is_singlesig_address(reveal_addr):
            return {'error': 'Invalid address; only p2pkh addresses are supported for namespace reveal'}

        res = get_namespace_blockchain_record(ns, proxy=proxy)
        if 'error' in res:
            return {'error': res['error']}

        if res['recipient_address'] != reveal_addr:
            return {'error': 'Wrong namespace reveal address'}

        return {'status': True}

    def _is_namespace_reveal_address_valid(reveal_address):
        """
        Is the given address suitable for issuing a namespace reveal?
        * must be a p2pkh address
        * must have no outstanding UTXOs
        """
        utxo_client = get_utxo_provider_client(config_path=config_path, min_confirmations=min_confirmations)
        reveal_address = virtualchain.address_reencode(reveal_address)
        if not virtualchain.is_singlesig_address(reveal_address):
            return {'error': 'Invalid address; only p2pkh addresses are supported for namespace reveal'}
        
        if not BLOCKSTACK_TEST:
            # if we're *NOT* testing, then we also require that the reveal key be absent from the blockchain.
            utxos = get_utxos(reveal_address, utxo_client=utxo_client, config_path=config_path, min_confirmations=0)
            if len(utxos) > 0:
                return {'error': 'Reveal key must not have been used prior to namespace reveal'}

        return {'status': True}

    def _is_name_import_key(fqu_or_ns, import_privkey):
        """
        Is the given private key a valid derived key for importing a name
        into this namespace?
        * must be a single private key (for p2pkh)
        * must be derived from the reveal private key
        * if this is the first name imported, then the key must be equal to the reveal key
        """
        import blockstack

        nsid = fqu_or_ns
        if '.' in fqu_or_ns:
            nsid = fqu_or_ns.split('.')[1]

        if not virtualchain.is_singlesig(import_privkey):
            if BLOCKSTACK_TEST:
                log.debug("Not a single private key: {}".format(import_privkey))

            return {'error': 'Not a single private key'}

        built_keychain = False
        keychain_dir = os.path.join( os.path.dirname(config_path), 'import_keychains' )
        if not os.path.exists(keychain_dir):
            os.makedirs(keychain_dir)
            built_keychain = True

        keychain_path = blockstack.BlockstackDB.get_import_keychain_path(keychain_dir, nsid)
        if not os.path.exists(keychain_path):
            built_keychain = True

        def _cleanup():
            if built_keychain: 
                try:
                    os.unlink(keychain_path)
                except:
                    pass

            return

        child_addrs = blockstack.BlockstackDB.build_import_keychain( nsid, ecdsa_private_key(import_privkey).public_key().to_hex(), keychain_dir=keychain_dir )
        import_addr = virtualchain.get_privkey_address(import_privkey)

        if import_addr not in child_addrs:
            _cleanup()
            return {'error': 'Invalid import key'}

        # is this the first such name?
        res = get_num_names_in_namespace(nsid, proxy=proxy)
        if json_is_error(res):
            _cleanup()
            return {'error': res['error']}

        assert type(res) in [int, long]
        if res == 0:
            # this must be the same as the revealer key
            res = get_namespace_blockchain_record(nsid, proxy=proxy)
            if 'error' in res:
                _cleanup()
                return {'error': res['error']}

            if res['recipient_address'] != import_addr:
                _cleanup()
                return {'error': 'The first imported name must have the namespace reveal address as its owner'}

        # is this address usable?
        res = _is_address_usable(import_addr)
        if 'error' in res:
            _cleanup()
            return res

        return {'status': True}
        
    
    check_names = {
        'is_owner_address_usable': lambda: _is_address_usable(owner_address),
        'is_payment_address_usable': lambda: _is_address_usable(payment_address),
        'is_name_available': _is_name_available,
        'owner_can_receive': lambda: _can_receive_name(owner_address),
        'is_name_registered': _is_name_registered,
        'is_name_owner': lambda: _is_name_owner(owner_address),
        'recipient_can_receive': lambda: _can_receive_name(transfer_address),
        'is_namespace_available': lambda: _is_namespace_available(fqu_or_ns),
        'is_namespace_still_revealed': lambda: _is_namespace_still_revealed(fqu_or_ns),
        'is_namespace_revealer': lambda: _is_namespace_revealer(fqu_or_ns, owner_address),
        'is_namespace_reveal_address_valid': lambda: _is_namespace_reveal_address_valid(owner_address),
        'is_name_import_key': lambda: _is_name_import_key(fqu_or_ns, payment_privkey_info)
    }
    
    # common to all operations
    required = ['is_payment_address_usable']
    for req in required:
        if req not in required_checks:
            required_checks.append(req)

    # sanity check
    for req in required_checks:
        assert req in check_names.keys(), "Invalid check '{}'".format(req)

    # queue commands
    for req in required_checks:
        sg.add_task( req, check_names[req] )

    # add tasks for fees
    res = get_operation_fees(fqu_or_ns, operations, sg, payment_privkey_info, owner_privkey_info, tx_fee_per_byte,
                             payment_address=payment_address, owner_address=owner_address, transfer_address=transfer_address,
                             min_payment_confs=min_confirmations, config_path=config_path, proxy=proxy )

    if 'error' in res:
        log.error("Failed to get operation fees: {}".format(res['error']))
        return {'error': 'Failed to calculate transaction fees: {}'.format(res['error'])}

    log.debug("Queued tasks for {} on {}: {}".format(', '.join(operations), fqu_or_ns, ', '.join(sorted(sg.tasks.keys()))))

    # scatter/gather primed!
    return {'status': True}


def interpret_operation_sanity_checks( operations, scatter_gather ):
    """
    Interpret the set of scatter/gather task results.
    """

    reply = {}
    sg = scatter_gather

    # scan for errors
    errors = []
    all_results = sg.get_results()
    for res_key in all_results.keys():
        res = all_results[res_key]
        if 'error' in res:
            log.error("Task '{}' failed: {}".format(res_key, all_results[res_key]['error']))
            errors.append(all_results[res_key]['error'])
        
        else:
            reply[res_key] = all_results[res_key]['status']

    if 'get_balance' in reply:
        fees_reply = interpret_operation_fees( operations, sg, balance=reply['get_balance'] )
        if 'error' in fees_reply:
            errors.append(fees_reply['error'])
            del fees_reply['error']

        reply.update(fees_reply)

    if len(errors) > 0:
        reply['error'] = 'Operation sanity checks failed:\n\n{}'.format( '\n'.join(['  * ' + err for err in errors] ))

    return reply


def estimate_transaction_inputs(operations, inputs, owner_address=None, payment_address=None):
    """
    Estimate the inputs that will be consumed by each
    operation's transaction.  These inputs do *not* correspond to the inputs
    that will actually be used, but are represenatitive of the *quantity*
    of inputs consumed by an operation and the *type* consumed.  It does *not*
    reflect the *value* consumed by the inputs.

    The first operation consumes all inputs, and emits one output
    that will be consumed by other inputs.

    @owner_address or @payment_address must be given (but not both)

    Returns {'status': True, 'inputs': [ [utxos], [utxos], ... ]}
    """

    op_inputs = []
    
    def _consolidate(inps):
        ret = inps[0]
        ret['value'] += sum([inp['value'] for inp in inps])
        return ret

    # one_input: what if all inputs were consolidated to a single input of the same value
    one_input = _consolidate(inputs)

    for i in xrange(0, len(operations)):
        if i == 0:
            # the first operation will consume everything, and emit a single output
            # to be consumed by the next operation 
            op_inputs.append(inputs[:])
            
        else:
            # operations consume one input
            op_inputs.append([one_input])
        
    return {'status': True, 'inputs': op_inputs} 


def get_operation_fees(name_or_ns, operations, scatter_gather, payment_privkey_info, owner_privkey_info, tx_fee_per_byte,
                       proxy=None, config_path=CONFIG_PATH, payment_address=None,
                       min_payment_confs=TX_MIN_CONFIRMATIONS, owner_address=None, transfer_address=None):
    """
    Given a list of operations and a scatter/gather context,
    go prime it to fetch the cost of each operation.
    
    Operations must be a list containing 'preorder', 'register', 'update', 'transfer', 'revoke',
    'renewal', 'namespace_preorder', 'namespace_reveal', 'namespace_ready', or 'name_import'

    The scatter/gather context, when executed, will yield
    the following results:

        All operations will have:
        * "tx_fee": the transaction fee (including dust)
        * "insufficient": whether or not we had sufficient funds to calculate the tx_fee
        * "estimate": whether or not this is a rough estimate (i.e. if we don't have the payment info on hand)
    
        Preorder and Renewal will also have:
        * "name_cost": the cost of the name itself

        Namespace preorder will have:
        * "namespace_cost": the cost of the namespace

    Task results will be named after their operations.

    Return {'status': True} on success
    Return {'error': ...} on failure
    """

    from .nameops import (
        estimate_preorder_tx_fee, estimate_register_tx_fee,
        estimate_update_tx_fee, estimate_transfer_tx_fee,
        estimate_renewal_tx_fee, estimate_revoke_tx_fee,
        estimate_namespace_preorder_tx_fee, estimate_namespace_reveal_tx_fee,
        estimate_namespace_ready_tx_fee, estimate_name_import_tx_fee
    )
    
    name_operations = ['preorder', 'register', 'update', 'transfer', 'revoke', 'renewal']
    namespace_operations = ['namespace_preorder', 'namespace_reveal', 'namespace_ready', 'name_import']

    # sanity check...
    invalid_ops = []
    for op in operations:
        if op not in name_operations + namespace_operations:
            invalid_ops.append(op)

    if len(invalid_ops) > 0:
        return {'error': 'Invalid opeations: {}'.format(','.join(invalid_ops))}

    if payment_privkey_info is not None:
        payment_address = virtualchain.get_privkey_address(payment_privkey_info)

    if owner_privkey_info is not None:
        owner_address = virtualchain.get_privkey_address(owner_privkey_info)

    # fee estimation: cost of name_or_ns + cost of preorder transaction +
    # cost of registration transaction + cost of update transaction + cost of transfer transaction

    reply = {}
    
    if owner_address:
        owner_address = str(owner_address)
    if payment_address:
        payment_address = str(payment_address)
    if transfer_address:
        transfer_address = str(transfer_address)

    assert owner_address, "Owner address or owner_privkey_info required"
    assert payment_address, "Payment address or payment_privkey_info required"
    if ('transfer' in operations or 'name_import' in operations) and (transfer_address is None or len(transfer_address) == 0):
        return {'error': 'Transfer or name import requested, but no recipient address given'}
    
    if len(set(operations).intersection(set(name_operations))) > 0 and len(set(operations).intersection(set(namespace_operations))) > 0:
        return {'error': 'Cannot mix name and namespace operations'}

    if len(operations) != len(set(operations)):
        return {'error': 'No duplicate operations allowed at this time'}

    # first things first: get UTXOs for owner and payment addresses
    utxo_client = get_utxo_provider_client(config_path=config_path, min_confirmations=min_payment_confs)
    
    log.debug("Getting UTXOs for {}".format(owner_address))
    owner_utxos = get_utxos(owner_address, utxo_client=utxo_client, config_path=config_path, min_confirmations=min_payment_confs)
    if 'error' in owner_utxos:
        log.error("Failed to get UTXOs for {}: {}".format(owner_address, owner_utxos['error']))
        return {'error': 'Failed to get UTXOs for {}'.format(owner_address)}

    payment_utxos = get_utxos(payment_address, utxo_client=utxo_client, config_path=config_path, min_confirmations=min_payment_confs)
    if 'error' in payment_utxos:
        log.error("Failed to get UTXOs for {}: {}".format(payment_address, payment_utxos['error']))
        return {'error': 'Failed to get UTXOs for {}'.format(payment_address)}

    balance = sum([utxo.get('value', None) for utxo in payment_utxos])
    log.debug("Balance of {} is {} satoshis".format(payment_address, balance))

    # find out what our UTXOs will look like for each operation 
    estimated_payment_inputs = estimate_transaction_inputs(operations, payment_utxos, payment_address=payment_address)['inputs']
    estimated_owner_inputs = estimate_transaction_inputs(operations, owner_utxos, owner_address=owner_address)['inputs']

    log.debug("Get total operation fees for running '{}' on {} owned by {} paid by {}".format(','.join(operations), name_or_ns, owner_address, payment_address))

    for i in xrange(0, len(operations)):
        if BLOCKSTACK_TEST:
            log.debug("Operation {} may consume owner inputs\n{}".format(operations[i], json.dumps(estimated_owner_inputs[i], indent=4, sort_keys=True)))
            log.debug("Operation {} may consume payment inputs\n{}".format(operations[i], json.dumps(estimated_payment_inputs[i], indent=4, sort_keys=True)))
        else:
            log.debug("Operation {} may consume up to {} owner inputs and {} payment inputs".format(operations[i], len(estimated_owner_inputs[i]), len(estimated_payment_inputs[i])))

    def _get_balance():
        """
        get payment address balance (scatter/gather worker)
        """
        return {'status': balance, 'balance': balance}

    def _estimate_preorder_tx( operation_index ):
        """
        Estimate preorder tx cost
        Return {'status': True, 'name_cost': ..., 'tx_fee': ..., 'insufficient': ...} on success
        Return {'error': ...} on failure
        """
        name_cost = None
        try:
            res = get_name_cost(name_or_ns, proxy=proxy)
            if 'error' in res:
                return {'error': 'Failed to get name cost'}

            name_cost = res['satoshis']
        except Exception as e:
            log.exception(e)
            return {'error': 'Could not get name price'}

        try:
            utxo_client = get_utxo_provider_client(config_path=config_path, min_confirmations=min_payment_confs)

            insufficient_funds = False
            preorder_tx_fee = estimate_preorder_tx_fee(
                name_or_ns, name_cost, payment_privkey_info, owner_privkey_info, tx_fee_per_byte, utxo_client,
                payment_utxos=estimated_payment_inputs[operation_index],
                config_path=config_path, include_dust=True
            )

            if preorder_tx_fee is not None:
                preorder_tx_fee = int(preorder_tx_fee)
            else:
                # do our best
                preorder_tx_fee = (len('00' * APPROX_PREORDER_TX_LEN) * tx_fee_per_byte) / 2
                insufficient_funds = True

            return {'status': True, 'name_cost': name_cost, 'tx_fee': preorder_tx_fee, 'insufficient': insufficient_funds}

        except UTXOException as ue:
            log.error('Failed to query UTXO provider for name preorder.')
            if BLOCKSTACK_DEBUG is not None:
                log.exception(ue)

            return {'error': 'Failed to query UTXO provider for NAME_PREORDER fee estimation.  Please try again.'}


    def _estimate_register_tx( operation_index ):
        """
        Estimate register tx cost
        Return {'status': True, 'tx_fee': ..., 'insufficient': ...} on success
        Return {'error': ...} on failure
        """
        
        try:
            utxo_client = get_utxo_provider_client(config_path=config_path, min_confirmations=min_payment_confs)

            insufficient_funds = False
            register_tx_fee = estimate_register_tx_fee(
                name_or_ns, payment_privkey_info, owner_privkey_info, tx_fee_per_byte, utxo_client,
                payment_utxos=estimated_payment_inputs[operation_index],
                config_path=config_path, include_dust=True
            )

            if register_tx_fee is not None:
                register_tx_fee = int(register_tx_fee)
            else:
                register_tx_fee = (len('00' * APPROX_REGISTER_TX_LEN) * tx_fee_per_byte) / 2
                insufficient_funds = True
            
            return {'status': True, 'tx_fee': register_tx_fee, 'insufficient': insufficient_funds}

        except UTXOException as ue:
            log.error('Failed to query UTXO provider for name registration.')
            if BLOCKSTACK_DEBUG is not None:
                log.exception(ue)

            return {'error': 'Failed to query UTXO provider for NAME_REGISTRATION fee estimation.  Please try again.'}


    def _estimate_update_tx( operation_index ):
        """
        Estimate update tx fee
        Return {'status': True, 'tx_fee': ..., 'insufficient': ...} on success
        Return {'error': ...} on failure
        """
        try:
            utxo_client = get_utxo_provider_client(config_path=config_path, min_confirmations=min_payment_confs)

            insufficient_funds = False
            estimate = False
            update_tx_fee = estimate_update_tx_fee(
                name_or_ns, payment_privkey_info, owner_privkey_info, tx_fee_per_byte, utxo_client,
                payment_utxos=estimated_payment_inputs[operation_index], owner_utxos=estimated_owner_inputs[operation_index],
                config_path=config_path, include_dust=True
            )

            if update_tx_fee is not None:
                update_tx_fee = int(update_tx_fee)
            
            else:
                update_tx_fee = (len('00' * APPROX_UPDATE_TX_LEN) * tx_fee_per_byte) / 2
                insufficient_funds = True

            if payment_privkey_info is None:
                estimate = True

            return {'status': True, 'tx_fee': update_tx_fee, 'insufficient': insufficient_funds, 'estimate': estimate}

        except UTXOException as ue:
            log.error('Failed to query UTXO provider for name update.')
            if BLOCKSTACK_DEBUG is not None:
                log.exception(ue)

            return {'error': 'Failed to query UTXO provider for NAME_UPDATE fee estimation.  Please try again.'}

    
    def _estimate_transfer_tx( operation_index ):
        """
        Estiamte transfer tx fee
        Return {'status': True, 'tx_fee': ..., 'insufficient': ...} on success
        Return {'error': ...} on failure
        """
        if transfer_address is None or len(transfer_address) == 0:
            return {'error': 'No recipient address given'}

        try:

            if transfer_address is not None:
                utxo_client = get_utxo_provider_client(config_path=config_path, min_confirmations=min_payment_confs)

                insufficient_funds = False
                estimate = False

                transfer_tx_fee = estimate_transfer_tx_fee(
                    name_or_ns, payment_privkey_info, owner_privkey_info, tx_fee_per_byte, utxo_client,
                    payment_utxos=estimated_payment_inputs[operation_index], owner_utxos=estimated_owner_inputs[operation_index],
                    config_path=config_path, include_dust=True
                )
                
                if transfer_tx_fee is not None:
                    transfer_tx_fee = int(transfer_tx_fee)
                
                else:
                    transfer_tx_fee = (len('00' * APPROX_TRANSFER_TX_LEN) * tx_fee_per_byte) / 2
                    insufficient_funds = True

                if payment_privkey_info is None:
                    estimate = True

                return {'status': True, 'tx_fee': transfer_tx_fee, 'insufficient': insufficient_funds, 'estimate': estimate}
            
            else:
                return {'error': 'No transfer address'}

        except UTXOException as ue:
            log.error('Failed to query UTXO provider for name transfer.')
            if BLOCKSTACK_DEBUG is not None:
                log.exception(ue)

            return {'error': 'Failed to query UTXO provider for NAME_TRANSFER fee estimation.  Please try again.'}


    def _estimate_revoke_tx( operation_index ):
        """
        Estimate revoke tx fee
        Return {'status': True, 'tx_fee': ..., 'insufficient': ...} on success
        Return {'error': ...} on failure
        """
        try:
            utxo_client = get_utxo_provider_client(config_path=config_path, min_confirmations=min_payment_confs)

            insufficient_funds = False
            estimate = False

            tx_fee = estimate_revoke_tx_fee(
                name_or_ns, payment_privkey_info, owner_privkey_info, tx_fee_per_byte, utxo_client,
                payment_utxos=estimated_payment_inputs[operation_index], owner_utxos=estimated_owner_inputs[operation_index],
                config_path=config_path, include_dust=True
            )

            if tx_fee is not None:
                tx_fee = int(tx_fee)
            
            else:
                tx_fee = (len('00' * APPROX_REVOKE_TX_LEN) * tx_fee_per_byte) / 2
                insufficient_funds = True

            if payment_privkey_info is None:
                estimate = True

            return {'status': True, 'tx_fee': tx_fee, 'insufficient': insufficient_funds, 'estimate': estimate}

        except UTXOException as ue:
            log.error('Failed to query UTXO provider for name revoke.')
            if BLOCKSTACK_DEBUG is not None:
                log.exception(ue)

            return {'error': 'Failed to query UTXO provider for NAME_REVOKE fee estimation.  Please try again.'}


    def _estimate_renewal_tx( operation_index ):
        """
        Estimate renewal tx fee
        Return {'status': True, 'name_cost': ..., 'tx_fee': ..., 'insufficient': ...} on success
        Return {'error': ...} on failure
        """
        name_cost = None
        try:
            res = get_name_cost(name_or_ns, proxy=proxy)
            name_cost = res['satoshis']
        except Exception as e:
            log.exception(e)
            return {'error': 'Could not get name price'}

        try:
            utxo_client = get_utxo_provider_client(config_path=config_path, min_confirmations=min_payment_confs)

            insufficient_funds = False
            estimate = False

            tx_fee = estimate_renewal_tx_fee(
                name_or_ns, name_cost, payment_privkey_info, owner_privkey_info, tx_fee_per_byte, utxo_client,
                payment_utxos=estimated_payment_inputs[operation_index], owner_utxos=estimated_owner_inputs[operation_index],
                config_path=config_path, include_dust=True
            )

            if tx_fee is not None:
                tx_fee = int(tx_fee)
            
            else:
                tx_fee = (len('00' * APPROX_RENEWAL_TX_LEN) * tx_fee_per_byte) / 2
                insufficient_funds = True

            if payment_privkey_info is None:
                estimate = True

            return {'status': True, 'name_cost': name_cost, 'tx_fee': tx_fee, 'insufficient': insufficient_funds, 'estimate': estimate}

        except UTXOException as ue:
            log.error('Failed to query UTXO provider for name renewal.')
            if BLOCKSTACK_DEBUG is not None:
                log.exception(ue)

            return {'error': 'Failed to query UTXO provider for NAME_RENEWAL fee estimation.  Please try again.'}


    def _estimate_namespace_preorder_tx( operation_index ):
        """
        Estimate namespace preorder tx fee
        Return {'status': True, 'namespace_cost': ..., 'tx_fee': ..., 'insufficient': ..., 'estimate': ...} on success
        Return {'error': ...} on failure
        """
        namespace_cost = None
        tx_fee = None
        insufficient_funds = False
        estimate = False

        try:
            res = get_namespace_cost(name_or_ns, proxy=proxy)
            namespace_cost = res['satoshis']
        except Exception as e:
            log.exception(e)
            return {'error': 'Could not get namespace price'}

        try:
            utxo_client = get_utxo_provider_client(config_path=config_path, min_confirmations=min_payment_confs)

            log.debug("Estimate namespace preorder TX fee (from {})".format(payment_address))
            tx_fee = estimate_namespace_preorder_tx_fee( name_or_ns, namespace_cost, payment_privkey_info, tx_fee_per_byte, utxo_client, 
                                     payment_utxos=estimated_payment_inputs[operation_index],
                                     config_path=config_path, include_dust=True )
            
            if tx_fee is not None:
                tx_fee = int(tx_fee)

            else:
                tx_fee = (len('00' * APPROX_NAMESPACE_PREORDER_TX_LEN) * tx_fee_per_byte) / 2
                insufficient_funds = True

            return {'status': True, 'namespace_cost': namespace_cost, 'tx_fee': tx_fee, 'insufficient': insufficient_funds, 'estimate': estimate}

        except UTXOException as ue:
            log.error("Failed to query UTXO provider for namespace preorder.")
            if BLOCKSTACK_DEBUG is not None:
                log.exception(ue)

            return {'error': 'Failed to query UTXO provider for NAMESPACE_PREORDER fee estimation.  Please try again.'}


    def _estimate_namespace_reveal_tx( operation_index ):
        """
        Estimate namespace reveal tx fee
        payment_address here corresponds to the NAMESPACE_PREORDER key's address
        Return {'status': True, 'tx_fee': ..., 'insufficient': .., 'estimate': ...} on success
        Return {'error': ...} on failure
        """
        tx_fee = None
        insufficient_funds = False
        estimate = False

        try:
            utxo_client = get_utxo_provider_client(config_path=config_path, min_confirmations=min_payment_confs)

            log.debug("Estimate namespace reveal TX fee (from {})".format(payment_address))
            tx_fee = estimate_namespace_reveal_tx_fee( name_or_ns, payment_privkey_info, tx_fee_per_byte, utxo_client, 
                                     payment_utxos=estimated_payment_inputs[operation_index],
                                     config_path=config_path, include_dust=True )

            if tx_fee is not None:
                tx_fee = int(tx_fee)

            else:
                tx_fee = (len('00' * APPROX_NAMESPACE_REVEAL_TX_LEN) * tx_fee_per_byte) / 2
                insufficient_funds = True

            return {'status': True, 'tx_fee': tx_fee, 'insufficient': insufficient_funds, 'estimate': estimate}

        except UTXOException as ue:
            log.error("Failed to query UTXO provider for namespace reveal.")
            if BLOCKSTACK_DEBUG is not None:
                log.exception(ue)

            return {'error': 'Failed to query UTXO provider for NAMESPACE_REVEAL fee estimation.  Please try again.'}


    def _estimate_namespace_ready_tx( operation_index ):
        """
        Estimate namespace ready tx fee
        payment_address here corresponds to the reveal address (i.e. the reveal key pays for the NAMESPACE_READY)
        Return {'status': True, 'tx_fee': ..., 'insufficient': ..., 'estimate': ...} on success
        Return {'error': ...} on failure
        """
        tx_fee = None
        insufficient_funds = False
        estimate = False

        try:
            utxo_client = get_utxo_provider_client(config_path=config_path, min_confirmations=min_payment_confs)

            log.debug("Estimate namespace ready TX fee (from {})".format(payment_address))
            tx_fee = estimate_namespace_ready_tx_fee( name_or_ns, payment_privkey_info, tx_fee_per_byte, utxo_client,
                                    revealer_utxos=estimated_payment_inputs[operation_index],
                                    config_path=config_path, include_dust=True )
            
            if tx_fee is not None:
                tx_fee = int(tx_fee)

            else:
                tx_fee = (len('00' * APPROX_NAMESPACE_READY_TX_LEN) * tx_fee_per_byte) / 2
                insufficient_funds = True

            return {'status': True, 'tx_fee': tx_fee, 'insufficient': insufficient_funds, 'estimate': estimate}

        except UTXOException as ue:
            log.error("Failed to query UTXO provider for namespace ready")
            if BLOCKSTACK_DEBUG is not None:
                log.exception(ue)

            return {'error': 'Failed to query UTXO provider for NAMESPACE_READY fee estimation.  Please try again'}


    def _estimate_name_import_tx( operation_index ):
        """
        Estimate name import tx fee
        payment_address is address of the derived reveal key used to issue the import
        Return {'status': True, 'tx_fee': ..., 'insufficient': ..., 'estimate': ...} on success
        Return {'error': ...} on failure
        """
        tx_fee = None
        insufficient_funds = False
        estimate = False

        if transfer_address is None or len(transfer_address) == 0:
            return {'error': 'No recipient address given'}

        try:
            utxo_client = get_utxo_provider_client(config_path=config_path, min_confirmations=min_payment_confs)
            tx_fee = estimate_name_import_tx_fee( name_or_ns, payment_privkey_info, transfer_address, tx_fee_per_byte, utxo_client, 
                                    importer_utxos=estimated_payment_inputs[operation_index],
                                    config_path=config_path, include_dust=True )

            if tx_fee is not None:
                tx_fee = int(tx_fee)

            else:
                tx_fee = (len('00' * APPROX_NAME_IMPORT_TX_LEN) * tx_fee_per_byte) / 2
                insufficient_funds = True

            return {'status': True, 'tx_fee': tx_fee, 'insufficient': insufficient_funds, 'estimate': estimate}

        except UTXOException as ue:
            log.error("Failed to query UTXO provider for name import.")
            if BLOCKSTACK_DEBUG is not None:
                log.exception(ue)

            return {'error': 'Failed to query UTXO provider for NAME_IMPORT fee estimation.  Please try again'}


    sg = scatter_gather
    assert sg

    tx_fee_checks = {
        'preorder': _estimate_preorder_tx,
        'register': _estimate_register_tx,
        'update': _estimate_update_tx,
        'transfer': _estimate_transfer_tx,
        'revoke': _estimate_revoke_tx,
        'renewal': _estimate_renewal_tx,
        'namespace_preorder': _estimate_namespace_preorder_tx,
        'namespace_reveal': _estimate_namespace_reveal_tx,
        'namespace_ready': _estimate_namespace_ready_tx,
        'name_import': _estimate_name_import_tx
    }

    sg.add_task('get_balance', _get_balance)

    # queue each operation
    for i in xrange(0, len(operations)):
        op = operations[i]
        if op not in tx_fee_checks.keys():
            log.error("Unrecognized operation {}".format(op))
            return {'error': 'Unrecognized operation'}

        check_name = '{}_tx_fee'.format(op)

        log.debug("Add task {} ({})".format(check_name, tx_fee_checks[op]))

        check_func = functools.partial(tx_fee_checks[op], i)
        sg.add_task( check_name, check_func )

    # scatter/gather primed!
    return {'status': True}


def interpret_operation_fees( operations, scatter_gather, balance=None ):
    """
    Interpret the result of getting the tx fees required for
    a sequence of operations.  Coalesce them into a grand total,
    and warn us if there is not enough balance to cover the cost.

    Return a dict with the following:
        * preorder_tx_fee
        * register_tx_fee
        * update_tx_fee
        * transfer_tx_fee
        * renewal_tx_fee
        * revoke_tx_fee
        * namespace_preorder_tx_fee
        * namespace_reveal_tx_fee
        * namespace_ready_tx_fee
        * name_import_tx_fee
        * name_price
        * namespace_price
        * total_estimated_cost
        * warnings
    Return {'error': ...} if an operation failed
    """

    insufficient_funds = False
    estimate = False
    total_cost = 0
    total_tx_fees = 0
    reply = {}

    results = scatter_gather.get_results()

    if balance is None:
        # extract from running operation sanity checks
        assert 'get_balance' in results
        balance = 0
        if 'error' in results['get_balance'].keys():
            log.error("Failed to get balance")
        
        else:
            balance = results['get_balance']['balance']
            log.debug("Balance is {} satoshis".format(balance))

    failed_tasks = []
    failed_task_errors = []

    for task in operations:
        tx_fee_task = '{}_tx_fee'.format(task)
        task_res = results[tx_fee_task]
        if 'error' in task_res:
            failed_tasks.append(tx_fee_task)
            failed_task_errors.append(task_res['error'])
            continue

        assert 'insufficient' in task_res, "Invalid task res: {}".format(task_res)
        assert 'tx_fee' in task_res, "Invalid task res: {}".format(task_res)

        if task_res['tx_fee'] is None:
            log.error("Task {} failed to get tx fee".format(task))
            failed_tasks.append(tx_fee_task)
            failed_task_errors.append("Could not calculate transaction fee")
            continue

        insufficient_funds = insufficient_funds or task_res['insufficient']
        estimate = estimate or task_res.get('estimate', False)

        reply[tx_fee_task] = int(task_res['tx_fee'])
        total_tx_fees += int(task_res['tx_fee'])

        log.debug("{} +{} satoshis (tx fee)".format(tx_fee_task, int(task_res['tx_fee'])))
        total_cost += int(task_res['tx_fee'])

        if 'name_cost' in task_res.keys():
            log.debug("{} +{} satoshis (name cost)".format(tx_fee_task, int(task_res['name_cost'])))
            total_cost += int(task_res['name_cost'])
            reply['name_price'] = int(task_res['name_cost'])

        if 'namespace_cost' in task_res.keys():
            log.debug("{} +{} satoshis (namespace cost)".format(tx_fee_task, int(task_res['namespace_cost'])))
            total_cost += int(task_res['namespace_cost'])
            reply['namespace_price'] = int(task_res['namespace_cost'])


    log.debug('Total cost of {} is {} satoshis'.format(','.join(operations), total_cost))

    reply['total_tx_fees'] = total_tx_fees
    reply['total_estimated_cost'] = total_cost
    if total_cost > balance:
        log.debug("Insufficient funds: need {}, have {}".format(total_cost, balance))
        insufficient_funds = True

    if insufficient_funds:
        reply['warnings'] = ['Insufficient funds; fees are rough estimates.']

    if estimate:
        reply.setdefault('warnings', [])
        reply['warnings'].append('Wallet not accessed; fees are rough estimates.')

    if len(failed_tasks) > 0:
        error_messages = ",".join( ["{} ({})".format(task, err) for task, err in zip(failed_tasks, failed_task_errors)] )
        log.error("Some fee-query tasks failed: {}".format(error_messages))
        reply['error'] = 'Some fee-query tasks failed: {}'.format(error_messages)

    return reply


def check_operations( fqu_or_ns, operations, owner_privkey_info, payment_privkey_info, required_checks=[], transfer_address=None, owner_address=None, min_payment_confs=TX_MIN_CONFIRMATIONS, config_path=CONFIG_PATH, proxy=None ):
    """
    Verify that an operation sequence can be performed, given the set of sanity checks that must pass.
    Return {'status': True, 'opchecks': {...}} if so
    Return {'error': ...} if not.
    """
    
    assert len(required_checks) > 0, "Missing required checks"

    log.debug("Check {} on {}: test {}".format(', '.join(operations), fqu_or_ns, ', '.join(required_checks)))

    payment_address = virtualchain.get_privkey_address(payment_privkey_info)
    
    # first things first: get fee per byte 
    tx_fee_per_byte = get_tx_fee_per_byte(config_path=config_path)
    if tx_fee_per_byte is None:
        log.error("Unable to calculate fee per byte")
        return {'error': 'Unable to get fee estimate'}

    sg = ScatterGather()

    res = operation_sanity_checks(fqu_or_ns, operations, sg, payment_privkey_info, owner_privkey_info, tx_fee_per_byte,
                                  required_checks=required_checks, owner_address=owner_address,
                                  min_confirmations=min_payment_confs, config_path=config_path,
                                  transfer_address=transfer_address, proxy=proxy )

    if 'error' in res:
        log.error("Failed to begin operation sanity checks: {}".format(res['error']))
        return {'error': 'Failed to perform sanity checks', 'tx_fee_per_byte': tx_fee_per_byte}

    sg.run_tasks()

    opchecks = interpret_operation_sanity_checks( operations, sg )
    if 'error' in opchecks:
        log.error("Failed to interpret operation sanity checks")
        return {'error': 'Failed operation sanity checks:\n{}'.format(opchecks['error']), 'opchecks': opchecks, 'tx_fee_per_byte': tx_fee_per_byte}

    failed_checks = []
    failed_check_errors = {}
    for res_name in required_checks + ['get_balance']:
        if 'error' in sg.get_result(res_name):
            log.debug("Task '{}' reports error: {}".format(res_name, sg.get_result(res_name)['error']))
            failed_checks.append(res_name)
            failed_check_errors[res_name] = 'Reason: {}'.format(sg.get_result(res_name)['error'])

        if not sg.get_result(res_name)['status']:
            log.debug("Task '{}' did not succeed".format(res_name))
            failed_checks.append(res_name)
            failed_check_errors[res_name] = ''

    if len(failed_checks) > 0:
        return {'error': 'Unable to {} name:\n{}'.format(
                    ','.join(operations),
                    '\n'.join(['  * check "{}" failed.  {}'.format(check, failed_check_errors.get(res_name, "")) for check in failed_checks])
                ),
                'opchecks': opchecks,
                'tx_fee_per_byte': tx_fee_per_byte}

    balance = sg.get_result('get_balance')['balance']

    if balance < opchecks['total_estimated_cost']:
        msg = 'Address {} does not have enough balance (need {}, have {}).'
        msg = msg.format(payment_address, opchecks['total_estimated_cost'], balance)
        return {'error': msg, 'opchecks': opchecks, 'tx_fee_per_byte': tx_fee_per_byte}

    # checks pass!
    return {'status': True, 'opchecks': opchecks, 'tx_fee_per_byte': tx_fee_per_byte}


def _check_op(fqu_or_ns, operation, required_checks, owner_privkey_info, payment_privkey_info, owner_address=None, transfer_address=None, min_payment_confs=TX_MIN_CONFIRMATIONS, config_path=CONFIG_PATH, proxy=None ):
    """
    Check an operation
    Return {'status': True, 'opchecks': {...}, 'tx_fee': ...} on success
    Return {'error': ...} on error
    """
    # find tx fee, and do sanity checks
    assert payment_privkey_info

    res = check_operations( fqu_or_ns, [operation], owner_privkey_info, payment_privkey_info, min_payment_confs=min_payment_confs,
                            transfer_address=transfer_address, owner_address=owner_address, required_checks=required_checks, config_path=config_path, proxy=proxy )

    opchecks = res.get('opchecks', None)
    tx_fee_per_byte = res.get('tx_fee_per_byte', None)
    tx_fee = None

    if opchecks:
        tx_fee = opchecks.get('total_tx_fees', None)

    if 'error' in res:
        return {'error': res['error'], 'tx_fee': tx_fee, 'tx_fee_per_byte': tx_fee_per_byte, 'opchecks': opchecks}

    else:
        return {'status': True, 'tx_fee': tx_fee, 'tx_fee_per_byte': tx_fee_per_byte, 'opchecks': opchecks}


def check_preorder(fqu, cost_satoshis, owner_privkey_info, payment_privkey_info, min_payment_confs=TX_MIN_CONFIRMATIONS, config_path=CONFIG_PATH, proxy=None ):
    """
    Verify that a preorder can go through.

    Return {'status': True, 'opchecks': {...}, 'tx_fee': ...}
    """

    # find tx fee, and do sanity checks
    assert owner_privkey_info
    assert payment_privkey_info

    required_checks = ['is_name_available', 'is_payment_address_usable']

    res = check_operations( fqu, ['preorder'], owner_privkey_info, payment_privkey_info, min_payment_confs=min_payment_confs,
                            required_checks=required_checks, config_path=config_path, proxy=proxy )

    opchecks = res.get('opchecks', None)
    tx_fee = None
    tx_fee_per_byte = None

    if opchecks:
        tx_fee = opchecks.get('total_tx_fees', None)
        tx_fee_per_byte = opchecks.get('tx_fee_per_byte', None)

    if 'error' in res:
        return {'error': res['error'], 'opchecks': res.get('opchecks', None), 'tx_fee': res.get('opchecks', {}).get('total_tx_fees', None), 'tx_fee_per_byte': tx_fee_per_byte}

    if cost_satoshis is not None:
        if opchecks['name_price'] > cost_satoshis:
            return {'error': 'Invalid cost: expected {}, got {}'.format(opchecks['name_price'], cost_satoshis), 'tx_fee': tx_fee, 'tx_fee_per_byte': tx_fee_per_byte, 'opchecks': opchecks}

    return {'status': True, 'tx_fee': tx_fee, 'tx_fee_per_byte': tx_fee_per_byte, 'opchecks': opchecks}


def check_register(fqu, owner_privkey_info, payment_privkey_info, min_payment_confs=TX_MIN_CONFIRMATIONS, config_path=CONFIG_PATH, proxy=None ):
    """
    Verify that a register can go through
    """
    required_checks = ['is_name_available', 'owner_can_receive', 'is_payment_address_usable']
    return _check_op(fqu, 'register', required_checks, owner_privkey_info, payment_privkey_info, min_payment_confs=min_payment_confs, config_path=config_path, proxy=proxy )


def check_update(fqu, owner_privkey_info, payment_privkey_info, min_payment_confs=TX_MIN_CONFIRMATIONS, config_path=CONFIG_PATH, proxy=None ):
    """
    Verify that an update can go through
    """
    required_checks = ['is_name_registered', 'is_owner_address_usable', 'is_payment_address_usable', 'is_name_owner']
    return _check_op(fqu, 'update', required_checks, owner_privkey_info, payment_privkey_info, min_payment_confs=min_payment_confs, config_path=config_path, proxy=proxy)


def check_transfer(fqu, transfer_address, owner_privkey_info, payment_privkey_info, min_payment_confs=TX_MIN_CONFIRMATIONS, config_path=CONFIG_PATH, proxy=None ):
    """
    Verify that a transfer can go through
    """
    required_checks = ['is_name_registered', 'is_owner_address_usable', 'is_payment_address_usable', 'is_name_owner', 'recipient_can_receive']
    return _check_op(fqu, 'transfer', required_checks, owner_privkey_info, payment_privkey_info, transfer_address=transfer_address, min_payment_confs=min_payment_confs, config_path=config_path, proxy=proxy)


def check_renewal(fqu, renewal_fee, owner_privkey_info, payment_privkey_info, min_payment_confs=TX_MIN_CONFIRMATIONS, config_path=CONFIG_PATH, proxy=None ):
    """
    Verify that a renew can go through
    """ 
    # find tx fee, and do sanity checks
    assert owner_privkey_info
    assert payment_privkey_info

    required_checks = ['is_name_registered', 'is_name_owner', 'is_owner_address_usable', 'is_payment_address_usable']
    res = check_operations( fqu, ['renewal'], owner_privkey_info, payment_privkey_info, min_payment_confs=min_payment_confs,
                            required_checks=required_checks, config_path=config_path, proxy=proxy )

    opchecks = res.get('opchecks', None)
    tx_fee_per_byte = res.get('tx_fee_per_byte', None)
    tx_fee = None

    if opchecks:
        tx_fee = opchecks.get('total_tx_fees', None)

    if 'error' in res:
        return {'error': res['error'], 'opchecks': res.get('opchecks', None), 'tx_fee': res.get('opchecks', {}).get('total_tx_fees', None), 'tx_fee_per_byte': tx_fee_per_byte}

    if renewal_fee is not None:
        if opchecks['name_price'] > renewal_fee:
            return {'error': 'Invalid cost: expected {}, got {}'.format(opchecks['name_price'], renewal_fee), 'tx_fee': tx_fee, 'tx_fee_per_byte': tx_fee_per_byte, 'opchecks': opchecks}

    return {'status': True, 'tx_fee': tx_fee, 'tx_fee_per_byte': tx_fee_per_byte, 'opchecks': opchecks}


def check_revoke(fqu, owner_privkey_info, payment_privkey_info, min_payment_confs=TX_MIN_CONFIRMATIONS, config_path=CONFIG_PATH, proxy=None ):
    """
    Verify that a revoke can go through
    """
    required_checks = ['is_name_registered', 'is_name_owner', 'is_owner_address_usable', 'is_payment_address_usable']
    return _check_op(fqu, 'revoke', required_checks, owner_privkey_info, payment_privkey_info, min_payment_confs=min_payment_confs, config_path=config_path, proxy=proxy )


def check_namespace_preorder(nsid, payment_privkey_info, reveal_address, min_payment_confs=TX_MIN_CONFIRMATIONS, config_path=CONFIG_PATH, proxy=None ):
    """
    Verify that a namespace preorder can go through
    @payment_privkey_info is the private key information for the payment private key (that will pay the namespace cost and both the preorder and reveal fees)
    @reveal_address is the address of the reveal key (but will be treated as the "owner" address by the op-checker)
    """
    required_checks = ['is_namespace_available', 'is_payment_address_usable', 'is_namespace_reveal_address_valid']
    return _check_op(nsid, 'namespace_preorder', required_checks, None, payment_privkey_info, owner_address=reveal_address, min_payment_confs=min_payment_confs, config_path=config_path, proxy=proxy)


def check_namespace_reveal(nsid, payment_privkey_info, reveal_address, min_payment_confs=TX_MIN_CONFIRMATIONS, config_path=CONFIG_PATH, proxy=None ):
    """
    Verify that a namespace reveal can go through
    @payment_privkey_info is the private key information for the payment private key (that will pay for the tx fee)
    @reveal_address is the address of the reveal key (but will be treated as the "owner" address by the op-checker)
    """
    required_checks = ['is_namespace_available', 'is_payment_address_usable', 'is_namespace_reveal_address_valid']
    return _check_op(nsid, 'namespace_reveal', required_checks, None, payment_privkey_info, owner_address=reveal_address, min_payment_confs=min_payment_confs, config_path=config_path, proxy=proxy )


def check_namespace_ready(nsid, reveal_privkey_info, min_payment_confs=TX_MIN_CONFIRMATIONS, config_path=CONFIG_PATH, proxy=None ):
    """
    Verify that a namespace ready can go through
    @reveal_privkey_info is the private key information for the reveal private key (but will be treated as the "payment" key for the op-checker)
    """
    required_checks = ['is_namespace_reveal_address_valid', 'is_namespace_revealer', 'is_namespace_still_revealed', 'is_payment_address_usable']
    reveal_addr = virtualchain.get_privkey_address(reveal_privkey_info)
    return _check_op(nsid, 'namespace_ready', required_checks, None, reveal_privkey_info, owner_address=reveal_addr, min_payment_confs=min_payment_confs, config_path=config_path, proxy=proxy)


def check_name_import(name, importer_privkey_info, recipient_address, min_payment_confs=TX_MIN_CONFIRMATIONS, config_path=CONFIG_PATH, proxy=None ):
    """
    Verify that a name import can go through
    @importer_privkey_info is the private key information derived from the reveal private key.  It will be used as the "payment" key by the op-checker
    """
    required_checks = ['is_namespace_still_revealed', 'is_payment_address_usable', 'is_owner_address_usable', 'is_name_import_key', 'recipient_can_receive']
    return _check_op(name, 'name_import', required_checks, importer_privkey_info, importer_privkey_info, transfer_address=recipient_address, min_payment_confs=min_payment_confs, config_path=config_path, proxy=proxy)
<|MERGE_RESOLUTION|>--- conflicted
+++ resolved
@@ -122,133 +122,9 @@
     return 'The namespace ID is invalid'
 
 
-<<<<<<< HEAD
-def operation_sanity_checks(fqu_or_ns, operations, scatter_gather, payment_privkey_info, owner_privkey_info, required_checks=[],
-                            min_confirmations=TX_MIN_CONFIRMATIONS, config_path=CONFIG_PATH,
-=======
-class ScatterGatherThread(threading.Thread):
-    """
-    Scatter/gatter thread worker
-    Useful for doing long-running queries in parallel
-    """
-    def __init__(self, rpc_call):
-        threading.Thread.__init__(self)
-        self.rpc_call = rpc_call
-        self.result = None
-        self.has_result = False
-        self.result_mux = threading.Lock()
-        self.result_mux.acquire()
-
-
-    def get_result(self):
-        """
-        Wait for data and get it
-        """
-        self.result_mux.acquire()
-        res = self.result
-        self.result_mux.release()
-        return res
-
-
-    def post_result(self, res):
-        """
-        Give back result and release
-        """
-        if self.has_result:
-            return 
-
-        self.has_result = True
-        self.result = res
-        self.result_mux.release()
-        return
-
-
-    @classmethod
-    def do_work(cls, rpc_call):
-        """
-        Run the given RPC call and post the result
-        """
-        try:
-            log.debug("Run task {}".format(rpc_call))
-            res = rpc_call()
-            log.debug("Task exit {}".format(rpc_call))
-            return res
-
-        except Exception as e:
-            log.exception(e)
-            log.debug("Task exit {}".format(rpc_call))
-            return {'error': 'Task encountered a fatal exception:\n{}'.format(traceback.format_exc())}
-
-
-    def run(self):
-        res = ScatterGatherThread.do_work(self.rpc_call)
-        self.post_result(res)
-
-
-class ScatterGather(object):
-    """
-    Scatter/gather work pool
-    Give it a few tasks, and it will run them
-    in parallel
-    """
-    def __init__(self):
-        self.tasks = {}
-        self.ran = False
-        self.results = {}
-
-    def add_task(self, result_name, rpc_call):
-        assert result_name not in self.tasks.keys(), "Duplicate task: {}".format(result_name)
-        self.tasks[result_name] = rpc_call
-
-
-    def get_result(self, result_name):
-        assert self.ran
-        assert result_name in self.results, "Missing task: {}".format(result_name)
-        return self.results[result_name]
-
-
-    def get_results(self):
-        """
-        Get the set of results
-        """
-        assert self.ran
-        return self.results
-
-
-    def run_tasks(self, single_thread=True):
-        """
-        Run all queued tasks, wait for them all to finish,
-        and return the set of results
-        """
-        if not single_thread:
-            threads = {}
-            for task_name, task_call in self.tasks.items():
-                log.debug("Start task '{}'".format(task_name))
-                thr = ScatterGatherThread(task_call)
-                thr.start()
-
-                threads[task_name] = thr
-
-            for task_name, thr in threads.items():
-                log.debug("Join task '{}'".format(task_name))
-                thr.join()
-                res = thr.get_result()
-                self.results[task_name] = res
-               
-        else:
-            # for testing purposes
-            for task_name, task_call in self.tasks.items():
-                log.debug("Run task '{}'".format(task_name))
-                res = ScatterGatherThread.do_work(task_call)
-                self.results[task_name] = res
-
-        self.ran = True
-        return self.results
-
 
 def operation_sanity_checks(fqu_or_ns, operations, scatter_gather, payment_privkey_info, owner_privkey_info, tx_fee_per_byte,
                             required_checks=[], min_confirmations=TX_MIN_CONFIRMATIONS, config_path=CONFIG_PATH,
->>>>>>> 6cdf12bd
                             transfer_address=None, owner_address=None, proxy=None):
     """
     Do a sanity check on carrying out a sequence of operations on a given name.
