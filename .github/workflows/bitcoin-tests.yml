## Github workflow to run bitcoin tests

name: Tests::Bitcoin

on:
  workflow_call:

## env vars are transferred to composite action steps
env:
  BITCOIND_TEST: 1
  RUST_BACKTRACE: full
  SEGMENT_DOWNLOAD_TIMEOUT_MINS: 15
  TEST_TIMEOUT: 30

concurrency:
  group: bitcoin-tests-${{ github.head_ref || github.ref || github.run_id}}
  ## Only cancel in progress if this is for a PR
  cancel-in-progress: ${{ github.event_name == 'pull_request' }}

jobs:
  generate-tests:
    name: Generate JSON of tests to run
    runs-on: ubuntu-latest
    outputs:
      matrix: ${{ steps.set-matrix.outputs.matrix }}
    steps:
      ## Setup test environment
      - name: Setup Test Environment
        id: setup_tests
        uses: stacks-network/actions/stacks-core/testenv@main
        with:
          btc-version: "25.0"
      - name: Generate tests JSON
        id: generate_tests_json
        # List all of the tests using the nextest archive (so we don't need to do another build task)
        # Filter them such that we only select tests from `--bin stacks-node` which are marked `ignored`
        # Transform the output JSON into something that can be used as the matrix input
        run: |
          cargo nextest list --archive-file ~/test_archive.tar.zst -Tjson | \
          jq -c '.["rust-suites"]["stacks-node::bin/stacks-node"]["testcases"] | map_values(select(.["ignored"] == true)) | keys' > ./tests.json
      - id: set-matrix
        run: |
          json_obj=`cat ./tests.json`
          echo "matrix=$json_obj" >> $GITHUB_OUTPUT

  # Bitcoin integration tests with code coverage
  integration-tests:
    needs: generate-tests
    name: Integration Tests
    runs-on: ubuntu-latest
    strategy:
      ## Continue with the test matrix even if we've had a failure
      fail-fast: false
      ## Run a maximum of 32 concurrent tests from the test matrix
      max-parallel: 32
      matrix:
        test-name: ${{fromJson(needs.generate-tests.outputs.matrix)}}
        exclude:
          # The following tests are excluded from CI runs. Some of these may be
          #  worth investigating adding back into the CI
          - test-name: tests::bitcoin_regtest::bitcoind_integration_test_segwit
          - test-name: tests::nakamoto_integrations::consensus_hash_event_dispatcher
          - test-name: tests::neon_integrations::atlas_integration_test
          - test-name: tests::neon_integrations::atlas_stress_integration_test
          - test-name: tests::neon_integrations::bitcoind_resubmission_test
          - test-name: tests::neon_integrations::block_replay_integration_test
          - test-name: tests::neon_integrations::deep_contract
          - test-name: tests::neon_integrations::filter_txs_by_origin
          - test-name: tests::neon_integrations::filter_txs_by_type
          - test-name: tests::neon_integrations::lockup_integration
          - test-name: tests::neon_integrations::most_recent_utxo_integration_test
          - test-name: tests::neon_integrations::run_with_custom_wallet
          - test-name: tests::neon_integrations::test_competing_miners_build_anchor_blocks_and_microblocks_on_same_chain
          - test-name: tests::neon_integrations::test_competing_miners_build_anchor_blocks_on_same_chain_without_rbf
          - test-name: tests::neon_integrations::test_one_miner_build_anchor_blocks_on_same_chain_without_rbf
          - test-name: tests::signer::v0::tenure_extend_after_2_bad_commits
          - test-name: tests::stackerdb::test_stackerdb_event_observer
          - test-name: tests::stackerdb::test_stackerdb_load_store
          # Microblock tests that are no longer needed on every CI run
          #  (microblocks are unsupported starting in Epoch 2.5)
<<<<<<< HEAD
          # - tests::neon_integrations::bad_microblock_pubkey
          # - tests::neon_integrations::microblock_fork_poison_integration_test
          # - tests::neon_integrations::microblock_integration_test
          # - tests::neon_integrations::microblock_limit_hit_integration_test
          # - tests::neon_integrations::test_problematic_microblocks_are_not_mined
          # - tests::neon_integrations::test_problematic_microblocks_are_not_relayed_or_stored
          # - tests::neon_integrations::size_overflow_unconfirmed_invalid_stream_microblocks_integration_test
          # - tests::neon_integrations::size_overflow_unconfirmed_microblocks_integration_test
          # - tests::neon_integrations::size_overflow_unconfirmed_stream_microblocks_integration_test
          # - tests::neon_integrations::runtime_overflow_unconfirmed_microblocks_integration_test
          # - tests::epoch_25::microblocks_disabled
          # Disable this flaky test. Microblocks are no longer supported anyways.
          # - tests::neon_integrations::microblock_large_tx_integration_test_FLAKY
          - tests::neon_integrations::miner_submit_twice
          - tests::neon_integrations::mining_events_integration_test
          - tests::neon_integrations::pox_integration_test
          - tests::neon_integrations::push_boot_receipts
          - tests::neon_integrations::should_fix_2771
          - tests::neon_integrations::size_check_integration_test
          - tests::neon_integrations::stx_delegate_btc_integration_test
          - tests::neon_integrations::stx_transfer_btc_integration_test
          - tests::neon_integrations::stack_stx_burn_op_test
          - tests::neon_integrations::test_chainwork_first_intervals
          - tests::neon_integrations::test_chainwork_partial_interval
          - tests::neon_integrations::test_flash_block_skip_tenure
          - tests::neon_integrations::test_problematic_blocks_are_not_mined
          - tests::neon_integrations::test_problematic_blocks_are_not_relayed_or_stored
          - tests::neon_integrations::test_problematic_txs_are_not_stored
          - tests::neon_integrations::use_latest_tip_integration_test
          - tests::neon_integrations::confirm_unparsed_ongoing_ops
          - tests::neon_integrations::min_txs
          - tests::neon_integrations::vote_for_aggregate_key_burn_op_test
          - tests::neon_integrations::mock_miner_replay
          - tests::neon_integrations::listunspent_max_utxos
          - tests::neon_integrations::bitcoin_reorg_flap
          - tests::neon_integrations::bitcoin_reorg_flap_with_follower
          - tests::neon_integrations::start_stop_bitcoind
          - tests::should_succeed_handling_malformed_and_valid_txs
          - tests::nakamoto_integrations::simple_neon_integration
          - tests::nakamoto_integrations::flash_blocks_on_epoch_3
          - tests::nakamoto_integrations::mine_multiple_per_tenure_integration
          - tests::nakamoto_integrations::block_proposal_api_endpoint
          - tests::nakamoto_integrations::miner_writes_proposed_block_to_stackerdb
          - tests::nakamoto_integrations::correct_burn_outs
          - tests::nakamoto_integrations::vote_for_aggregate_key_burn_op
          - tests::nakamoto_integrations::follower_bootup_simple
          - tests::nakamoto_integrations::follower_bootup_custom_chain_id
          - tests::nakamoto_integrations::forked_tenure_is_ignored
          - tests::nakamoto_integrations::nakamoto_attempt_time
          - tests::nakamoto_integrations::skip_mining_long_tx
          - tests::signer::v0::block_proposal_rejection
          - tests::signer::v0::miner_gather_signatures
          - tests::signer::v0::end_of_tenure
          - tests::signer::v0::forked_tenure_okay
          - tests::signer::v0::forked_tenure_invalid
          - tests::signer::v0::empty_sortition
          - tests::signer::v0::empty_sortition_before_approval
          - tests::signer::v0::empty_sortition_before_proposal
          - tests::signer::v0::bitcoind_forking_test
          - tests::signer::v0::multiple_miners
          - tests::signer::v0::mock_sign_epoch_25
          - tests::signer::v0::multiple_miners_mock_sign_epoch_25
          - tests::signer::v0::miner_forking
          - tests::signer::v0::reloads_signer_set_in
          - tests::signer::v0::signers_broadcast_signed_blocks
          - tests::signer::v0::min_gap_between_blocks
          - tests::signer::v0::duplicate_signers
          - tests::signer::v0::retry_on_rejection
          - tests::signer::v0::locally_accepted_blocks_overriden_by_global_rejection
          - tests::signer::v0::locally_rejected_blocks_overriden_by_global_acceptance
          - tests::signer::v0::reorg_locally_accepted_blocks_across_tenures_succeeds
          - tests::signer::v0::reorg_locally_accepted_blocks_across_tenures_fails
          - tests::signer::v0::miner_recovers_when_broadcast_block_delay_across_tenures_occurs
          - tests::signer::v0::multiple_miners_with_nakamoto_blocks
          - tests::signer::v0::partial_tenure_fork
          - tests::signer::v0::mine_2_nakamoto_reward_cycles
          - tests::signer::v0::signer_set_rollover
          - tests::signer::v0::signing_in_0th_tenure_of_reward_cycle
          - tests::signer::v0::continue_after_tenure_extend
          - tests::signer::v0::tenure_extend_after_idle_signers
          - tests::signer::v0::tenure_extend_with_other_transactions
          - tests::signer::v0::tenure_extend_after_idle_miner
          - tests::signer::v0::tenure_extend_after_failed_miner
          - tests::signer::v0::tenure_extend_succeeds_after_rejected_attempt
          - tests::signer::v0::stx_transfers_dont_effect_idle_timeout
          - tests::signer::v0::idle_tenure_extend_active_mining
          - tests::signer::v0::multiple_miners_with_custom_chain_id
          - tests::signer::v0::block_commit_delay
          - tests::signer::v0::continue_after_fast_block_no_sortition
          - tests::signer::v0::block_validation_response_timeout
          - tests::signer::v0::block_validation_pending_table
          - tests::signer::v0::new_tenure_while_validating_previous_scenario
          - tests::signer::v0::tenure_extend_after_bad_commit
          - tests::signer::v0::block_proposal_max_age_rejections
          - tests::signer::v0::global_acceptance_depends_on_block_announcement
          - tests::signer::v0::no_reorg_due_to_successive_block_validation_ok
          - tests::signer::v0::incoming_signers_ignore_block_proposals
          - tests::signer::v0::outgoing_signers_ignore_block_proposals
          - tests::signer::v0::injected_signatures_are_ignored_across_boundaries
          - tests::signer::v0::fast_sortition
          - tests::signer::v0::single_miner_empty_sortition
          - tests::signer::v0::multiple_miners_empty_sortition
          - tests::signer::v0::block_proposal_timeout
          - tests::signer::v0::reorg_attempts_count_towards_miner_validity
          - tests::signer::v0::reorg_attempts_activity_timeout_exceeded
          - tests::signer::v0::allow_reorg_within_first_proposal_burn_block_timing_secs
          - tests::nakamoto_integrations::burn_ops_integration_test
          - tests::nakamoto_integrations::check_block_heights
          - tests::nakamoto_integrations::clarity_burn_state
          - tests::nakamoto_integrations::check_block_times
          - tests::nakamoto_integrations::check_block_info
          - tests::nakamoto_integrations::check_block_info_rewards
          - tests::nakamoto_integrations::continue_tenure_extend
          - tests::nakamoto_integrations::mock_mining
          - tests::nakamoto_integrations::multiple_miners
          - tests::nakamoto_integrations::follower_bootup_across_multiple_cycles
          - tests::nakamoto_integrations::nakamoto_lockup_events
          - tests::nakamoto_integrations::utxo_check_on_startup_panic
          - tests::nakamoto_integrations::utxo_check_on_startup_recover
          - tests::nakamoto_integrations::v3_signer_api_endpoint
          - tests::nakamoto_integrations::test_shadow_recovery
          - tests::nakamoto_integrations::signer_chainstate
          - tests::nakamoto_integrations::sip029_coinbase_change
          - tests::nakamoto_integrations::clarity_cost_spend_down
          - tests::nakamoto_integrations::v3_blockbyheight_api_endpoint
          - tests::nakamoto_integrations::mine_invalid_principal_from_consensus_buff
          - tests::nakamoto_integrations::test_tenure_extend_from_flashblocks
          # TODO: enable these once v1 signer is supported by a new nakamoto epoch
          # - tests::signer::v1::dkg
          # - tests::signer::v1::sign_request_rejected
          # - tests::signer::v1::filter_bad_transactions
          # - tests::signer::v1::delayed_dkg
          # - tests::signer::v1::mine_2_nakamoto_reward_cycles
          # - tests::signer::v1::sign_after_signer_reboot
          # - tests::signer::v1::block_proposal
=======
          - test-name: tests::neon_integrations::bad_microblock_pubkey
          - test-name: tests::neon_integrations::microblock_fork_poison_integration_test
          - test-name: tests::neon_integrations::microblock_integration_test
          - test-name: tests::neon_integrations::microblock_large_tx_integration_test_FLAKY
          - test-name: tests::neon_integrations::microblock_limit_hit_integration_test
          - test-name: tests::neon_integrations::microblock_miner_multiple_attempts
          - test-name: tests::neon_integrations::test_problematic_microblocks_are_not_mined
          - test-name: tests::neon_integrations::test_problematic_microblocks_are_not_relayed_or_stored
          - test-name: tests::neon_integrations::runtime_overflow_unconfirmed_microblocks_integration_test
          - test-name: tests::neon_integrations::size_overflow_unconfirmed_invalid_stream_microblocks_integration_test
          - test-name: tests::neon_integrations::size_overflow_unconfirmed_microblocks_integration_test
          - test-name: tests::neon_integrations::size_overflow_unconfirmed_stream_microblocks_integration_test
          - test-name: tests::epoch_25::microblocks_disabled
          # Epoch tests are covered by the epoch-tests CI workflow, and don't need to run
          #  on every PR (for older epochs)
          - test-name: tests::epoch_205::bigger_microblock_streams_in_2_05
          - test-name: tests::epoch_205::test_cost_limit_switch_version205
          - test-name: tests::epoch_205::test_dynamic_db_method_costs
          - test-name: tests::epoch_205::test_exact_block_costs
          - test-name: tests::epoch_205::transition_empty_blocks
          - test-name: tests::epoch_21::test_pox_missing_five_anchor_blocks
          - test-name: tests::epoch_21::test_pox_reorg_flap_duel
          - test-name: tests::epoch_21::test_pox_reorg_flap_reward_cycles
          - test-name: tests::epoch_21::test_pox_reorg_one_flap
          - test-name: tests::epoch_21::test_pox_reorgs_three_flaps
          - test-name: tests::epoch_21::test_sortition_divergence_pre_21
          - test-name: tests::epoch_21::test_v1_unlock_height_with_current_stackers
          - test-name: tests::epoch_21::test_v1_unlock_height_with_delay_and_current_stackers
          - test-name: tests::epoch_21::trait_invocation_cross_epoch
          - test-name: tests::epoch_21::transition_adds_burn_block_height
          - test-name: tests::epoch_21::transition_adds_get_pox_addr_recipients
          - test-name: tests::epoch_21::transition_adds_mining_from_segwit
          - test-name: tests::epoch_21::transition_adds_pay_to_alt_recipient_contract
          - test-name: tests::epoch_21::transition_adds_pay_to_alt_recipient_principal
          - test-name: tests::epoch_21::transition_empty_blocks
          - test-name: tests::epoch_21::transition_fixes_bitcoin_rigidity
          - test-name: tests::epoch_21::transition_removes_pox_sunset
          - test-name: tests::epoch_22::disable_pox
          - test-name: tests::epoch_22::pox_2_unlock_all
          - test-name: tests::epoch_22::test_pox_reorg_one_flap
          - test-name: tests::epoch_23::trait_invocation_behavior
          - test-name: tests::epoch_24::fix_to_pox_contract
          - test-name: tests::epoch_24::verify_auto_unlock_behavior
          # Disable this flaky test. We don't need continue testing Epoch 2 -> 3 transition
          - test-name: tests::nakamoto_integrations::flash_blocks_on_epoch_3_FLAKY

>>>>>>> 91a1398d
    steps:
      ## Setup test environment
      - name: Setup Test Environment
        id: setup_tests
        uses: stacks-network/actions/stacks-core/testenv@main
        with:
          btc-version: "25.0"

      ## Increase open file descriptors limit
      - name: Increase Open File Descriptors
        run: |
          sudo prlimit --nofile=4096:4096

      ## Run test matrix using restored cache of archive file
      ##   - Test will timeout after env.TEST_TIMEOUT minutes
      - name: Run Tests
        id: run_tests
        timeout-minutes: ${{ fromJSON(env.TEST_TIMEOUT) }}
        uses: stacks-network/actions/stacks-core/run-tests@main
        with:
          test-name: ${{ matrix.test-name }}
          threads: 1

      ## Create and upload code coverage file
      - name: Code Coverage
        id: codecov
        uses: stacks-network/actions/codecov@main
        with:
          test-name: ${{ matrix.test-name }}

  check-tests:
    name: Check Tests
    runs-on: ubuntu-latest
    if: always()
    needs:
      - integration-tests
    steps:
      - name: Check Tests Status
        id: check_tests_status
        uses: stacks-network/actions/check-jobs-status@main
        with:
          jobs: ${{ toJson(needs) }}
          summary_print: "true"<|MERGE_RESOLUTION|>--- conflicted
+++ resolved
@@ -78,143 +78,6 @@
           - test-name: tests::stackerdb::test_stackerdb_load_store
           # Microblock tests that are no longer needed on every CI run
           #  (microblocks are unsupported starting in Epoch 2.5)
-<<<<<<< HEAD
-          # - tests::neon_integrations::bad_microblock_pubkey
-          # - tests::neon_integrations::microblock_fork_poison_integration_test
-          # - tests::neon_integrations::microblock_integration_test
-          # - tests::neon_integrations::microblock_limit_hit_integration_test
-          # - tests::neon_integrations::test_problematic_microblocks_are_not_mined
-          # - tests::neon_integrations::test_problematic_microblocks_are_not_relayed_or_stored
-          # - tests::neon_integrations::size_overflow_unconfirmed_invalid_stream_microblocks_integration_test
-          # - tests::neon_integrations::size_overflow_unconfirmed_microblocks_integration_test
-          # - tests::neon_integrations::size_overflow_unconfirmed_stream_microblocks_integration_test
-          # - tests::neon_integrations::runtime_overflow_unconfirmed_microblocks_integration_test
-          # - tests::epoch_25::microblocks_disabled
-          # Disable this flaky test. Microblocks are no longer supported anyways.
-          # - tests::neon_integrations::microblock_large_tx_integration_test_FLAKY
-          - tests::neon_integrations::miner_submit_twice
-          - tests::neon_integrations::mining_events_integration_test
-          - tests::neon_integrations::pox_integration_test
-          - tests::neon_integrations::push_boot_receipts
-          - tests::neon_integrations::should_fix_2771
-          - tests::neon_integrations::size_check_integration_test
-          - tests::neon_integrations::stx_delegate_btc_integration_test
-          - tests::neon_integrations::stx_transfer_btc_integration_test
-          - tests::neon_integrations::stack_stx_burn_op_test
-          - tests::neon_integrations::test_chainwork_first_intervals
-          - tests::neon_integrations::test_chainwork_partial_interval
-          - tests::neon_integrations::test_flash_block_skip_tenure
-          - tests::neon_integrations::test_problematic_blocks_are_not_mined
-          - tests::neon_integrations::test_problematic_blocks_are_not_relayed_or_stored
-          - tests::neon_integrations::test_problematic_txs_are_not_stored
-          - tests::neon_integrations::use_latest_tip_integration_test
-          - tests::neon_integrations::confirm_unparsed_ongoing_ops
-          - tests::neon_integrations::min_txs
-          - tests::neon_integrations::vote_for_aggregate_key_burn_op_test
-          - tests::neon_integrations::mock_miner_replay
-          - tests::neon_integrations::listunspent_max_utxos
-          - tests::neon_integrations::bitcoin_reorg_flap
-          - tests::neon_integrations::bitcoin_reorg_flap_with_follower
-          - tests::neon_integrations::start_stop_bitcoind
-          - tests::should_succeed_handling_malformed_and_valid_txs
-          - tests::nakamoto_integrations::simple_neon_integration
-          - tests::nakamoto_integrations::flash_blocks_on_epoch_3
-          - tests::nakamoto_integrations::mine_multiple_per_tenure_integration
-          - tests::nakamoto_integrations::block_proposal_api_endpoint
-          - tests::nakamoto_integrations::miner_writes_proposed_block_to_stackerdb
-          - tests::nakamoto_integrations::correct_burn_outs
-          - tests::nakamoto_integrations::vote_for_aggregate_key_burn_op
-          - tests::nakamoto_integrations::follower_bootup_simple
-          - tests::nakamoto_integrations::follower_bootup_custom_chain_id
-          - tests::nakamoto_integrations::forked_tenure_is_ignored
-          - tests::nakamoto_integrations::nakamoto_attempt_time
-          - tests::nakamoto_integrations::skip_mining_long_tx
-          - tests::signer::v0::block_proposal_rejection
-          - tests::signer::v0::miner_gather_signatures
-          - tests::signer::v0::end_of_tenure
-          - tests::signer::v0::forked_tenure_okay
-          - tests::signer::v0::forked_tenure_invalid
-          - tests::signer::v0::empty_sortition
-          - tests::signer::v0::empty_sortition_before_approval
-          - tests::signer::v0::empty_sortition_before_proposal
-          - tests::signer::v0::bitcoind_forking_test
-          - tests::signer::v0::multiple_miners
-          - tests::signer::v0::mock_sign_epoch_25
-          - tests::signer::v0::multiple_miners_mock_sign_epoch_25
-          - tests::signer::v0::miner_forking
-          - tests::signer::v0::reloads_signer_set_in
-          - tests::signer::v0::signers_broadcast_signed_blocks
-          - tests::signer::v0::min_gap_between_blocks
-          - tests::signer::v0::duplicate_signers
-          - tests::signer::v0::retry_on_rejection
-          - tests::signer::v0::locally_accepted_blocks_overriden_by_global_rejection
-          - tests::signer::v0::locally_rejected_blocks_overriden_by_global_acceptance
-          - tests::signer::v0::reorg_locally_accepted_blocks_across_tenures_succeeds
-          - tests::signer::v0::reorg_locally_accepted_blocks_across_tenures_fails
-          - tests::signer::v0::miner_recovers_when_broadcast_block_delay_across_tenures_occurs
-          - tests::signer::v0::multiple_miners_with_nakamoto_blocks
-          - tests::signer::v0::partial_tenure_fork
-          - tests::signer::v0::mine_2_nakamoto_reward_cycles
-          - tests::signer::v0::signer_set_rollover
-          - tests::signer::v0::signing_in_0th_tenure_of_reward_cycle
-          - tests::signer::v0::continue_after_tenure_extend
-          - tests::signer::v0::tenure_extend_after_idle_signers
-          - tests::signer::v0::tenure_extend_with_other_transactions
-          - tests::signer::v0::tenure_extend_after_idle_miner
-          - tests::signer::v0::tenure_extend_after_failed_miner
-          - tests::signer::v0::tenure_extend_succeeds_after_rejected_attempt
-          - tests::signer::v0::stx_transfers_dont_effect_idle_timeout
-          - tests::signer::v0::idle_tenure_extend_active_mining
-          - tests::signer::v0::multiple_miners_with_custom_chain_id
-          - tests::signer::v0::block_commit_delay
-          - tests::signer::v0::continue_after_fast_block_no_sortition
-          - tests::signer::v0::block_validation_response_timeout
-          - tests::signer::v0::block_validation_pending_table
-          - tests::signer::v0::new_tenure_while_validating_previous_scenario
-          - tests::signer::v0::tenure_extend_after_bad_commit
-          - tests::signer::v0::block_proposal_max_age_rejections
-          - tests::signer::v0::global_acceptance_depends_on_block_announcement
-          - tests::signer::v0::no_reorg_due_to_successive_block_validation_ok
-          - tests::signer::v0::incoming_signers_ignore_block_proposals
-          - tests::signer::v0::outgoing_signers_ignore_block_proposals
-          - tests::signer::v0::injected_signatures_are_ignored_across_boundaries
-          - tests::signer::v0::fast_sortition
-          - tests::signer::v0::single_miner_empty_sortition
-          - tests::signer::v0::multiple_miners_empty_sortition
-          - tests::signer::v0::block_proposal_timeout
-          - tests::signer::v0::reorg_attempts_count_towards_miner_validity
-          - tests::signer::v0::reorg_attempts_activity_timeout_exceeded
-          - tests::signer::v0::allow_reorg_within_first_proposal_burn_block_timing_secs
-          - tests::nakamoto_integrations::burn_ops_integration_test
-          - tests::nakamoto_integrations::check_block_heights
-          - tests::nakamoto_integrations::clarity_burn_state
-          - tests::nakamoto_integrations::check_block_times
-          - tests::nakamoto_integrations::check_block_info
-          - tests::nakamoto_integrations::check_block_info_rewards
-          - tests::nakamoto_integrations::continue_tenure_extend
-          - tests::nakamoto_integrations::mock_mining
-          - tests::nakamoto_integrations::multiple_miners
-          - tests::nakamoto_integrations::follower_bootup_across_multiple_cycles
-          - tests::nakamoto_integrations::nakamoto_lockup_events
-          - tests::nakamoto_integrations::utxo_check_on_startup_panic
-          - tests::nakamoto_integrations::utxo_check_on_startup_recover
-          - tests::nakamoto_integrations::v3_signer_api_endpoint
-          - tests::nakamoto_integrations::test_shadow_recovery
-          - tests::nakamoto_integrations::signer_chainstate
-          - tests::nakamoto_integrations::sip029_coinbase_change
-          - tests::nakamoto_integrations::clarity_cost_spend_down
-          - tests::nakamoto_integrations::v3_blockbyheight_api_endpoint
-          - tests::nakamoto_integrations::mine_invalid_principal_from_consensus_buff
-          - tests::nakamoto_integrations::test_tenure_extend_from_flashblocks
-          # TODO: enable these once v1 signer is supported by a new nakamoto epoch
-          # - tests::signer::v1::dkg
-          # - tests::signer::v1::sign_request_rejected
-          # - tests::signer::v1::filter_bad_transactions
-          # - tests::signer::v1::delayed_dkg
-          # - tests::signer::v1::mine_2_nakamoto_reward_cycles
-          # - tests::signer::v1::sign_after_signer_reboot
-          # - tests::signer::v1::block_proposal
-=======
           - test-name: tests::neon_integrations::bad_microblock_pubkey
           - test-name: tests::neon_integrations::microblock_fork_poison_integration_test
           - test-name: tests::neon_integrations::microblock_integration_test
@@ -261,7 +124,6 @@
           # Disable this flaky test. We don't need continue testing Epoch 2 -> 3 transition
           - test-name: tests::nakamoto_integrations::flash_blocks_on_epoch_3_FLAKY
 
->>>>>>> 91a1398d
     steps:
       ## Setup test environment
       - name: Setup Test Environment
